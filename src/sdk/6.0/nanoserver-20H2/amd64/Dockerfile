# escape=`

ARG REPO=mcr.microsoft.com/dotnet/aspnet
ARG DOTNET_SDK_VERSION=6.0.100-preview.5.21302.13

# Installer image
FROM mcr.microsoft.com/windows/servercore:20H2-amd64 AS installer
ARG DOTNET_SDK_VERSION

SHELL ["powershell", "-Command", "$ErrorActionPreference = 'Stop'; $ProgressPreference = 'SilentlyContinue';"]

RUN `
    # Retrieve .NET SDK
    Invoke-WebRequest -OutFile dotnet.zip https://dotnetcli.azureedge.net/dotnet/Sdk/$Env:DOTNET_SDK_VERSION/dotnet-sdk-$Env:DOTNET_SDK_VERSION-win-x64.zip; `
<<<<<<< HEAD
    $dotnet_sha512 = 'cb374eb4508eac0a629abf4828fcf2358a5490cd93598de84eee9277536a1b3500d687ecfb3022f38f576e49d23fde8782ed1161adffde160c374232293e295d'; `
=======
    $dotnet_sha512 = 'f76c48cc6b9a614b75ba323fd489b9750bb7f2baafe63bedd5f0798feb90bc928e8d4f61f4502b51702f1a1b0ce8824809ec72059f7dbc933ff1b27aab8c2fa4'; `
>>>>>>> e29f76d1
    if ((Get-FileHash dotnet.zip -Algorithm sha512).Hash -ne $dotnet_sha512) { `
        Write-Host 'CHECKSUM VERIFICATION FAILED!'; `
        exit 1; `
    }; `
    mkdir dotnet; `
    tar -C dotnet -oxzf dotnet.zip; `
    Remove-Item -Force dotnet.zip; `
    `
    # Install PowerShell global tool
    $powershell_version = '7.2.0-preview.6'; `
    Invoke-WebRequest -OutFile PowerShell.Windows.x64.$powershell_version.nupkg https://pwshtool.blob.core.windows.net/tool/$powershell_version/PowerShell.Windows.x64.$powershell_version.nupkg; `
    $powershell_sha512 = 'ee6684bf0d8ed26116e26205a8c2e041aca96d28dd2de0fd6401c14185e351c2daca82009f7ec46ecf12e9e30b860e0216a64c436d18f213ad269236d7359094'; `
    if ((Get-FileHash PowerShell.Windows.x64.$powershell_version.nupkg -Algorithm sha512).Hash -ne $powershell_sha512) { `
        Write-Host 'CHECKSUM VERIFICATION FAILED!'; `
        exit 1; `
    }; `
    \dotnet\dotnet tool install --add-source . --tool-path \powershell --version $powershell_version PowerShell.Windows.x64; `
    \dotnet\dotnet nuget locals all --clear; `
    Remove-Item -Force PowerShell.Windows.x64.$powershell_version.nupkg; `
    Remove-Item -Path \powershell\.store\powershell.windows.x64\$powershell_version\powershell.windows.x64\$powershell_version\powershell.windows.x64.$powershell_version.nupkg -Force; `
    `
    # Delete everything in the dotnet folder that's not needed in the SDK layer but will instead be derived from base layers
    Get-ChildItem -Exclude 'LICENSE.txt','ThirdPartyNotices.txt','packs','sdk','sdk-manifests','templates','shared' -Path dotnet `
        | Remove-Item -Force -Recurse; `
    Get-ChildItem -Exclude Microsoft.WindowsDesktop.App -Path dotnet\shared | Remove-Item -Force -Recurse

# SDK image
FROM $REPO:6.0-nanoserver-20H2
ARG DOTNET_SDK_VERSION

ENV `
    # Unset ASPNETCORE_URLS from aspnet base image
    ASPNETCORE_URLS= `
    # Do not generate certificate
    DOTNET_GENERATE_ASPNET_CERTIFICATE=false `
    # Do not show first run text
    DOTNET_NOLOGO=true `
    # SDK version
    DOTNET_SDK_VERSION=$DOTNET_SDK_VERSION `
    # Enable correct mode for dotnet watch (only mode supported in a container)
    DOTNET_USE_POLLING_FILE_WATCHER=true `
    # Unset Logging__Console__FormatterName from aspnet base image
    Logging__Console__FormatterName= `
    # Skip extraction of XML docs - generally not useful within an image/container - helps performance
    NUGET_XMLDOC_MODE=skip `
    # PowerShell telemetry for docker image usage
    POWERSHELL_DISTRIBUTION_CHANNEL=PSDocker-DotnetSDK-NanoServer-20H2

# In order to set system PATH, ContainerAdministrator must be used
USER ContainerAdministrator
RUN setx /M PATH "%PATH%;C:\Program Files\powershell"
USER ContainerUser

COPY --from=installer ["/dotnet", "/Program Files/dotnet"]

COPY --from=installer ["/powershell", "/Program Files/powershell"]

# Trigger first run experience by running arbitrary cmd
RUN dotnet help<|MERGE_RESOLUTION|>--- conflicted
+++ resolved
@@ -12,11 +12,7 @@
 RUN `
     # Retrieve .NET SDK
     Invoke-WebRequest -OutFile dotnet.zip https://dotnetcli.azureedge.net/dotnet/Sdk/$Env:DOTNET_SDK_VERSION/dotnet-sdk-$Env:DOTNET_SDK_VERSION-win-x64.zip; `
-<<<<<<< HEAD
-    $dotnet_sha512 = 'cb374eb4508eac0a629abf4828fcf2358a5490cd93598de84eee9277536a1b3500d687ecfb3022f38f576e49d23fde8782ed1161adffde160c374232293e295d'; `
-=======
     $dotnet_sha512 = 'f76c48cc6b9a614b75ba323fd489b9750bb7f2baafe63bedd5f0798feb90bc928e8d4f61f4502b51702f1a1b0ce8824809ec72059f7dbc933ff1b27aab8c2fa4'; `
->>>>>>> e29f76d1
     if ((Get-FileHash dotnet.zip -Algorithm sha512).Hash -ne $dotnet_sha512) { `
         Write-Host 'CHECKSUM VERIFICATION FAILED!'; `
         exit 1; `
