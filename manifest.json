--- conflicted
+++ resolved
@@ -625,7 +625,6 @@
               }
             },
             {
-<<<<<<< HEAD
               "architecture": "arm",
               "dockerfile": "src/runtime-deps/5.0/alpine3.13/arm32v7",
               "dockerfileTemplate": "eng/dockerfile-templates/runtime-deps/3.1/Dockerfile.alpine",
@@ -639,8 +638,6 @@
               "variant": "v7"
             },
             {
-=======
->>>>>>> f9526107
               "architecture": "arm64",
               "dockerfile": "src/runtime-deps/5.0/alpine3.13/arm64v8",
               "dockerfileTemplate": "eng/dockerfile-templates/runtime-deps/3.1/Dockerfile.alpine",
@@ -1820,7 +1817,6 @@
               }
             },
             {
-<<<<<<< HEAD
               "architecture": "arm",
               "buildArgs": {
                 "REPO": "$(Repo:runtime-deps)"
@@ -1846,8 +1842,6 @@
               ]
             },
             {
-=======
->>>>>>> f9526107
               "architecture": "arm64",
               "buildArgs": {
                 "REPO": "$(Repo:runtime-deps)"
@@ -3520,14 +3514,9 @@
         {
           "productVersion": "$(dotnet|6.0|product-version)",
           "sharedTags": {
-<<<<<<< HEAD
             "$(dotnet|6.0|product-version)-alpine3.13": {},
             "6.0-alpine3.13": {},
             "6.0-alpine": {}
-=======
-            "$(dotnet|5.0|product-version)-alpine3.12": {},
-            "5.0-alpine3.12": {}
->>>>>>> f9526107
           },
           "platforms": [
             {
@@ -3539,14 +3528,9 @@
               "os": "linux",
               "osVersion": "alpine3.13",
               "tags": {
-<<<<<<< HEAD
                 "$(dotnet|6.0|product-version)-alpine3.13-amd64": {},
                 "6.0-alpine3.13-amd64": {},
                 "6.0-alpine-amd64": {}
-=======
-                "$(dotnet|5.0|product-version)-alpine3.12-amd64": {},
-                "5.0-alpine3.12-amd64": {}
->>>>>>> f9526107
               }
             },
             {
@@ -3575,63 +3559,9 @@
               "os": "linux",
               "osVersion": "alpine3.13",
               "tags": {
-<<<<<<< HEAD
                 "$(dotnet|6.0|product-version)-alpine3.13-arm64v8": {},
                 "6.0-alpine3.13-arm64v8": {},
                 "6.0-alpine-arm64v8": {}
-=======
-                "$(dotnet|5.0|product-version)-alpine3.12-arm64v8": {},
-                "5.0-alpine3.12-arm64v8": {}
-              },
-              "variant": "v8",
-              "customBuildLegGroups": [
-                {
-                  "name": "pr-build",
-                  "type": "Supplemental",
-                  "dependencies": [
-                    "$(Repo:sdk):5.0-buster-slim-arm64v8"
-                  ]
-                }
-              ]
-            }
-          ]
-        },
-        {
-          "productVersion": "$(dotnet|5.0|product-version)",
-          "sharedTags": {
-            "$(dotnet|5.0|product-version)-alpine3.13": {},
-            "5.0-alpine3.13": {},
-            "5.0-alpine": {}
-          },
-          "platforms": [
-            {
-              "buildArgs": {
-                "REPO": "$(Repo:runtime)"
-              },
-              "dockerfile": "src/aspnet/5.0/alpine3.13/amd64",
-              "dockerfileTemplate": "eng/dockerfile-templates/aspnet/5.0/Dockerfile.alpine",
-              "os": "linux",
-              "osVersion": "alpine3.13",
-              "tags": {
-                "$(dotnet|5.0|product-version)-alpine3.13-amd64": {},
-                "5.0-alpine3.13-amd64": {},
-                "5.0-alpine-amd64": {}
-              }
-            },
-            {
-              "architecture": "arm64",
-              "buildArgs": {
-                "REPO": "$(Repo:runtime)"
-              },
-              "dockerfile": "src/aspnet/5.0/alpine3.13/arm64v8",
-              "dockerfileTemplate": "eng/dockerfile-templates/aspnet/5.0/Dockerfile.alpine",
-              "os": "linux",
-              "osVersion": "alpine3.13",
-              "tags": {
-                "$(dotnet|5.0|product-version)-alpine3.13-arm64v8": {},
-                "5.0-alpine3.13-arm64v8": {},
-                "5.0-alpine-arm64v8": {}
->>>>>>> f9526107
               },
               "variant": "v8"
             }
