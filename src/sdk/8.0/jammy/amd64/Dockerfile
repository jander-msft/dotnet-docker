--- conflicted
+++ resolved
@@ -7,11 +7,7 @@
     # Do not show first run text
     DOTNET_NOLOGO=true \
     # SDK version
-<<<<<<< HEAD
-    DOTNET_SDK_VERSION=8.0.100-rtm.23523.2 \
-=======
     DOTNET_SDK_VERSION=8.0.100 \
->>>>>>> ed125d34
     # Enable correct mode for dotnet watch (only mode supported in a container)
     DOTNET_USE_POLLING_FILE_WATCHER=true \
     # Skip extraction of XML docs - generally not useful within an image/container - helps performance
@@ -27,13 +23,8 @@
     && rm -rf /var/lib/apt/lists/*
 
 # Install .NET SDK
-<<<<<<< HEAD
 RUN curl -fSL --output dotnet.tar.gz https://dotnetbuilds.azureedge.net/public/Sdk/$DOTNET_SDK_VERSION/dotnet-sdk-$DOTNET_SDK_VERSION-linux-x64.tar.gz \
-    && dotnet_sha512='42bdb5e1bc05976c68526d4a5b7bac9b93d1ae584889b44083128279d8d929a7782151a59784598f8998e37cc91491453c2f7bc77f7bdfaa609d5648643fb871' \
-=======
-RUN curl -fSL --output dotnet.tar.gz https://dotnetcli.azureedge.net/dotnet/Sdk/$DOTNET_SDK_VERSION/dotnet-sdk-$DOTNET_SDK_VERSION-linux-x64.tar.gz \
     && dotnet_sha512='13905ea20191e70baeba50b0e9bbe5f752a7c34587878ee104744f9fb453bfe439994d38969722bdae7f60ee047d75dda8636f3ab62659450e9cd4024f38b2a5' \
->>>>>>> ed125d34
     && echo "$dotnet_sha512  dotnet.tar.gz" | sha512sum -c - \
     && mkdir -p /usr/share/dotnet \
     && tar -oxzf dotnet.tar.gz -C /usr/share/dotnet ./packs ./sdk ./sdk-manifests ./templates ./LICENSE.txt ./ThirdPartyNotices.txt \
