--- conflicted
+++ resolved
@@ -14,11 +14,7 @@
 
 
 # .NET Monitor image
-<<<<<<< HEAD
-FROM $REPO:6.0.27-jammy-chiseled-arm64v8
-=======
 FROM $REPO:6.0.28-jammy-chiseled-arm64v8
->>>>>>> 95a080f4
 
 COPY --from=installer ["/app", "/app"]
 
