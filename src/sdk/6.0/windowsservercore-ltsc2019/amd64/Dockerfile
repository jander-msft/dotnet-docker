# escape=`

ARG REPO=mcr.microsoft.com/dotnet/aspnet
<<<<<<< HEAD
FROM $REPO:6.0.27-windowsservercore-ltsc2019
=======
FROM $REPO:6.0.28-windowsservercore-ltsc2019
>>>>>>> 95a080f4

ENV `
    # Unset ASPNETCORE_URLS from aspnet base image
    ASPNETCORE_URLS= `
    # Do not generate certificate
    DOTNET_GENERATE_ASPNET_CERTIFICATE=false `
    # Do not show first run text
    DOTNET_NOLOGO=true `
    # SDK version
<<<<<<< HEAD
    DOTNET_SDK_VERSION=6.0.419 `
=======
    DOTNET_SDK_VERSION=6.0.420 `
>>>>>>> 95a080f4
    # Enable correct mode for dotnet watch (only mode supported in a container)
    DOTNET_USE_POLLING_FILE_WATCHER=true `
    # Skip extraction of XML docs - generally not useful within an image/container - helps performance
    NUGET_XMLDOC_MODE=skip `
    # PowerShell telemetry for docker image usage
    POWERSHELL_DISTRIBUTION_CHANNEL=PSDocker-DotnetSDK-WindowsServerCore-ltsc2019

RUN powershell -Command " `
        $ErrorActionPreference = 'Stop'; `
        $ProgressPreference = 'SilentlyContinue'; `
        `
        # Retrieve .NET SDK
        Invoke-WebRequest -OutFile dotnet.zip https://dotnetcli.azureedge.net/dotnet/Sdk/$Env:DOTNET_SDK_VERSION/dotnet-sdk-$Env:DOTNET_SDK_VERSION-win-x64.zip; `
<<<<<<< HEAD
        $dotnet_sha512 = '102d1e2ec71b7a1caf169b83f3004d30f1684eb77777a3c8dffa929e0e05d04ce21e585f670c212d4bd840928909605e2d580989cef9bb3f000e790b2da73eeb'; `
=======
        $dotnet_sha512 = '871406108ff51ffce161cfbbdd778f3410041b270ecaaa03dfaa5a5315e2c546a16fb298a2daf7a04d92c30317e101bfa90efc4a2d0123de74c8b6a46db18654'; `
>>>>>>> 95a080f4
        if ((Get-FileHash dotnet.zip -Algorithm sha512).Hash -ne $dotnet_sha512) { `
            Write-Host 'CHECKSUM VERIFICATION FAILED!'; `
            exit 1; `
        }; `
        tar -oxzf dotnet.zip -C $Env:ProgramFiles\dotnet ./LICENSE.txt ./ThirdPartyNotices.txt ./packs ./sdk ./sdk-manifests ./templates ./shared/Microsoft.WindowsDesktop.App; `
        Remove-Item -Force dotnet.zip; `
        `
        # Install PowerShell global tool
        $powershell_version = '7.2.18'; `
        Invoke-WebRequest -OutFile PowerShell.Windows.x64.$powershell_version.nupkg https://powershellinfraartifacts-gkhedzdeaghdezhr.z01.azurefd.net/tool/$powershell_version/PowerShell.Windows.x64.$powershell_version.nupkg; `
        $powershell_sha512 = '53e53cffba886e14e280339fee7f99c62e5c6ec9c8d575c83b2f360aca1b3d9c0b209cb3ad15412ce68ff5c3cc0fc7844d16a038932cd27de7d7acef955d23ce'; `
        if ((Get-FileHash PowerShell.Windows.x64.$powershell_version.nupkg -Algorithm sha512).Hash -ne $powershell_sha512) { `
            Write-Host 'CHECKSUM VERIFICATION FAILED!'; `
            exit 1; `
        }; `
        & $Env:ProgramFiles\dotnet\dotnet tool install --add-source . --tool-path $Env:ProgramFiles\powershell --version $powershell_version PowerShell.Windows.x64; `
        & $Env:ProgramFiles\dotnet\dotnet nuget locals all --clear; `
        Remove-Item -Force PowerShell.Windows.x64.$powershell_version.nupkg; `
        Remove-Item -Path $Env:ProgramFiles\powershell\.store\powershell.windows.x64\$powershell_version\powershell.windows.x64\$powershell_version\powershell.windows.x64.$powershell_version.nupkg -Force;"

RUN setx /M PATH "%PATH%;C:\Program Files\powershell"

# Trigger first run experience by running arbitrary cmd
RUN dotnet help<|MERGE_RESOLUTION|>--- conflicted
+++ resolved
@@ -1,11 +1,7 @@
 # escape=`
 
 ARG REPO=mcr.microsoft.com/dotnet/aspnet
-<<<<<<< HEAD
-FROM $REPO:6.0.27-windowsservercore-ltsc2019
-=======
 FROM $REPO:6.0.28-windowsservercore-ltsc2019
->>>>>>> 95a080f4
 
 ENV `
     # Unset ASPNETCORE_URLS from aspnet base image
@@ -15,11 +11,7 @@
     # Do not show first run text
     DOTNET_NOLOGO=true `
     # SDK version
-<<<<<<< HEAD
-    DOTNET_SDK_VERSION=6.0.419 `
-=======
     DOTNET_SDK_VERSION=6.0.420 `
->>>>>>> 95a080f4
     # Enable correct mode for dotnet watch (only mode supported in a container)
     DOTNET_USE_POLLING_FILE_WATCHER=true `
     # Skip extraction of XML docs - generally not useful within an image/container - helps performance
@@ -33,11 +25,7 @@
         `
         # Retrieve .NET SDK
         Invoke-WebRequest -OutFile dotnet.zip https://dotnetcli.azureedge.net/dotnet/Sdk/$Env:DOTNET_SDK_VERSION/dotnet-sdk-$Env:DOTNET_SDK_VERSION-win-x64.zip; `
-<<<<<<< HEAD
-        $dotnet_sha512 = '102d1e2ec71b7a1caf169b83f3004d30f1684eb77777a3c8dffa929e0e05d04ce21e585f670c212d4bd840928909605e2d580989cef9bb3f000e790b2da73eeb'; `
-=======
         $dotnet_sha512 = '871406108ff51ffce161cfbbdd778f3410041b270ecaaa03dfaa5a5315e2c546a16fb298a2daf7a04d92c30317e101bfa90efc4a2d0123de74c8b6a46db18654'; `
->>>>>>> 95a080f4
         if ((Get-FileHash dotnet.zip -Algorithm sha512).Hash -ne $dotnet_sha512) { `
             Write-Host 'CHECKSUM VERIFICATION FAILED!'; `
             exit 1; `
