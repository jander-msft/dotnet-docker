--- conflicted
+++ resolved
@@ -19,11 +19,7 @@
 ## Featured Tags
 
 * `8.0` (Release Candidate)
-<<<<<<< HEAD
   * `docker pull mcr.microsoft.com/dotnet/nightly/aspnet:8.0`
-=======
-  * `docker pull mcr.microsoft.com/dotnet/aspnet:8.0`
->>>>>>> 06ac843d
 * `7.0` (Standard Support)
   * `docker pull mcr.microsoft.com/dotnet/nightly/aspnet:7.0`
 * `6.0` (Long-Term Support)
