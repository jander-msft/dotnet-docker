# escape=`

# Installer image
FROM mcr.microsoft.com/windows/servercore:1809-amd64 AS installer

# Retrieve .NET Runtime
RUN powershell -Command `
        $ErrorActionPreference = 'Stop'; `
        $ProgressPreference = 'SilentlyContinue'; `
        `
<<<<<<< HEAD
        $dotnet_version = '6.0.1'; `
        Invoke-WebRequest -OutFile dotnet.zip https://dotnetcli.azureedge.net/dotnet/Runtime/$dotnet_version/dotnet-runtime-$dotnet_version-win-x64.zip; `
        $dotnet_sha512 = '059ef7dffb1e421a764779f1e75eb804fb61e32a75855964e426d7e0e8d7dd171b26861b8655738bf887efcd17657cde1b6386cf844c55e63d9822527e83411d'; `
=======
        $dotnet_version = '6.0.2'; `
        Invoke-WebRequest -OutFile dotnet.zip https://dotnetcli.azureedge.net/dotnet/Runtime/$dotnet_version/dotnet-runtime-$dotnet_version-win-x64.zip; `
        $dotnet_sha512 = 'db4ba997ec46cffc561a114e6d5b69944fcb0f427384a78474e9dba7c1793267cc8b3a63020e47d186f1bfce6e4d2b94f744da8b6d4b65d8028da5946ec18e44'; `
>>>>>>> dbe0395d
        if ((Get-FileHash dotnet.zip -Algorithm sha512).Hash -ne $dotnet_sha512) { `
            Write-Host 'CHECKSUM VERIFICATION FAILED!'; `
            exit 1; `
        }; `
        `
        mkdir dotnet; `
        tar -oxzf dotnet.zip -C dotnet; `
        Remove-Item -Force dotnet.zip


# Runtime image
FROM mcr.microsoft.com/windows/nanoserver:1809-amd64

ENV `
    # Configure web servers to bind to port 80 when present
    ASPNETCORE_URLS=http://+:80 `
    # Enable detection of running in a container
    DOTNET_RUNNING_IN_CONTAINER=true `
    # .NET Runtime version
    DOTNET_VERSION=6.0.2

# In order to set system PATH, ContainerAdministrator must be used
USER ContainerAdministrator
RUN setx /M PATH "%PATH%;C:\Program Files\dotnet"
USER ContainerUser

COPY --from=installer ["/dotnet", "/Program Files/dotnet"]<|MERGE_RESOLUTION|>--- conflicted
+++ resolved
@@ -8,15 +8,9 @@
         $ErrorActionPreference = 'Stop'; `
         $ProgressPreference = 'SilentlyContinue'; `
         `
-<<<<<<< HEAD
-        $dotnet_version = '6.0.1'; `
-        Invoke-WebRequest -OutFile dotnet.zip https://dotnetcli.azureedge.net/dotnet/Runtime/$dotnet_version/dotnet-runtime-$dotnet_version-win-x64.zip; `
-        $dotnet_sha512 = '059ef7dffb1e421a764779f1e75eb804fb61e32a75855964e426d7e0e8d7dd171b26861b8655738bf887efcd17657cde1b6386cf844c55e63d9822527e83411d'; `
-=======
         $dotnet_version = '6.0.2'; `
         Invoke-WebRequest -OutFile dotnet.zip https://dotnetcli.azureedge.net/dotnet/Runtime/$dotnet_version/dotnet-runtime-$dotnet_version-win-x64.zip; `
         $dotnet_sha512 = 'db4ba997ec46cffc561a114e6d5b69944fcb0f427384a78474e9dba7c1793267cc8b3a63020e47d186f1bfce6e4d2b94f744da8b6d4b65d8028da5946ec18e44'; `
->>>>>>> dbe0395d
         if ((Get-FileHash dotnet.zip -Algorithm sha512).Hash -ne $dotnet_sha512) { `
             Write-Host 'CHECKSUM VERIFICATION FAILED!'; `
             exit 1; `
