--- conflicted
+++ resolved
@@ -1,9 +1,5 @@
 ARG REPO=mcr.microsoft.com/dotnet/aspnet
-<<<<<<< HEAD
-FROM $REPO:6.0.19-alpine3.17-amd64
-=======
 FROM $REPO:6.0.20-alpine3.17-amd64
->>>>>>> 6da64f31
 
 ENV \
     # Unset ASPNETCORE_URLS from aspnet base image
@@ -13,11 +9,7 @@
     # Do not show first run text
     DOTNET_NOLOGO=true \
     # SDK version
-<<<<<<< HEAD
-    DOTNET_SDK_VERSION=6.0.411 \
-=======
     DOTNET_SDK_VERSION=6.0.412 \
->>>>>>> 6da64f31
     # Disable the invariant mode (set in base image)
     DOTNET_SYSTEM_GLOBALIZATION_INVARIANT=false \
     # Enable correct mode for dotnet watch (only mode supported in a container)
@@ -35,11 +27,7 @@
 
 # Install .NET SDK
 RUN wget -O dotnet.tar.gz https://dotnetcli.azureedge.net/dotnet/Sdk/$DOTNET_SDK_VERSION/dotnet-sdk-$DOTNET_SDK_VERSION-linux-musl-x64.tar.gz \
-<<<<<<< HEAD
-    && dotnet_sha512='ed5a1525a360bd6278eaa29dc528a4d50e10310d550caee234e5b31d13a9df776c4b3d904f3fa02ead4f759091f21c250943ee1fe4f6c41cc9cb1e4f8af13f90' \
-=======
     && dotnet_sha512='0cc7a93fbe53b4b17e877e402386e9b552ea4c9fcaced8f138e149403db1f3e358cc1be86d2a20408e3c3f82045bf897e2f6ccf0225cca49c834a52697f8d412' \
->>>>>>> 6da64f31
     && echo "$dotnet_sha512  dotnet.tar.gz" | sha512sum -c - \
     && mkdir -p /usr/share/dotnet \
     && tar -oxzf dotnet.tar.gz -C /usr/share/dotnet ./packs ./sdk ./sdk-manifests ./templates ./LICENSE.txt ./ThirdPartyNotices.txt \
