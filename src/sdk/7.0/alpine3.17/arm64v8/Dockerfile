ARG REPO=mcr.microsoft.com/dotnet/aspnet
<<<<<<< HEAD
FROM $REPO:7.0.8-alpine3.17-arm64v8
=======
FROM $REPO:7.0.9-alpine3.17-arm64v8
>>>>>>> 6da64f31

ENV \
    # Unset ASPNETCORE_URLS from aspnet base image
    ASPNETCORE_URLS= \
    # Do not generate certificate
    DOTNET_GENERATE_ASPNET_CERTIFICATE=false \
    # Do not show first run text
    DOTNET_NOLOGO=true \
    # SDK version
<<<<<<< HEAD
    DOTNET_SDK_VERSION=7.0.305 \
=======
    DOTNET_SDK_VERSION=7.0.306 \
>>>>>>> 6da64f31
    # Disable the invariant mode (set in base image)
    DOTNET_SYSTEM_GLOBALIZATION_INVARIANT=false \
    # Enable correct mode for dotnet watch (only mode supported in a container)
    DOTNET_USE_POLLING_FILE_WATCHER=true \
    # Skip extraction of XML docs - generally not useful within an image/container - helps performance
    NUGET_XMLDOC_MODE=skip \
    # PowerShell telemetry for docker image usage
    POWERSHELL_DISTRIBUTION_CHANNEL=PSDocker-DotnetSDK-Alpine-3.17-arm64

RUN apk add --no-cache \
        curl \
        icu-data-full \
        icu-libs \
        git

# Install .NET SDK
RUN wget -O dotnet.tar.gz https://dotnetcli.azureedge.net/dotnet/Sdk/$DOTNET_SDK_VERSION/dotnet-sdk-$DOTNET_SDK_VERSION-linux-musl-arm64.tar.gz \
<<<<<<< HEAD
    && dotnet_sha512='c448a80355375c119604916dbf06ef21ca86949c0f859a54e0c6bfb673d36ab9a93feb239a033740e08ebbe64df106ef3764d6a33b58fd9210649a752fbc0fc1' \
=======
    && dotnet_sha512='afc1103204b502c077c53caf56f9cfcdf3ed0b8028a029c067aef5aeea519c8ca2aeae2c8f82710fddda404b80304fd620cf017dc029c6b9040c9493ff954fc1' \
>>>>>>> 6da64f31
    && echo "$dotnet_sha512  dotnet.tar.gz" | sha512sum -c - \
    && mkdir -p /usr/share/dotnet \
    && tar -oxzf dotnet.tar.gz -C /usr/share/dotnet ./packs ./sdk ./sdk-manifests ./templates ./LICENSE.txt ./ThirdPartyNotices.txt \
    && rm dotnet.tar.gz \
    # Trigger first run experience by running arbitrary cmd
    && dotnet help<|MERGE_RESOLUTION|>--- conflicted
+++ resolved
@@ -1,9 +1,5 @@
 ARG REPO=mcr.microsoft.com/dotnet/aspnet
-<<<<<<< HEAD
-FROM $REPO:7.0.8-alpine3.17-arm64v8
-=======
 FROM $REPO:7.0.9-alpine3.17-arm64v8
->>>>>>> 6da64f31
 
 ENV \
     # Unset ASPNETCORE_URLS from aspnet base image
@@ -13,11 +9,7 @@
     # Do not show first run text
     DOTNET_NOLOGO=true \
     # SDK version
-<<<<<<< HEAD
-    DOTNET_SDK_VERSION=7.0.305 \
-=======
     DOTNET_SDK_VERSION=7.0.306 \
->>>>>>> 6da64f31
     # Disable the invariant mode (set in base image)
     DOTNET_SYSTEM_GLOBALIZATION_INVARIANT=false \
     # Enable correct mode for dotnet watch (only mode supported in a container)
@@ -35,11 +27,7 @@
 
 # Install .NET SDK
 RUN wget -O dotnet.tar.gz https://dotnetcli.azureedge.net/dotnet/Sdk/$DOTNET_SDK_VERSION/dotnet-sdk-$DOTNET_SDK_VERSION-linux-musl-arm64.tar.gz \
-<<<<<<< HEAD
-    && dotnet_sha512='c448a80355375c119604916dbf06ef21ca86949c0f859a54e0c6bfb673d36ab9a93feb239a033740e08ebbe64df106ef3764d6a33b58fd9210649a752fbc0fc1' \
-=======
     && dotnet_sha512='afc1103204b502c077c53caf56f9cfcdf3ed0b8028a029c067aef5aeea519c8ca2aeae2c8f82710fddda404b80304fd620cf017dc029c6b9040c9493ff954fc1' \
->>>>>>> 6da64f31
     && echo "$dotnet_sha512  dotnet.tar.gz" | sha512sum -c - \
     && mkdir -p /usr/share/dotnet \
     && tar -oxzf dotnet.tar.gz -C /usr/share/dotnet ./packs ./sdk ./sdk-manifests ./templates ./LICENSE.txt ./ThirdPartyNotices.txt \
