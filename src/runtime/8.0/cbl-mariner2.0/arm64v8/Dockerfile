--- conflicted
+++ resolved
@@ -8,15 +8,9 @@
     && tdnf clean all
 
 # Retrieve .NET Runtime
-<<<<<<< HEAD
-RUN dotnet_version=8.0.0-rtm.23519.13 \
+RUN dotnet_version=8.0.0 \
     && curl -fSL --output dotnet.tar.gz https://dotnetbuilds.azureedge.net/public/Runtime/$dotnet_version/dotnet-runtime-$dotnet_version-linux-arm64.tar.gz \
-    && dotnet_sha512='6b9a5233d1c6807efa0b92a4b152a11755428fd439e7f5a798757a58fd6d936397ab20b8e1fe90b65dd214e2f9488af116745880f75ee51120e775f651e1f7df' \
-=======
-RUN dotnet_version=8.0.0 \
-    && curl -fSL --output dotnet.tar.gz https://dotnetcli.azureedge.net/dotnet/Runtime/$dotnet_version/dotnet-runtime-$dotnet_version-linux-arm64.tar.gz \
     && dotnet_sha512='bb39fed4cff3a1a0a4e5084a517feeacb571700b8114b83b0b040f63f279d32eb9195d9b94cd60f8aa969b84adaad51694a2e26255177a30f40f50f634d29c21' \
->>>>>>> ed125d34
     && echo "$dotnet_sha512  dotnet.tar.gz" | sha512sum -c - \
     && mkdir -p /dotnet \
     && tar -oxzf dotnet.tar.gz -C /dotnet \
@@ -27,11 +21,7 @@
 FROM $REPO:8.0.0-cbl-mariner2.0-arm64v8
 
 # .NET Runtime version
-<<<<<<< HEAD
-ENV DOTNET_VERSION=8.0.0-rtm.23519.13
-=======
 ENV DOTNET_VERSION=8.0.0
->>>>>>> ed125d34
 
 COPY --from=installer ["/dotnet", "/usr/share/dotnet"]
 
