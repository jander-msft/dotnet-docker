# escape=`

ARG REPO=mcr.microsoft.com/dotnet/runtime

# Installer image
FROM mcr.microsoft.com/windows/servercore:1809-amd64 AS installer

# Install ASP.NET Core Runtime
RUN powershell -Command `
        $ErrorActionPreference = 'Stop'; `
        $ProgressPreference = 'SilentlyContinue'; `
        `
<<<<<<< HEAD
        $aspnetcore_version = '8.0.0-rc.1.23414.10'; `
        Invoke-WebRequest -OutFile aspnetcore.zip https://dotnetbuilds.azureedge.net/public/aspnetcore/Runtime/$aspnetcore_version/aspnetcore-runtime-$aspnetcore_version-win-x64.zip; `
        $aspnetcore_sha512 = '1edd76f7ee3d4c495a4b851869b2810f14e0a38f8473f2b245d083621a71462f149b83a1676d686f415c67f62c057e10468267634ff0408762e132dc8d9c5395'; `
=======
        $aspnetcore_version = '8.0.0-rc.1.23421.29'; `
        Invoke-WebRequest -OutFile aspnetcore.zip https://dotnetcli.azureedge.net/dotnet/aspnetcore/Runtime/$aspnetcore_version/aspnetcore-runtime-$aspnetcore_version-win-x64.zip; `
        $aspnetcore_sha512 = '5078af1148f0a5603d7296a70ca776a307edf0da73aa1aad54d1d61e0b296b5452966f0b8e81b63c1bbc91de547c76210be59324ff123463b3e33ad0becf5ef1'; `
>>>>>>> 7c2fc5f8
        if ((Get-FileHash aspnetcore.zip -Algorithm sha512).Hash -ne $aspnetcore_sha512) { `
            Write-Host 'CHECKSUM VERIFICATION FAILED!'; `
            exit 1; `
        }; `
        `
        mkdir dotnet/shared/Microsoft.AspNetCore.App; `
        tar -oxzf aspnetcore.zip -C dotnet ./shared/Microsoft.AspNetCore.App; `
        Remove-Item -Force aspnetcore.zip


# ASP.NET Core image
FROM $REPO:8.0.0-rc.1-nanoserver-1809

# ASP.NET Core version
<<<<<<< HEAD
ENV ASPNET_VERSION=8.0.0-rc.1.23414.10
=======
ENV ASPNET_VERSION=8.0.0-rc.1.23421.29
>>>>>>> 7c2fc5f8

COPY --from=installer ["/dotnet/shared/Microsoft.AspNetCore.App", "/Program Files/dotnet/shared/Microsoft.AspNetCore.App"]<|MERGE_RESOLUTION|>--- conflicted
+++ resolved
@@ -10,15 +10,9 @@
         $ErrorActionPreference = 'Stop'; `
         $ProgressPreference = 'SilentlyContinue'; `
         `
-<<<<<<< HEAD
-        $aspnetcore_version = '8.0.0-rc.1.23414.10'; `
+        $aspnetcore_version = '8.0.0-rc.1.23421.29'; `
         Invoke-WebRequest -OutFile aspnetcore.zip https://dotnetbuilds.azureedge.net/public/aspnetcore/Runtime/$aspnetcore_version/aspnetcore-runtime-$aspnetcore_version-win-x64.zip; `
-        $aspnetcore_sha512 = '1edd76f7ee3d4c495a4b851869b2810f14e0a38f8473f2b245d083621a71462f149b83a1676d686f415c67f62c057e10468267634ff0408762e132dc8d9c5395'; `
-=======
-        $aspnetcore_version = '8.0.0-rc.1.23421.29'; `
-        Invoke-WebRequest -OutFile aspnetcore.zip https://dotnetcli.azureedge.net/dotnet/aspnetcore/Runtime/$aspnetcore_version/aspnetcore-runtime-$aspnetcore_version-win-x64.zip; `
         $aspnetcore_sha512 = '5078af1148f0a5603d7296a70ca776a307edf0da73aa1aad54d1d61e0b296b5452966f0b8e81b63c1bbc91de547c76210be59324ff123463b3e33ad0becf5ef1'; `
->>>>>>> 7c2fc5f8
         if ((Get-FileHash aspnetcore.zip -Algorithm sha512).Hash -ne $aspnetcore_sha512) { `
             Write-Host 'CHECKSUM VERIFICATION FAILED!'; `
             exit 1; `
@@ -33,10 +27,6 @@
 FROM $REPO:8.0.0-rc.1-nanoserver-1809
 
 # ASP.NET Core version
-<<<<<<< HEAD
-ENV ASPNET_VERSION=8.0.0-rc.1.23414.10
-=======
 ENV ASPNET_VERSION=8.0.0-rc.1.23421.29
->>>>>>> 7c2fc5f8
 
 COPY --from=installer ["/dotnet/shared/Microsoft.AspNetCore.App", "/Program Files/dotnet/shared/Microsoft.AspNetCore.App"]