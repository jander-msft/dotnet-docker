--- conflicted
+++ resolved
@@ -4,11 +4,7 @@
 ENV \
     # Unset ASPNETCORE_URLS from aspnet base image
     ASPNETCORE_URLS= \
-<<<<<<< HEAD
-    DOTNET_SDK_VERSION=5.0.100-rtm.20526.5 \
-=======
     DOTNET_SDK_VERSION=5.0.100 \
->>>>>>> 86055917
     # Enable correct mode for dotnet watch (only mode supported in a container)
     DOTNET_USE_POLLING_FILE_WATCHER=true \
     # Skip extraction of XML docs - generally not useful within an image/container - helps performance
@@ -24,11 +20,7 @@
     && rm -rf /var/lib/apt/lists/*
 
 # Install .NET SDK
-<<<<<<< HEAD
-RUN curl -SL --output dotnet.tar.gz https://dotnetcli.azureedge.net/dotnet/Sdk/$DOTNET_SDK_VERSION/dotnet-sdk-5.0.100-linux-arm.tar.gz \
-=======
 RUN curl -SL --output dotnet.tar.gz https://dotnetcli.azureedge.net/dotnet/Sdk/$DOTNET_SDK_VERSION/dotnet-sdk-$DOTNET_SDK_VERSION-linux-arm.tar.gz \
->>>>>>> 86055917
     && dotnet_sha512='c61a0910e34a5d7bffee46835242c24a153bf346e0ef1b048a47d12e60408aa722cec0a08fa1461ab615a4f0d09ef470c479d393f93929837f18699c745c1314' \
     && echo "$dotnet_sha512 dotnet.tar.gz" | sha512sum -c - \
     && mkdir -p /usr/share/dotnet \
