--- conflicted
+++ resolved
@@ -9,13 +9,8 @@
 
 RUN `
     # Retrieve .NET SDK
-<<<<<<< HEAD
-    Invoke-WebRequest -OutFile dotnet.zip https://dotnetcli.azureedge.net/dotnet/Sdk/5.0.302/dotnet-sdk-5.0.302-win-x64.zip; `
-    $dotnet_sha512 = 'df29733e00d30abced40feb7b637fb45f2d9ac4b36e3d55e4a59e051bb15d0dd680ccd1317e59ad7bbbe51b04f802edb75c29b4aecc1a3db6cd7ed7e5d0cbbc6'; `
-=======
     Invoke-WebRequest -OutFile dotnet.zip https://dotnetcli.azureedge.net/dotnet/Sdk/5.0.303/dotnet-sdk-5.0.303-win-x64.zip; `
     $dotnet_sha512 = '8ce18ec56547bb377a608f634b7124639a4a7534278e1aacfbf2bc9121974ce095c1c5d6b54caad87362d50fc8b4c32fb80dd4611cf5627485356f9126966486'; `
->>>>>>> 1310a8ae
     if ((Get-FileHash dotnet.zip -Algorithm sha512).Hash -ne $dotnet_sha512) { `
         Write-Host 'CHECKSUM VERIFICATION FAILED!'; `
         exit 1; `
@@ -43,11 +38,7 @@
     Get-ChildItem -Exclude Microsoft.WindowsDesktop.App -Path dotnet\shared | Remove-Item -Force -Recurse
 
 # SDK image
-<<<<<<< HEAD
-FROM $REPO:5.0.8-nanoserver-2004
-=======
 FROM $REPO:5.0.9-nanoserver-2004
->>>>>>> 1310a8ae
 
 ENV `
     # Unset ASPNETCORE_URLS from aspnet base image
@@ -55,11 +46,7 @@
     # Do not generate certificate
     DOTNET_GENERATE_ASPNET_CERTIFICATE=false `
     # SDK version
-<<<<<<< HEAD
-    DOTNET_SDK_VERSION=5.0.302 `
-=======
     DOTNET_SDK_VERSION=5.0.303 `
->>>>>>> 1310a8ae
     # Enable correct mode for dotnet watch (only mode supported in a container)
     DOTNET_USE_POLLING_FILE_WATCHER=true `
     # Skip extraction of XML docs - generally not useful within an image/container - helps performance
