--- conflicted
+++ resolved
@@ -22,11 +22,7 @@
 ## Featured Tags
 
 * `8` (Long-Term Support)
-<<<<<<< HEAD
   * `docker pull mcr.microsoft.com/dotnet/nightly/monitor:8`
-=======
-  * `docker pull mcr.microsoft.com/dotnet/monitor:8`
->>>>>>> ed125d34
 * `7` (Standard Support)
   * `docker pull mcr.microsoft.com/dotnet/nightly/monitor:7`
 * `6` (Long-Term Support)
