## About

**IMPORTANT**

**The images from the dotnet/nightly repositories include last-known-good (LKG) builds for the next release of [.NET](https://github.com/dotnet/core).**

**See [dotnet](https://mcr.microsoft.com/product/dotnet/runtime/about) for images with official releases of [.NET](https://github.com/dotnet/core).**

This image contains the .NET runtimes and libraries and is optimized for running .NET apps in production.

Watch [discussions](https://github.com/dotnet/dotnet-docker/discussions/categories/announcements) for Docker-related .NET announcements.

### New: Ubuntu Chiseled Images

Ubuntu Chiseled .NET images are a type of "distroless" container image that contain only the minimal set of packages .NET needs, with everything else removed.
These images offer dramatically smaller deployment sizes and attack surface by including only the minimal set of packages required to run .NET applications.

Please see the [Ubuntu Chiseled + .NET](https://github.com/dotnet/dotnet-docker/blob/main/documentation/ubuntu-chiseled.md) documentation page for more info.

## Featured Tags

* `8.0` (Long-Term Support)
<<<<<<< HEAD
  * `docker pull mcr.microsoft.com/dotnet/nightly/runtime:8.0`
=======
  * `docker pull mcr.microsoft.com/dotnet/runtime:8.0`
>>>>>>> ed125d34
* `7.0` (Standard Support)
  * `docker pull mcr.microsoft.com/dotnet/nightly/runtime:7.0`
* `6.0` (Long-Term Support)
  * `docker pull mcr.microsoft.com/dotnet/nightly/runtime:6.0`

## Related Repositories

.NET:

* [dotnet/samples](https://mcr.microsoft.com/product/dotnet/samples/about): .NET Samples
* [dotnet/nightly/sdk](https://mcr.microsoft.com/product/dotnet/nightly/sdk/about): .NET SDK (Preview)
* [dotnet/nightly/aspnet](https://mcr.microsoft.com/product/dotnet/nightly/aspnet/about): ASP.NET Core Runtime (Preview)
* [dotnet/nightly/runtime-deps](https://mcr.microsoft.com/product/dotnet/nightly/runtime-deps/about): .NET Runtime Dependencies (Preview)
* [dotnet/nightly/monitor](https://mcr.microsoft.com/product/dotnet/nightly/monitor/about): .NET Monitor Tool (Preview)

.NET Framework:

* [dotnet/framework](https://mcr.microsoft.com/catalog?search=dotnet/framework): .NET Framework, ASP.NET and WCF
* [dotnet/framework/samples](https://mcr.microsoft.com/product/dotnet/framework/samples/about): .NET Framework, ASP.NET and WCF Samples

## Usage

The [.NET Docker samples](https://github.com/dotnet/dotnet-docker/blob/main/samples/README.md) show various ways to use .NET and Docker together. See [Building Docker Images for .NET Applications](https://docs.microsoft.com/dotnet/core/docker/building-net-docker-images) to learn more.

### Container sample: Run a simple application

You can quickly run a container with a pre-built [.NET Docker image](https://mcr.microsoft.com/product/dotnet/samples/about), based on the [.NET console sample](https://github.com/dotnet/dotnet-docker/blob/main/samples/dotnetapp/README.md).

Type the following command to run a sample console application:

```console
docker run --rm mcr.microsoft.com/dotnet/samples
```

## Image Variants

.NET container images have several variants that offer different combinations of flexibility and deployment size.
The [Image Variants documentation](https://github.com/dotnet/dotnet-docker/blob/main/documentation/image-variants.md) contains a summary of the image variants and their use-cases.

## Support

### Lifecycle

* [Microsoft Support for .NET](https://github.com/dotnet/core/blob/main/support.md)
* [Supported Container Platforms Policy](https://github.com/dotnet/dotnet-docker/blob/main/documentation/supported-platforms.md)
* [Supported Tags Policy](https://github.com/dotnet/dotnet-docker/blob/main/documentation/supported-tags.md)

### Image Update Policy

* We update the supported .NET images within 12 hours of any updates to their base images (e.g. debian:buster-slim, windows/nanoserver:ltsc2022, buildpack-deps:bionic-scm, etc.).
* We publish .NET images as part of releasing new versions of .NET including major/minor and servicing.

### Feedback

* [File an issue](https://github.com/dotnet/dotnet-docker/issues/new/choose)
* [Contact Microsoft Support](https://support.microsoft.com/contactus/)

## License

* Legal Notice: [Container License Information](https://aka.ms/mcr/osslegalnotice)
* [.NET license](https://github.com/dotnet/dotnet-docker/blob/main/LICENSE)
* [Discover licensing for Linux image contents](https://github.com/dotnet/dotnet-docker/blob/main/documentation/image-artifact-details.md)
* [Windows base image license](https://docs.microsoft.com/virtualization/windowscontainers/images-eula) (only applies to Windows containers)
* [Pricing and licensing for Windows Server 2019](https://www.microsoft.com/cloud-platform/windows-server-pricing)<|MERGE_RESOLUTION|>--- conflicted
+++ resolved
@@ -20,11 +20,7 @@
 ## Featured Tags
 
 * `8.0` (Long-Term Support)
-<<<<<<< HEAD
   * `docker pull mcr.microsoft.com/dotnet/nightly/runtime:8.0`
-=======
-  * `docker pull mcr.microsoft.com/dotnet/runtime:8.0`
->>>>>>> ed125d34
 * `7.0` (Standard Support)
   * `docker pull mcr.microsoft.com/dotnet/nightly/runtime:7.0`
 * `6.0` (Long-Term Support)
