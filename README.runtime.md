--- conflicted
+++ resolved
@@ -1,12 +1,8 @@
-<<<<<<< HEAD
-The images from the dotnet/nightly repositories include last-known-good (LKG) builds for the next release of [.NET Core](https://github.com/dotnet/core).
+The images from the dotnet/nightly repositories include last-known-good (LKG) builds for the next release of [.NET](https://github.com/dotnet/core).
 
-See [dotnet](https://hub.docker.com/_/microsoft-dotnet/) for images with official releases of [.NET Core](https://github.com/dotnet/core).
+See [dotnet](https://hub.docker.com/_/microsoft-dotnet/) for images with official releases of [.NET](https://github.com/dotnet/core).
 
-As part of the .NET 5.0 release, all .NET Docker images (including .NET Core 2.1 and 3.1) have transitioned to a new set of Docker repositories described below. Updates will continue to be made to supported tags in the old repository locations for backwards compatibility. Please update any repository references to these new names. For more information see the [.NET 5.0 repository rename announcement](https://github.com/dotnet/dotnet-docker/issues/2337).
-=======
 As part of the .NET 5.0 release, all .NET Docker images (including .NET Core 2.1 and 3.1) have transitioned to a new set of Docker repositories described below. Updates will continue to be made to supported tags in the old repository locations for backwards compatibility. Please update any repository references to these new names. For more information see the [.NET 5.0 repository rename announcement](https://github.com/dotnet/dotnet-docker/issues/2375).
->>>>>>> e0fe2e28
 
 # Featured Tags
 
