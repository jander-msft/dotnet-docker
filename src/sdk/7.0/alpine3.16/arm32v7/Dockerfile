ARG REPO=mcr.microsoft.com/dotnet/aspnet
FROM $REPO:7.0.4-alpine3.16-arm32v7

ENV \
    # Unset ASPNETCORE_URLS from aspnet base image
    ASPNETCORE_URLS= \
    # Do not generate certificate
    DOTNET_GENERATE_ASPNET_CERTIFICATE=false \
    # Do not show first run text
    DOTNET_NOLOGO=true \
    # SDK version
<<<<<<< HEAD
    DOTNET_SDK_VERSION=7.0.201 \
=======
    DOTNET_SDK_VERSION=7.0.202 \
>>>>>>> 6e9bac89
    # Disable the invariant mode (set in base image)
    DOTNET_SYSTEM_GLOBALIZATION_INVARIANT=false \
    # Enable correct mode for dotnet watch (only mode supported in a container)
    DOTNET_USE_POLLING_FILE_WATCHER=true \
    # Skip extraction of XML docs - generally not useful within an image/container - helps performance
    NUGET_XMLDOC_MODE=skip \
    # PowerShell telemetry for docker image usage
    POWERSHELL_DISTRIBUTION_CHANNEL=PSDocker-DotnetSDK-Alpine-3.16-arm32

RUN apk add --no-cache \
        curl \
        icu-data-full \
        icu-libs \
        git

# Install .NET SDK
RUN wget -O dotnet.tar.gz https://dotnetcli.azureedge.net/dotnet/Sdk/$DOTNET_SDK_VERSION/dotnet-sdk-$DOTNET_SDK_VERSION-linux-musl-arm.tar.gz \
<<<<<<< HEAD
    && dotnet_sha512='092285d57c45e1720a4fb6c82c3d8a1413b9c96ac5d06fc0f398dc55360e0f99b9853789c0d61efa31630a58ebb0763b16991e6a209165feb7bea1902cff4950' \
=======
    && dotnet_sha512='89e88907bc3fd473f62bf5dd1b24bc543bb52ab35cf8ee99b7ede2166a9d56105505687aa15d6d9ce5ced65554efd38cb3fbd169a741cd58f949ce1210a1062e' \
>>>>>>> 6e9bac89
    && echo "$dotnet_sha512  dotnet.tar.gz" | sha512sum -c - \
    && mkdir -p /usr/share/dotnet \
    && tar -oxzf dotnet.tar.gz -C /usr/share/dotnet ./packs ./sdk ./sdk-manifests ./templates ./LICENSE.txt ./ThirdPartyNotices.txt \
    && rm dotnet.tar.gz \
    # Trigger first run experience by running arbitrary cmd
    && dotnet help<|MERGE_RESOLUTION|>--- conflicted
+++ resolved
@@ -9,11 +9,7 @@
     # Do not show first run text
     DOTNET_NOLOGO=true \
     # SDK version
-<<<<<<< HEAD
-    DOTNET_SDK_VERSION=7.0.201 \
-=======
     DOTNET_SDK_VERSION=7.0.202 \
->>>>>>> 6e9bac89
     # Disable the invariant mode (set in base image)
     DOTNET_SYSTEM_GLOBALIZATION_INVARIANT=false \
     # Enable correct mode for dotnet watch (only mode supported in a container)
@@ -31,11 +27,7 @@
 
 # Install .NET SDK
 RUN wget -O dotnet.tar.gz https://dotnetcli.azureedge.net/dotnet/Sdk/$DOTNET_SDK_VERSION/dotnet-sdk-$DOTNET_SDK_VERSION-linux-musl-arm.tar.gz \
-<<<<<<< HEAD
-    && dotnet_sha512='092285d57c45e1720a4fb6c82c3d8a1413b9c96ac5d06fc0f398dc55360e0f99b9853789c0d61efa31630a58ebb0763b16991e6a209165feb7bea1902cff4950' \
-=======
     && dotnet_sha512='89e88907bc3fd473f62bf5dd1b24bc543bb52ab35cf8ee99b7ede2166a9d56105505687aa15d6d9ce5ced65554efd38cb3fbd169a741cd58f949ce1210a1062e' \
->>>>>>> 6e9bac89
     && echo "$dotnet_sha512  dotnet.tar.gz" | sha512sum -c - \
     && mkdir -p /usr/share/dotnet \
     && tar -oxzf dotnet.tar.gz -C /usr/share/dotnet ./packs ./sdk ./sdk-manifests ./templates ./LICENSE.txt ./ThirdPartyNotices.txt \
