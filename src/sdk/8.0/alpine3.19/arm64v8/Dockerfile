ARG REPO=mcr.microsoft.com/dotnet/aspnet
<<<<<<< HEAD
FROM $REPO:8.0.2-alpine3.19-arm64v8
=======
FROM $REPO:8.0.3-alpine3.19-arm64v8
>>>>>>> 95a080f4

ENV \
    # Do not generate certificate
    DOTNET_GENERATE_ASPNET_CERTIFICATE=false \
    # Do not show first run text
    DOTNET_NOLOGO=true \
    # SDK version
<<<<<<< HEAD
    DOTNET_SDK_VERSION=8.0.201 \
=======
    DOTNET_SDK_VERSION=8.0.202 \
>>>>>>> 95a080f4
    # Disable the invariant mode (set in base image)
    DOTNET_SYSTEM_GLOBALIZATION_INVARIANT=false \
    # Enable correct mode for dotnet watch (only mode supported in a container)
    DOTNET_USE_POLLING_FILE_WATCHER=true \
    # Skip extraction of XML docs - generally not useful within an image/container - helps performance
    NUGET_XMLDOC_MODE=skip \
    # PowerShell telemetry for docker image usage
    POWERSHELL_DISTRIBUTION_CHANNEL=PSDocker-DotnetSDK-Alpine-3.19-arm64

RUN apk add --upgrade --no-cache \
        curl \
        git \
        icu-data-full \
        icu-libs \
        tzdata

# Install .NET SDK
RUN wget -O dotnet.tar.gz https://dotnetcli.azureedge.net/dotnet/Sdk/$DOTNET_SDK_VERSION/dotnet-sdk-$DOTNET_SDK_VERSION-linux-musl-arm64.tar.gz \
<<<<<<< HEAD
    && dotnet_sha512='4a7c7dec45239a3ecbbb88dd4dc43b2ea66b016a974ebbbbe8960885d6118a0310679c2ced8f27ba5963311fedcce29ad31b0e43a20a01225778d8b6a1fe6e8c' \
=======
    && dotnet_sha512='f5d1f025d18062247e7c392903c012b5e7f625609cff19d9eac81755065fc468a1d66b0396492258257bf42a88a07e40a040d0cb296bed620d326f58e2cd69cd' \
>>>>>>> 95a080f4
    && echo "$dotnet_sha512  dotnet.tar.gz" | sha512sum -c - \
    && mkdir -p /usr/share/dotnet \
    && tar -oxzf dotnet.tar.gz -C /usr/share/dotnet ./packs ./sdk ./sdk-manifests ./templates ./LICENSE.txt ./ThirdPartyNotices.txt \
    && rm dotnet.tar.gz \
    # Trigger first run experience by running arbitrary cmd
    && dotnet help<|MERGE_RESOLUTION|>--- conflicted
+++ resolved
@@ -1,9 +1,5 @@
 ARG REPO=mcr.microsoft.com/dotnet/aspnet
-<<<<<<< HEAD
-FROM $REPO:8.0.2-alpine3.19-arm64v8
-=======
 FROM $REPO:8.0.3-alpine3.19-arm64v8
->>>>>>> 95a080f4
 
 ENV \
     # Do not generate certificate
@@ -11,11 +7,7 @@
     # Do not show first run text
     DOTNET_NOLOGO=true \
     # SDK version
-<<<<<<< HEAD
-    DOTNET_SDK_VERSION=8.0.201 \
-=======
     DOTNET_SDK_VERSION=8.0.202 \
->>>>>>> 95a080f4
     # Disable the invariant mode (set in base image)
     DOTNET_SYSTEM_GLOBALIZATION_INVARIANT=false \
     # Enable correct mode for dotnet watch (only mode supported in a container)
@@ -34,11 +26,7 @@
 
 # Install .NET SDK
 RUN wget -O dotnet.tar.gz https://dotnetcli.azureedge.net/dotnet/Sdk/$DOTNET_SDK_VERSION/dotnet-sdk-$DOTNET_SDK_VERSION-linux-musl-arm64.tar.gz \
-<<<<<<< HEAD
-    && dotnet_sha512='4a7c7dec45239a3ecbbb88dd4dc43b2ea66b016a974ebbbbe8960885d6118a0310679c2ced8f27ba5963311fedcce29ad31b0e43a20a01225778d8b6a1fe6e8c' \
-=======
     && dotnet_sha512='f5d1f025d18062247e7c392903c012b5e7f625609cff19d9eac81755065fc468a1d66b0396492258257bf42a88a07e40a040d0cb296bed620d326f58e2cd69cd' \
->>>>>>> 95a080f4
     && echo "$dotnet_sha512  dotnet.tar.gz" | sha512sum -c - \
     && mkdir -p /usr/share/dotnet \
     && tar -oxzf dotnet.tar.gz -C /usr/share/dotnet ./packs ./sdk ./sdk-manifests ./templates ./LICENSE.txt ./ThirdPartyNotices.txt \
