ARG REPO=mcr.microsoft.com/dotnet/aspnet
<<<<<<< HEAD
FROM $REPO:6.0.19-jammy-arm64v8
=======
FROM $REPO:6.0.20-jammy-arm64v8
>>>>>>> 6da64f31

ENV \
    # Unset ASPNETCORE_URLS from aspnet base image
    ASPNETCORE_URLS= \
    # Do not generate certificate
    DOTNET_GENERATE_ASPNET_CERTIFICATE=false \
    # Do not show first run text
    DOTNET_NOLOGO=true \
    # SDK version
<<<<<<< HEAD
    DOTNET_SDK_VERSION=6.0.411 \
=======
    DOTNET_SDK_VERSION=6.0.412 \
>>>>>>> 6da64f31
    # Enable correct mode for dotnet watch (only mode supported in a container)
    DOTNET_USE_POLLING_FILE_WATCHER=true \
    # Skip extraction of XML docs - generally not useful within an image/container - helps performance
    NUGET_XMLDOC_MODE=skip \
    # PowerShell telemetry for docker image usage
    POWERSHELL_DISTRIBUTION_CHANNEL=PSDocker-DotnetSDK-Ubuntu-22.04-arm64

RUN apt-get update \
    && apt-get install -y --no-install-recommends \
        curl \
        git \
        wget \
    && rm -rf /var/lib/apt/lists/*

# Install .NET SDK
RUN curl -fSL --output dotnet.tar.gz https://dotnetcli.azureedge.net/dotnet/Sdk/$DOTNET_SDK_VERSION/dotnet-sdk-$DOTNET_SDK_VERSION-linux-arm64.tar.gz \
<<<<<<< HEAD
    && dotnet_sha512='e10aed4470087f30e48bf2c3d7e98a680cb7b5f5cfaaf2f7e5029c648e4df9ab140bfcef3b84195f6f8984b56b4156b7afde957b3695e68e9ed24934414a62d9' \
=======
    && dotnet_sha512='669c19665f657de00fda41e5ffff8d80395618dc1cc7d6ec50cd06668b135b5fcca193919172c65394210b7c060eae146fd6d8d57deed889ca8fafddca66d06d' \
>>>>>>> 6da64f31
    && echo "$dotnet_sha512  dotnet.tar.gz" | sha512sum -c - \
    && mkdir -p /usr/share/dotnet \
    && tar -oxzf dotnet.tar.gz -C /usr/share/dotnet ./packs ./sdk ./sdk-manifests ./templates ./LICENSE.txt ./ThirdPartyNotices.txt \
    && rm dotnet.tar.gz \
    # Trigger first run experience by running arbitrary cmd
    && dotnet help

# Install PowerShell global tool
RUN powershell_version=7.2.12 \
    && curl -fSL --output PowerShell.Linux.arm64.$powershell_version.nupkg https://pwshtool.blob.core.windows.net/tool/$powershell_version/PowerShell.Linux.arm64.$powershell_version.nupkg \
    && powershell_sha512='f4242b19e084c0c8ba735c1834c7665250e5277f0eb2b02b0611815a180bdf2ddb778e6d06336b52e1065141ba6e6d3cc2a9407b21f8ae63fa86b5be8fcc5249' \
    && echo "$powershell_sha512  PowerShell.Linux.arm64.$powershell_version.nupkg" | sha512sum -c - \
    && mkdir -p /usr/share/powershell \
    && dotnet tool install --add-source / --tool-path /usr/share/powershell --version $powershell_version PowerShell.Linux.arm64 \
    && dotnet nuget locals all --clear \
    && rm PowerShell.Linux.arm64.$powershell_version.nupkg \
    && ln -s /usr/share/powershell/pwsh /usr/bin/pwsh \
    && chmod 755 /usr/share/powershell/pwsh \
    # To reduce image size, remove the copy nupkg that nuget keeps.
    && find /usr/share/powershell -print | grep -i '.*[.]nupkg$' | xargs rm<|MERGE_RESOLUTION|>--- conflicted
+++ resolved
@@ -1,9 +1,5 @@
 ARG REPO=mcr.microsoft.com/dotnet/aspnet
-<<<<<<< HEAD
-FROM $REPO:6.0.19-jammy-arm64v8
-=======
 FROM $REPO:6.0.20-jammy-arm64v8
->>>>>>> 6da64f31
 
 ENV \
     # Unset ASPNETCORE_URLS from aspnet base image
@@ -13,11 +9,7 @@
     # Do not show first run text
     DOTNET_NOLOGO=true \
     # SDK version
-<<<<<<< HEAD
-    DOTNET_SDK_VERSION=6.0.411 \
-=======
     DOTNET_SDK_VERSION=6.0.412 \
->>>>>>> 6da64f31
     # Enable correct mode for dotnet watch (only mode supported in a container)
     DOTNET_USE_POLLING_FILE_WATCHER=true \
     # Skip extraction of XML docs - generally not useful within an image/container - helps performance
@@ -34,11 +26,7 @@
 
 # Install .NET SDK
 RUN curl -fSL --output dotnet.tar.gz https://dotnetcli.azureedge.net/dotnet/Sdk/$DOTNET_SDK_VERSION/dotnet-sdk-$DOTNET_SDK_VERSION-linux-arm64.tar.gz \
-<<<<<<< HEAD
-    && dotnet_sha512='e10aed4470087f30e48bf2c3d7e98a680cb7b5f5cfaaf2f7e5029c648e4df9ab140bfcef3b84195f6f8984b56b4156b7afde957b3695e68e9ed24934414a62d9' \
-=======
     && dotnet_sha512='669c19665f657de00fda41e5ffff8d80395618dc1cc7d6ec50cd06668b135b5fcca193919172c65394210b7c060eae146fd6d8d57deed889ca8fafddca66d06d' \
->>>>>>> 6da64f31
     && echo "$dotnet_sha512  dotnet.tar.gz" | sha512sum -c - \
     && mkdir -p /usr/share/dotnet \
     && tar -oxzf dotnet.tar.gz -C /usr/share/dotnet ./packs ./sdk ./sdk-manifests ./templates ./LICENSE.txt ./ThirdPartyNotices.txt \
