# ASP.NET Core Docker Sample

This [sample Dockerfile](Dockerfile) demonstrates how to use ASP.NET Core and Docker together. The sample works with both Linux and Windows containers and can also be used without Docker. There are also instructions that demonstrate how to push the sample to [Azure Container Registry](../dotnetapp/push-image-to-acr.md) and test it with [Azure Container Instance](deploy-container-to-aci.md). You can [configure ASP.NET Core to use HTTPS with Docker](aspnetcore-docker-https.md).

The sample builds the application in a container based on the larger [.NET Core SDK Docker image](https://hub.docker.com/r/microsoft/dotnet/). It builds the application and then copies the final build result into a Docker image based on the smaller [ASP.NET Core Docker Runtime image](https://hub.docker.com/r/microsoft/aspnetcore/).

This sample requires [Docker 17.06](https://docs.docker.com/release-notes/docker-ce) or later of the [Docker client](https://www.docker.com/products/docker).

## Try a pre-built ASP.NET Core Docker Image

You can quickly run a container with a pre-built [sample ASP.NET Core Docker image](https://hub.docker.com/_/microsoft-dotnet-core-samples/), based on this [sample](Dockerfile).

Type the following command to run a sample with [Docker](https://www.docker.com/products/docker):

```console
docker run --name aspnetcore_sample --rm -it -p 8000:80 mcr.microsoft.com/dotnet/core/samples:aspnetapp
```

After the application starts, navigate to `http://localhost:8000` in your web browser. On Windows, you may need to navigate to the container via IP address. See [ASP.NET Core apps in Windows Containers](aspnetcore-docker-windows.md) for instructions on determining the IP address, using the value of `--name` that you used in `docker run`.

See [Hosting ASP.NET Core Images with Docker over HTTPS](aspnetcore-docker-https.md) to use HTTPS with this image.

## Getting the sample

The easiest way to get the sample is by cloning the samples repository with git, using the following instructions:

```console
git clone https://github.com/dotnet/dotnet-docker/
```

You can also [download the repository as a zip](https://github.com/dotnet/dotnet-docker/archive/master.zip).

## Build and run the sample with Docker

You can build and run the sample in Docker using the following commands. The instructions assume that you are in the root of the repository.

```console
cd samples
cd aspnetapp
docker build --pull -t aspnetapp .
docker run --name aspnetcore_sample --rm -it -p 8000:80 aspnetapp
```

You should see the following console output as the application starts.

```console
C:\git\dotnet-docker\samples\aspnetapp>docker run --name aspnetcore_sample --rm -it -p 8000:80 aspnetapp
Hosting environment: Production
Content root path: /app
Now listening on: http://[::]:80
Application started. Press Ctrl+C to shut down.
```

After the application starts, navigate to `http://localhost:8000` in your web browser. On Windows, you may need to navigate to the container via IP address. See [ASP.NET Core apps in Windows Containers](aspnetcore-docker-windows.md) for instructions on determining the IP address, using the value of `--name` that you used in `docker run`.

> Note: The `-p` argument maps port 8000 on your local machine to port 80 in the container (the form of the port mapping is `host:container`). See the [Docker run reference](https://docs.docker.com/engine/reference/commandline/run/) for more information on commandline parameters. In some cases, you might see an error because the host port you select is already in use. Choose a different port in that case.

## Additional Samples

Multiple variations of this sample have been provided, as follows. Some of these example Dockerfiles are demonstrated later. Specify an alternate Dockerfile via the `-f` argument.

* [Multi-arch sample](Dockerfile)
<<<<<<< HEAD
* [Multi-arch sample, using a preview version of .NET Core](Dockerfile.preview)
* [Nanoserver 1809 sample](Dockerfile.nanoserver-1809)
=======
* [Nanoserver 2016 SAC sample](Dockerfile.nanoserver-sac2016)
>>>>>>> feab2f96
* [Alpine sample](Dockerfile.alpine-x64)

## Deploying with HTTPS

ASP.NET Core 2.1 and newer uses [HTTPS by default](https://docs.microsoft.com/en-us/aspnet/core/security/enforcing-ssl). You can [configure ASP.NET Core to use HTTPS with Docker](aspnetcore-docker-https.md).

## Build and run the sample for Alpine X64 with Docker

You can build and run the sample for Alpine using the following instructions. Make sure Docker is set to Linux containers if you are on Windows.

```console
cd samples
cd aspnetapp
docker build --pull -t aspnetapp -f Dockerfile.alpine-x64 .
docker run --name aspnetcore_sample --rm -it -p 8000:80 aspnetapp
```

After the application starts, navigate to `http://localhost:8000` in your web browser.

## Build and run the sample for Ubuntu 18.04 with Docker

You can also build for [Ubuntu 18.04](https://hub.docker.com/_/ubuntu/), with a `bionic` tag. The `bionic` tags are documented at [microsoft/dotnet](https://hub.docker.com/r/microsoft/dotnet/). You would switch to the following tags:

* SDK: 2.2-sdk-bionic
* Runtime:-2.2-aspnetcore-runtime-bionic

## Build and run the sample for Linux ARM32 with Docker

You can build and run the sample for ARM32 and Raspberry Pi with [Build ASP.NET Core Applications for Raspberry Pi with Docker](aspnetcore-docker-arm32.md) instructions.

## Develop ASP.NET Core Applications in a container

You can develop applications without a .NET Core installation on your machine with the [Develop ASP.NET Core applications in a container](aspnet-docker-dev-in-container.md) instructions. These instructions are also useful if your development and production environments do not match.

## Deploying to Production vs Development

The approach for running containers differs between development and production.

In production, you will typically start your container with `docker run -d`. This argument starts the container as a service, without any console interaction. You then interact with it through other Docker commands or APIs exposed by the containerized application.

In development, you will typically start containers with `docker run --rm -it`. These arguments enable you to see a console (important when there are errors), terminate the container with `CTRL-C` and cleans up all container resources when the container is terminated. You also typically don't mind blocking the console. This approach is demonstrated in prior examples in this document.

We recommend that you do not use `--rm` in production. It cleans up container resources, preventing you from collecting logs that may have been captured in a container that has either stopped or crashed.

## Build and run the sample locally

You can build and run the sample locally with the [.NET Core 2.2 SDK](https://www.microsoft.com/net/download/core) using the following commands. The commands assume that you are in the root of the repository.

```console
cd samples
cd aspnetapp
dotnet run
```

After the application starts, visit `http://localhost:5000` in your web browser.

You can produce an application that is ready to deploy to production locally using the following command.

```console
dotnet publish -c Release -o out
```

You can run the application using the following commands.

```console
cd out
dotnet aspnetapp.dll
```

Note: The `-c Release` argument builds the application in release mode (the default is debug mode). See the [dotnet publish reference](https://docs.microsoft.com/dotnet/core/tools/dotnet-publish) for more information on commandline parameters.

## .NET Core Resources

More Samples

* [.NET Core Docker Samples](../README.md)
* [.NET Framework Docker Samples](https://github.com/microsoft/dotnet-framework-docker/blob/master/samples/README.md)

Docs and More Information:

* [.NET Docs](https://docs.microsoft.com/dotnet/)
* [ASP.NET Docs](https://docs.microsoft.com/aspnet/)
* [dotnet/core](https://github.com/dotnet/core) for starting with .NET Core on GitHub.
* [dotnet/announcements](https://github.com/dotnet/announcements/issues) for .NET announcements.

## Related Docker Hub Repositories

.NET Core:

* [dotnet/core](https://hub.docker.com/_/microsoft-dotnet-core/): .NET Core
* [dotnet/core/samples](https://hub.docker.com/_/microsoft-dotnet-core-samples/): .NET Core Samples
* [dotnet/core-nightly](https://hub.docker.com/_/microsoft-dotnet-core-nightly/): .NET Core (Preview)

.NET Framework:

* [dotnet/framework/aspnet](https://hub.docker.com/_/microsoft-dotnet-framework-aspnet): ASP.NET Web Forms and MVC
* [microsoft/dotnet-framework](https://hub.docker.com/r/microsoft/dotnet-framework/): .NET Framework
* [microsoft/dotnet-framework-samples](https://hub.docker.com/r/microsoft/dotnet-framework-samples/): .NET Framework and ASP.NET Samples<|MERGE_RESOLUTION|>--- conflicted
+++ resolved
@@ -60,12 +60,7 @@
 Multiple variations of this sample have been provided, as follows. Some of these example Dockerfiles are demonstrated later. Specify an alternate Dockerfile via the `-f` argument.
 
 * [Multi-arch sample](Dockerfile)
-<<<<<<< HEAD
-* [Multi-arch sample, using a preview version of .NET Core](Dockerfile.preview)
 * [Nanoserver 1809 sample](Dockerfile.nanoserver-1809)
-=======
-* [Nanoserver 2016 SAC sample](Dockerfile.nanoserver-sac2016)
->>>>>>> feab2f96
 * [Alpine sample](Dockerfile.alpine-x64)
 
 ## Deploying with HTTPS
