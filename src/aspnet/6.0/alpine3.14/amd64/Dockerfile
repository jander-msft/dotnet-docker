--- conflicted
+++ resolved
@@ -6,21 +6,13 @@
 
 ENV \
     # ASP.NET Core version
-<<<<<<< HEAD
-    ASPNET_VERSION=6.0.0-rc.2.21470.37 \
-=======
     ASPNET_VERSION=6.0.0-rc.2.21480.10 \
->>>>>>> 2ec15b55
     # Set the default console formatter to JSON
     Logging__Console__FormatterName=Json
 
 # Install ASP.NET Core
 RUN wget -O aspnetcore.tar.gz https://dotnetcli.azureedge.net/dotnet/aspnetcore/Runtime/$ASPNET_VERSION/aspnetcore-runtime-$ASPNET_VERSION-linux-musl-x64.tar.gz \
-<<<<<<< HEAD
-    && aspnetcore_sha512='4a5412367db16b59ed2263c815bbf8906bf4c77bf800eea451e2d26606dbc80fe70d79d53a05629e2efdb953d2da40658a386fc5bb4d9a46ae48a50fb0c7ff36' \
-=======
     && aspnetcore_sha512='bb85419cdc2cd6d5f357737230038d3ab685832a48964ef9e8a9f783e1ed6cba0f293ed47e187f05209f3d4c919d81de27c5add5c2424e15bc1b0600c92ed390' \
->>>>>>> 2ec15b55
     && echo "$aspnetcore_sha512  aspnetcore.tar.gz" | sha512sum -c - \
     && tar -ozxf aspnetcore.tar.gz -C /usr/share/dotnet ./shared/Microsoft.AspNetCore.App \
     && rm aspnetcore.tar.gz