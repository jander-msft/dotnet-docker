--- conflicted
+++ resolved
@@ -15,11 +15,7 @@
         $ProgressPreference = 'SilentlyContinue'; `
         `
         Invoke-WebRequest -OutFile dotnet.zip https://dotnetcli.azureedge.net/dotnet/Runtime/$Env:DOTNET_VERSION/dotnet-runtime-$Env:DOTNET_VERSION-win-x64.zip; `
-<<<<<<< HEAD
-        $dotnet_sha512 = '3c9f5e97184e1947cbc0d7ec76de3ca65c0d892c3f61e60e3897a8aca5014c15b54ebb57d487a3c44ee58cdf457bd0ae99343c36cdd102e3e344162239f401d7'; `
-=======
         $dotnet_sha512 = 'd2d6b16fd5eeb9b39afdf2e0b6ce732fde0e90806e6c63dfaf88434d306251e5cf344b55e253cb6e7f38da19899e845a76a8e63ed7836f94ecdcd0256fda73e4'; `
->>>>>>> 3b22dd7f
         if ((Get-FileHash dotnet.zip -Algorithm sha512).Hash -ne $dotnet_sha512) { `
             Write-Host 'CHECKSUM VERIFICATION FAILED!'; `
             exit 1; `
