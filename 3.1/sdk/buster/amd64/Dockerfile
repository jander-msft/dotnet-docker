FROM amd64/buildpack-deps:buster-scm

ENV \
    # Enable detection of running in a container
    DOTNET_RUNNING_IN_CONTAINER=true \
    # Enable correct mode for dotnet watch (only mode supported in a container)
    DOTNET_USE_POLLING_FILE_WATCHER=true \
    # Skip extraction of XML docs - generally not useful within an image/container - helps performance
    NUGET_XMLDOC_MODE=skip \
    # PowerShell telemetry for docker image usage
    POWERSHELL_DISTRIBUTION_CHANNEL=PSDocker-DotnetCoreSDK-Debian-10

# Install .NET CLI dependencies
RUN apt-get update \
    && apt-get install -y --no-install-recommends \
        libc6 \
        libgcc1 \
        libgssapi-krb5-2 \
        libicu63 \
        libssl1.1 \
        libstdc++6 \
        zlib1g \
    && rm -rf /var/lib/apt/lists/*

# Install .NET Core SDK
<<<<<<< HEAD
RUN dotnet_sdk_version=3.1.202 \
    && curl -SL --output dotnet.tar.gz https://dotnetcli.azureedge.net/dotnet/Sdk/$dotnet_sdk_version/dotnet-sdk-$dotnet_sdk_version-linux-x64.tar.gz \
    && dotnet_sha512='c59265d42c7277e6368ee69cb58895f43f812f584ecd0b01b4045613abb74c21f281f5a851f012625064052cb79e0f84fb5385b5f7cb4dc4ac8970ee4ee4ba71' \
=======
RUN dotnet_sdk_version=3.1.300 \
    && curl -SL --output dotnet.tar.gz https://dotnetcli.azureedge.net/dotnet/Sdk/$dotnet_sdk_version/dotnet-sdk-$dotnet_sdk_version-linux-x64.tar.gz \
    && dotnet_sha512='1c3844ea5f8847d92372dae67529ebb08f09999cac0aa10ace571c63a9bfb615adbf8b9d5cebb2f960b0a81f6a5fba7d80edb69b195b77c2c7cca174cbc2fd0b' \
>>>>>>> 27d9cbf4
    && echo "$dotnet_sha512 dotnet.tar.gz" | sha512sum -c - \
    && mkdir -p /usr/share/dotnet \
    && tar -ozxf dotnet.tar.gz -C /usr/share/dotnet \
    && rm dotnet.tar.gz \
    && ln -s /usr/share/dotnet/dotnet /usr/bin/dotnet \
    # Trigger first run experience by running arbitrary cmd
    && dotnet help

# Install PowerShell global tool
RUN powershell_version=7.0.1 \
    && curl -SL --output PowerShell.Linux.x64.$powershell_version.nupkg https://pwshtool.blob.core.windows.net/tool/$powershell_version/PowerShell.Linux.x64.$powershell_version.nupkg \
    && powershell_sha512='b6b67b59233b3ad68e33e49eff16caeb3b1c87641b9a6cd518a19e3ff69491a8a1b3c5026635549c7fd377a902a33ca17f41b7913f66099f316882390448c3f7' \
    && echo "$powershell_sha512  PowerShell.Linux.x64.$powershell_version.nupkg" | sha512sum -c - \
    && mkdir -p /usr/share/powershell \
    && dotnet tool install --add-source / --tool-path /usr/share/powershell --version $powershell_version PowerShell.Linux.x64 \
    && dotnet nuget locals all --clear \
    && rm PowerShell.Linux.x64.$powershell_version.nupkg \
    && ln -s /usr/share/powershell/pwsh /usr/bin/pwsh \
    && chmod 755 /usr/share/powershell/pwsh \
    # To reduce image size, remove the copy nupkg that nuget keeps.
    && find /usr/share/powershell -print | grep -i '.*[.]nupkg$' | xargs rm<|MERGE_RESOLUTION|>--- conflicted
+++ resolved
@@ -23,15 +23,9 @@
     && rm -rf /var/lib/apt/lists/*
 
 # Install .NET Core SDK
-<<<<<<< HEAD
-RUN dotnet_sdk_version=3.1.202 \
-    && curl -SL --output dotnet.tar.gz https://dotnetcli.azureedge.net/dotnet/Sdk/$dotnet_sdk_version/dotnet-sdk-$dotnet_sdk_version-linux-x64.tar.gz \
-    && dotnet_sha512='c59265d42c7277e6368ee69cb58895f43f812f584ecd0b01b4045613abb74c21f281f5a851f012625064052cb79e0f84fb5385b5f7cb4dc4ac8970ee4ee4ba71' \
-=======
 RUN dotnet_sdk_version=3.1.300 \
     && curl -SL --output dotnet.tar.gz https://dotnetcli.azureedge.net/dotnet/Sdk/$dotnet_sdk_version/dotnet-sdk-$dotnet_sdk_version-linux-x64.tar.gz \
     && dotnet_sha512='1c3844ea5f8847d92372dae67529ebb08f09999cac0aa10ace571c63a9bfb615adbf8b9d5cebb2f960b0a81f6a5fba7d80edb69b195b77c2c7cca174cbc2fd0b' \
->>>>>>> 27d9cbf4
     && echo "$dotnet_sha512 dotnet.tar.gz" | sha512sum -c - \
     && mkdir -p /usr/share/dotnet \
     && tar -ozxf dotnet.tar.gz -C /usr/share/dotnet \
