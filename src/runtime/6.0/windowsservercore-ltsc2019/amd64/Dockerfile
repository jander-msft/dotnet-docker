--- conflicted
+++ resolved
@@ -15,11 +15,7 @@
         $ProgressPreference = 'SilentlyContinue'; `
         `
         Invoke-WebRequest -OutFile dotnet.zip https://dotnetcli.azureedge.net/dotnet/Runtime/$Env:DOTNET_VERSION/dotnet-runtime-$Env:DOTNET_VERSION-win-x64.zip; `
-<<<<<<< HEAD
-        $dotnet_sha512 = '79ec387b89400e21426493736e268ad7d4f0bdb73e1742af92623e668a34f31cd93135276e7fab436faae994d34ebd41b1d8e2a83ed8933f4f2a452362219dc5'; `
-=======
         $dotnet_sha512 = 'c1e4656198f60297511fc28b5b1d6ad28eceec29fe59ea7a9e1c8b0b7622ef69e8af481c98a1958f65cb5b3de81d755ce3402d10712944c0e313366741a0e738'; `
->>>>>>> e29f76d1
         if ((Get-FileHash dotnet.zip -Algorithm sha512).Hash -ne $dotnet_sha512) { `
             Write-Host 'CHECKSUM VERIFICATION FAILED!'; `
             exit 1; `
