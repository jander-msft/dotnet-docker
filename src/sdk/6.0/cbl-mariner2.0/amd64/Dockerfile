--- conflicted
+++ resolved
@@ -1,9 +1,5 @@
 ARG REPO=mcr.microsoft.com/dotnet/aspnet
-<<<<<<< HEAD
-FROM $REPO:6.0.27-cbl-mariner2.0-amd64
-=======
 FROM $REPO:6.0.28-cbl-mariner2.0-amd64
->>>>>>> 95a080f4
 
 ENV \
     # Unset ASPNETCORE_URLS from aspnet base image
@@ -13,11 +9,7 @@
     # Do not show first run text
     DOTNET_NOLOGO=true \
     # SDK version
-<<<<<<< HEAD
-    DOTNET_SDK_VERSION=6.0.419 \
-=======
     DOTNET_SDK_VERSION=6.0.420 \
->>>>>>> 95a080f4
     # Enable correct mode for dotnet watch (only mode supported in a container)
     DOTNET_USE_POLLING_FILE_WATCHER=true \
     # Skip extraction of XML docs - generally not useful within an image/container - helps performance
@@ -32,21 +24,6 @@
 
 # Install .NET SDK
 RUN curl -fSL --output dotnet.rpm https://dotnetcli.azureedge.net/dotnet/Sdk/$DOTNET_SDK_VERSION/dotnet-sdk-$DOTNET_SDK_VERSION-x64.rpm \
-<<<<<<< HEAD
-    && dotnet_sha512='76c0498ecd0081ee5cd22f78d501e6e27c695629a446b832188545eb22a63f4805b2a00cbccfbcf1cad1659c5169a7d177ea2688b4007abc9190ddf690300aa7' \
-    && echo "$dotnet_sha512  dotnet.rpm" | sha512sum -c - \
-    \
-    && curl -fSL --output apphost.rpm https://dotnetcli.azureedge.net/dotnet/Runtime/$DOTNET_VERSION/dotnet-apphost-pack-$DOTNET_VERSION-x64.rpm \
-    && dotnet_sha512='a2c07e3ba991d591136433808c59feebe562cace24def1d63e169bee86dff30648184b7b1dc70b5db40200d39538dea79c3decd5ea1b4cfe6816451ae82f3ba7' \
-    && echo "$dotnet_sha512  apphost.rpm" | sha512sum -c - \
-    \
-    && curl -fSL --output targeting-pack.rpm https://dotnetcli.azureedge.net/dotnet/Runtime/6.0.27/dotnet-targeting-pack-6.0.27-x64.rpm \
-    && dotnet_sha512='d0894ec6a4cdef9a9079401e5ef842e140dc34bd8b0a27c212c09a05e0524f4115ade55b2307bbecc72edfabeb5a114596047ffd3590d270d3b7700dec8eba11' \
-    && echo "$dotnet_sha512  targeting-pack.rpm" | sha512sum -c - \
-    \
-    && curl -fSL --output aspnetcore-targeting-pack.rpm https://dotnetcli.azureedge.net/dotnet/aspnetcore/Runtime/6.0.27/aspnetcore-targeting-pack-6.0.27-x64.rpm \
-    && dotnet_sha512='2405f4d2ced0f589fb173a91c5100b0939d1f9e9ec9db09b786e115d0843944625415d643da72c6f7b3c5fdf214fc566b19e789509796c97eadd493315376fed' \
-=======
     && dotnet_sha512='c0b5fe40b0f837964f36bd1253f08a1113533e5e6e2e75f783a120fd07cae53c25def73319a6fdd67fe528eb2e7a71928b64d58700015bd59b70b6156ade7104' \
     && echo "$dotnet_sha512  dotnet.rpm" | sha512sum -c - \
     \
@@ -60,7 +37,6 @@
     \
     && curl -fSL --output aspnetcore-targeting-pack.rpm https://dotnetcli.azureedge.net/dotnet/aspnetcore/Runtime/6.0.28/aspnetcore-targeting-pack-6.0.28-x64.rpm \
     && dotnet_sha512='e163e649fd2edf7686cfa8494c15efcb2c3c28792bfef00b7ebbaa5b21d3ede25f263a4eaecfa61ecdc3d0d21df8bddac1767a708239b6bda3fa32e1f40c0949' \
->>>>>>> 95a080f4
     && echo "$dotnet_sha512  aspnetcore-targeting-pack.rpm" | sha512sum -c - \
     \
     && curl -fSL --output netstandard-targeting-pack.rpm https://dotnetcli.azureedge.net/dotnet/Runtime/3.1.0/netstandard-targeting-pack-2.1.0-x64.rpm \
