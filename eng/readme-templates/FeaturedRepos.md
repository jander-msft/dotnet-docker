--- conflicted
+++ resolved
@@ -30,11 +30,7 @@
 
     set repos to filter(ARGS["product-repos"], filterMonitorRepo) ^
     set repos to when(isNightlyRepo, map(repos, insertNightly), repos) ^
-<<<<<<< HEAD
-    set repos to when(!IS_PRODUCT_FAMILY, cat(repos, ARGS["samples-repos"]), repos)
-=======
     set repos to when(!IS_PRODUCT_FAMILY || !isNightlyRepo, cat(repos, ARGS["samples-repos"]), repos)
->>>>>>> 5492718d
 
 }}{{ARGS["top-header"]}} Featured Repos
 {{InsertTemplate("RepoList.md", [ "readme-host": ARGS["readme-host"], "repos": repos ])}}