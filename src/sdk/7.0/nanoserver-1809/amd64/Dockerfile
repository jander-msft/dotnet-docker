# escape=`

ARG REPO=mcr.microsoft.com/dotnet/aspnet

# Installer image
FROM mcr.microsoft.com/windows/servercore:1809-amd64 AS installer

# Download MinGit
RUN powershell -Command " `
        $ErrorActionPreference = 'Stop'; `
        $ProgressPreference = 'SilentlyContinue'; `
        `
        Invoke-WebRequest -OutFile mingit.zip https://github.com/git-for-windows/git/releases/download/v2.37.3.windows.1/MinGit-2.37.3-64-bit.zip; `
        $mingit_sha256 = 'cec8d038fadbdd82e269a5c458fd2a62711c1bb9a76c85f07c46de3bff6cdf32'; `
        if ((Get-FileHash mingit.zip -Algorithm sha256).Hash -ne $mingit_sha256) { `
            Write-Host 'CHECKSUM VERIFICATION FAILED!'; `
            exit 1; `
        }; `
        mkdir MinGit; `
        tar -oxzf mingit.zip -C MinGit; `
        Remove-Item -Force mingit.zip"

RUN powershell -Command " `
        $ErrorActionPreference = 'Stop'; `
        $ProgressPreference = 'SilentlyContinue'; `
        `
        # Retrieve .NET SDK
<<<<<<< HEAD
        $sdk_version = '7.0.100-rc.2.22477.20'; `
        Invoke-WebRequest -OutFile dotnet.zip https://dotnetbuilds.azureedge.net/public/Sdk/$sdk_version/dotnet-sdk-$sdk_version-win-x64.zip; `
        $dotnet_sha512 = '49df821bf48d80062e6ef8028b1060b57fa4a0856f22f13a9a775c948fd95c15f4eed883bf34a12332d4361ca038a36edb54319bafb9dfc134b7aef9a3bb4a0e'; `
=======
        $sdk_version = '7.0.100-rc.2.22477.23'; `
        Invoke-WebRequest -OutFile dotnet.zip https://dotnetcli.azureedge.net/dotnet/Sdk/$sdk_version/dotnet-sdk-$sdk_version-win-x64.zip; `
        $dotnet_sha512 = 'c8ffb96bc127e394bbc6eacae5771976cb9c924db94534026c7f04a7bc7b322f8212d9789ccbf05893378be193d2bbc560050bdbb3335e6ab3e141eaf470a380'; `
>>>>>>> b1baba3e
        if ((Get-FileHash dotnet.zip -Algorithm sha512).Hash -ne $dotnet_sha512) { `
            Write-Host 'CHECKSUM VERIFICATION FAILED!'; `
            exit 1; `
        }; `
        mkdir dotnet; `
        tar -oxzf dotnet.zip -C dotnet; `
        Remove-Item -Force dotnet.zip; `
        `
        # Install PowerShell global tool
        $powershell_version = '7.3.0-preview.8'; `
        Invoke-WebRequest -OutFile PowerShell.Windows.x64.$powershell_version.nupkg https://pwshtool.blob.core.windows.net/tool/$powershell_version/PowerShell.Windows.x64.$powershell_version.nupkg; `
        $powershell_sha512 = '12a591075f1c2c664430479b459c434021be4ee98d11e64f54c0366b20b51120f24fa73efe9632e8d27dd262fac4fe12275dd879a5fce1cf806eaaa20dde269b'; `
        if ((Get-FileHash PowerShell.Windows.x64.$powershell_version.nupkg -Algorithm sha512).Hash -ne $powershell_sha512) { `
            Write-Host 'CHECKSUM VERIFICATION FAILED!'; `
            exit 1; `
        }; `
        & \dotnet\dotnet tool install --add-source . --tool-path \powershell --version $powershell_version PowerShell.Windows.x64; `
        & \dotnet\dotnet nuget locals all --clear; `
        Remove-Item -Force PowerShell.Windows.x64.$powershell_version.nupkg; `
        Remove-Item -Path \powershell\.store\powershell.windows.x64\$powershell_version\powershell.windows.x64\$powershell_version\powershell.windows.x64.$powershell_version.nupkg -Force; `
        `
        # Workaround for https://github.com/dotnet/sdk/issues/18410
        \dotnet\dotnet build-server shutdown; `
        `
        # Delete everything in the dotnet folder that's not needed in the SDK layer but will instead be derived from base layers
        Get-ChildItem -Exclude 'LICENSE.txt','ThirdPartyNotices.txt','packs','sdk','sdk-manifests','templates','shared' -Path dotnet `
            | Remove-Item -Force -Recurse; `
        Get-ChildItem -Exclude 'Microsoft.WindowsDesktop.App' -Path dotnet\shared `
            | Remove-Item -Force -Recurse"

# SDK image
FROM $REPO:7.0.0-rc.2-nanoserver-1809

ENV `
    # Unset ASPNETCORE_URLS from aspnet base image
    ASPNETCORE_URLS= `
    # Do not generate certificate
    DOTNET_GENERATE_ASPNET_CERTIFICATE=false `
    # Do not show first run text
    DOTNET_NOLOGO=true `
    # SDK version
<<<<<<< HEAD
    DOTNET_SDK_VERSION=7.0.100-rc.2.22477.20 `
=======
    DOTNET_SDK_VERSION=7.0.100-rc.2.22477.23 `
>>>>>>> b1baba3e
    # Enable correct mode for dotnet watch (only mode supported in a container)
    DOTNET_USE_POLLING_FILE_WATCHER=true `
    # Skip extraction of XML docs - generally not useful within an image/container - helps performance
    NUGET_XMLDOC_MODE=skip `
    # PowerShell telemetry for docker image usage
    POWERSHELL_DISTRIBUTION_CHANNEL=PSDocker-DotnetSDK-NanoServer-1809

# In order to set system PATH, ContainerAdministrator must be used
USER ContainerAdministrator
RUN setx /M PATH "%PATH%;C:\Program Files\powershell;C:\Program Files\MinGit\cmd"
USER ContainerUser

COPY --from=installer ["/dotnet", "/Program Files/dotnet"]
COPY --from=installer ["/powershell", "/Program Files/powershell"]
COPY --from=installer ["/MinGit", "/Program Files/MinGit"]

# Trigger first run experience by running arbitrary cmd
RUN dotnet help<|MERGE_RESOLUTION|>--- conflicted
+++ resolved
@@ -25,15 +25,9 @@
         $ProgressPreference = 'SilentlyContinue'; `
         `
         # Retrieve .NET SDK
-<<<<<<< HEAD
-        $sdk_version = '7.0.100-rc.2.22477.20'; `
-        Invoke-WebRequest -OutFile dotnet.zip https://dotnetbuilds.azureedge.net/public/Sdk/$sdk_version/dotnet-sdk-$sdk_version-win-x64.zip; `
-        $dotnet_sha512 = '49df821bf48d80062e6ef8028b1060b57fa4a0856f22f13a9a775c948fd95c15f4eed883bf34a12332d4361ca038a36edb54319bafb9dfc134b7aef9a3bb4a0e'; `
-=======
         $sdk_version = '7.0.100-rc.2.22477.23'; `
         Invoke-WebRequest -OutFile dotnet.zip https://dotnetcli.azureedge.net/dotnet/Sdk/$sdk_version/dotnet-sdk-$sdk_version-win-x64.zip; `
         $dotnet_sha512 = 'c8ffb96bc127e394bbc6eacae5771976cb9c924db94534026c7f04a7bc7b322f8212d9789ccbf05893378be193d2bbc560050bdbb3335e6ab3e141eaf470a380'; `
->>>>>>> b1baba3e
         if ((Get-FileHash dotnet.zip -Algorithm sha512).Hash -ne $dotnet_sha512) { `
             Write-Host 'CHECKSUM VERIFICATION FAILED!'; `
             exit 1; `
@@ -75,11 +69,7 @@
     # Do not show first run text
     DOTNET_NOLOGO=true `
     # SDK version
-<<<<<<< HEAD
-    DOTNET_SDK_VERSION=7.0.100-rc.2.22477.20 `
-=======
     DOTNET_SDK_VERSION=7.0.100-rc.2.22477.23 `
->>>>>>> b1baba3e
     # Enable correct mode for dotnet watch (only mode supported in a container)
     DOTNET_USE_POLLING_FILE_WATCHER=true `
     # Skip extraction of XML docs - generally not useful within an image/container - helps performance
