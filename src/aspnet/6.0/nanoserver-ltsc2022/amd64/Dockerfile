--- conflicted
+++ resolved
@@ -10,15 +10,9 @@
         $ErrorActionPreference = 'Stop'; `
         $ProgressPreference = 'SilentlyContinue'; `
         `
-<<<<<<< HEAD
-        $aspnetcore_version = '6.0.19'; `
-        Invoke-WebRequest -OutFile aspnetcore.zip https://dotnetcli.azureedge.net/dotnet/aspnetcore/Runtime/$aspnetcore_version/aspnetcore-runtime-$aspnetcore_version-win-x64.zip; `
-        $aspnetcore_sha512 = '3fd28c0d352a420d4e7b79f7faad772919081f1cdb315379ffab0a2e6e29941d130077932b0aadb222b2657325bee93985b1a48d08aaa3eff24955c9289f707d'; `
-=======
         $aspnetcore_version = '6.0.20'; `
         Invoke-WebRequest -OutFile aspnetcore.zip https://dotnetcli.azureedge.net/dotnet/aspnetcore/Runtime/$aspnetcore_version/aspnetcore-runtime-$aspnetcore_version-win-x64.zip; `
         $aspnetcore_sha512 = 'b3b837fc32c33196fc9b5332f258be80b651db2393e921f1169b8703ab2d2507ff4bb34057f43878a48bae27e82d2340cd1da94e9a3b6ef6ae8577a89e3f9345'; `
->>>>>>> 6da64f31
         if ((Get-FileHash aspnetcore.zip -Algorithm sha512).Hash -ne $aspnetcore_sha512) { `
             Write-Host 'CHECKSUM VERIFICATION FAILED!'; `
             exit 1; `
@@ -30,16 +24,9 @@
 
 
 # ASP.NET Core image
-<<<<<<< HEAD
-FROM $REPO:6.0.19-nanoserver-ltsc2022
-
-# ASP.NET Core version
-ENV ASPNET_VERSION=6.0.19
-=======
 FROM $REPO:6.0.20-nanoserver-ltsc2022
 
 # ASP.NET Core version
 ENV ASPNET_VERSION=6.0.20
->>>>>>> 6da64f31
 
 COPY --from=installer ["/dotnet/shared/Microsoft.AspNetCore.App", "/Program Files/dotnet/shared/Microsoft.AspNetCore.App"]