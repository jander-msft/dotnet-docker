ARG REPO=mcr.microsoft.com/dotnet/runtime-deps

# Installer image
FROM mcr.microsoft.com/cbl-mariner/base/core:2.0 AS installer

RUN tdnf install -y \
        ca-certificates \
        gzip \
        tar \
    && tdnf clean all

# Retrieve ASP.NET Composite Runtime
<<<<<<< HEAD
RUN aspnetcore_version=8.0.0-rc.1.23414.10  \
    && curl -fSL --output dotnet.tar.gz https://dotnetbuilds.azureedge.net/public/aspnetcore/Runtime/$aspnetcore_version/aspnetcore-runtime-composite-$aspnetcore_version-linux-x64.tar.gz \
    && dotnet_sha512='fb1c420353e398b2d6cad5122a031bb8cf84c014130323cf6cffd083bf2776274c350ffc5523053ebf03401ec16eaea78ab98eaba4943de2dfdea9c9baf1a99b' \
=======
RUN aspnetcore_version=8.0.0-rc.1.23421.29  \
    && curl -fSL --output dotnet.tar.gz https://dotnetcli.azureedge.net/dotnet/aspnetcore/Runtime/$aspnetcore_version/aspnetcore-runtime-composite-$aspnetcore_version-linux-x64.tar.gz \
    && dotnet_sha512='6e4ce9aa8825304196f8f05164f254cf62637756c2b297525ff0ae86582e1fc6758968d5111774986d5f3e06005ceac120f79ae5269c8c4de1185c54e56c0632' \
>>>>>>> 7c2fc5f8
    && echo "$dotnet_sha512  dotnet.tar.gz" | sha512sum -c - \
    && mkdir -p /usr/share/dotnet \
    && tar -oxzf dotnet.tar.gz -C /usr/share/dotnet \
    && rm dotnet.tar.gz

RUN mkdir /dotnet-symlink \
    && ln -s /usr/share/dotnet/dotnet /dotnet-symlink/dotnet


# ASP.NET Composite Image
FROM $REPO:8.0.0-rc.1-cbl-mariner2.0-distroless-amd64

ENV \
    # .NET Runtime version
<<<<<<< HEAD
    DOTNET_VERSION=8.0.0-rc.1.23414.4 \
    # ASP.NET Core version
    ASPNET_VERSION=8.0.0-rc.1.23414.10
=======
    DOTNET_VERSION=8.0.0-rc.1.23419.4 \
    # ASP.NET Core version
    ASPNET_VERSION=8.0.0-rc.1.23421.29
>>>>>>> 7c2fc5f8

COPY --from=installer ["/usr/share/dotnet", "/usr/share/dotnet"]
COPY --from=installer ["/dotnet-symlink", "/usr/bin"]

ENTRYPOINT ["/usr/bin/dotnet"]
CMD ["--info"]<|MERGE_RESOLUTION|>--- conflicted
+++ resolved
@@ -10,15 +10,9 @@
     && tdnf clean all
 
 # Retrieve ASP.NET Composite Runtime
-<<<<<<< HEAD
-RUN aspnetcore_version=8.0.0-rc.1.23414.10  \
+RUN aspnetcore_version=8.0.0-rc.1.23421.29  \
     && curl -fSL --output dotnet.tar.gz https://dotnetbuilds.azureedge.net/public/aspnetcore/Runtime/$aspnetcore_version/aspnetcore-runtime-composite-$aspnetcore_version-linux-x64.tar.gz \
-    && dotnet_sha512='fb1c420353e398b2d6cad5122a031bb8cf84c014130323cf6cffd083bf2776274c350ffc5523053ebf03401ec16eaea78ab98eaba4943de2dfdea9c9baf1a99b' \
-=======
-RUN aspnetcore_version=8.0.0-rc.1.23421.29  \
-    && curl -fSL --output dotnet.tar.gz https://dotnetcli.azureedge.net/dotnet/aspnetcore/Runtime/$aspnetcore_version/aspnetcore-runtime-composite-$aspnetcore_version-linux-x64.tar.gz \
     && dotnet_sha512='6e4ce9aa8825304196f8f05164f254cf62637756c2b297525ff0ae86582e1fc6758968d5111774986d5f3e06005ceac120f79ae5269c8c4de1185c54e56c0632' \
->>>>>>> 7c2fc5f8
     && echo "$dotnet_sha512  dotnet.tar.gz" | sha512sum -c - \
     && mkdir -p /usr/share/dotnet \
     && tar -oxzf dotnet.tar.gz -C /usr/share/dotnet \
@@ -33,15 +27,9 @@
 
 ENV \
     # .NET Runtime version
-<<<<<<< HEAD
-    DOTNET_VERSION=8.0.0-rc.1.23414.4 \
-    # ASP.NET Core version
-    ASPNET_VERSION=8.0.0-rc.1.23414.10
-=======
     DOTNET_VERSION=8.0.0-rc.1.23419.4 \
     # ASP.NET Core version
     ASPNET_VERSION=8.0.0-rc.1.23421.29
->>>>>>> 7c2fc5f8
 
 COPY --from=installer ["/usr/share/dotnet", "/usr/share/dotnet"]
 COPY --from=installer ["/dotnet-symlink", "/usr/bin"]
