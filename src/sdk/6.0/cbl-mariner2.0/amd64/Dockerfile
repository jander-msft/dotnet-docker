ARG REPO=mcr.microsoft.com/dotnet/aspnet
<<<<<<< HEAD
FROM $REPO:6.0.19-cbl-mariner2.0-amd64
=======
FROM $REPO:6.0.20-cbl-mariner2.0-amd64
>>>>>>> 6da64f31

ENV \
    # Unset ASPNETCORE_URLS from aspnet base image
    ASPNETCORE_URLS= \
    # Do not generate certificate
    DOTNET_GENERATE_ASPNET_CERTIFICATE=false \
    # Do not show first run text
    DOTNET_NOLOGO=true \
    # SDK version
<<<<<<< HEAD
    DOTNET_SDK_VERSION=6.0.411 \
=======
    DOTNET_SDK_VERSION=6.0.412 \
>>>>>>> 6da64f31
    # Enable correct mode for dotnet watch (only mode supported in a container)
    DOTNET_USE_POLLING_FILE_WATCHER=true \
    # Skip extraction of XML docs - generally not useful within an image/container - helps performance
    NUGET_XMLDOC_MODE=skip \
    # PowerShell telemetry for docker image usage
    POWERSHELL_DISTRIBUTION_CHANNEL=PSDocker-DotnetSDK-CBL-Mariner-2.0

RUN tdnf install -y \
        git \
        tar \
    && tdnf clean all

# Install .NET SDK
RUN curl -fSL --output dotnet.rpm https://dotnetcli.azureedge.net/dotnet/Sdk/$DOTNET_SDK_VERSION/dotnet-sdk-$DOTNET_SDK_VERSION-x64.rpm \
<<<<<<< HEAD
    && dotnet_sha512='9c8bd6d3e962ceb873dc0f9be6a641284f5ae3c3cd96697d31686a38077c60d5fbdc4548e148ab382cc4a218bf07577f82fef00471942d9c49d223076b026e53' \
    && echo "$dotnet_sha512  dotnet.rpm" | sha512sum -c - \
    \
    && curl -fSL --output apphost.rpm https://dotnetcli.azureedge.net/dotnet/Runtime/$DOTNET_VERSION/dotnet-apphost-pack-$DOTNET_VERSION-x64.rpm \
    && dotnet_sha512='323e7a3cafd37ef5040929dc593a41cad4a7bc63e2b2497a9c93abe05a0706a895998b3e4a0f5a3fcaaabb5dbcd44fc9aa72245d88fea4d21d86f95e52bfbf26' \
    && echo "$dotnet_sha512  apphost.rpm" | sha512sum -c - \
    \
    && curl -fSL --output targeting-pack.rpm https://dotnetcli.azureedge.net/dotnet/Runtime/6.0.19/dotnet-targeting-pack-6.0.19-x64.rpm \
    && dotnet_sha512='2d918384b6d84c6c7dc82c81fc76496a7e4c53b83da0269e299d01c0e8e67fd46feee16a218f856f5ae6e182bbc2aa5f5e068a1e28f1e01f9836e914cd9192d3' \
    && echo "$dotnet_sha512  targeting-pack.rpm" | sha512sum -c - \
    \
    && curl -fSL --output aspnetcore-targeting-pack.rpm https://dotnetcli.azureedge.net/dotnet/aspnetcore/Runtime/6.0.19/aspnetcore-targeting-pack-6.0.19-x64.rpm \
    && dotnet_sha512='bc2e186ec9115c1818d46acc8d16fda6a260430b5d4cc15f95bb62728bf22c6c54df0e73010aabace7ef35d0b29522989da6b85aaef330c839fc5bd0dca25a71' \
=======
    && dotnet_sha512='f3d14da3505648f0653221583e424a1ef01659c53f5e9dcccee81f40ac79428bcebb58b09b54065493ea3000cef650dc97dffd3eaeda7cceaa379e9101386bf3' \
    && echo "$dotnet_sha512  dotnet.rpm" | sha512sum -c - \
    \
    && curl -fSL --output apphost.rpm https://dotnetcli.azureedge.net/dotnet/Runtime/$DOTNET_VERSION/dotnet-apphost-pack-$DOTNET_VERSION-x64.rpm \
    && dotnet_sha512='a94416bddbd9d1e13975640f5831e4950a1870354cbe0ad9e9f5fdd0a9cc653ab3db42b6ab507109339a35510c9915033d0302138ac5ed9929af9c30df92c603' \
    && echo "$dotnet_sha512  apphost.rpm" | sha512sum -c - \
    \
    && curl -fSL --output targeting-pack.rpm https://dotnetcli.azureedge.net/dotnet/Runtime/6.0.20/dotnet-targeting-pack-6.0.20-x64.rpm \
    && dotnet_sha512='4bb0af51bc998c16033d229917f610acfc3e80b888b1a1641f528f97a419fd9dcddfa52df4842c85dfa3b4bfa360a7d1e00a75b01cf763ba8cd0e95579604d45' \
    && echo "$dotnet_sha512  targeting-pack.rpm" | sha512sum -c - \
    \
    && curl -fSL --output aspnetcore-targeting-pack.rpm https://dotnetcli.azureedge.net/dotnet/aspnetcore/Runtime/6.0.20/aspnetcore-targeting-pack-6.0.20-x64.rpm \
    && dotnet_sha512='fcc628e646d4953e34bcc04a1b9b2b3596161e083347e908e4242fb1c8752b4511fb18cb38b65fcfc00f852921439c31b07b3d8c81dd079e899d3e5921fbe2af' \
>>>>>>> 6da64f31
    && echo "$dotnet_sha512  aspnetcore-targeting-pack.rpm" | sha512sum -c - \
    \
    && curl -fSL --output netstandard-targeting-pack.rpm https://dotnetcli.azureedge.net/dotnet/Runtime/3.1.0/netstandard-targeting-pack-2.1.0-x64.rpm \
    && dotnet_sha512='fab41a86b9182b276992795247868c093890c6b3d5739376374a302430229624944998e054de0ff99bddd9459fc9543636df1ebd5392db069ae953ac17ea2880' \
    && echo "$dotnet_sha512  netstandard-targeting-pack.rpm" | sha512sum -c - \
    \
    && tdnf install -y --disablerepo=* dotnet.rpm apphost.rpm targeting-pack.rpm aspnetcore-targeting-pack.rpm netstandard-targeting-pack.rpm \
    && rm dotnet.rpm apphost.rpm targeting-pack.rpm aspnetcore-targeting-pack.rpm netstandard-targeting-pack.rpm \
    # Trigger first run experience by running arbitrary cmd
    && dotnet help

# Install PowerShell global tool
RUN powershell_version=7.2.12 \
    && curl -fSL --output PowerShell.Linux.x64.$powershell_version.nupkg https://pwshtool.blob.core.windows.net/tool/$powershell_version/PowerShell.Linux.x64.$powershell_version.nupkg \
    && powershell_sha512='4b930698ba23e972139b3f7d5286d679b070127243146a199f6f80c292fa30571ae76e459f92b9f8d3f158001ea586af46b68273a9331ad800f948b08d5c6cf4' \
    && echo "$powershell_sha512  PowerShell.Linux.x64.$powershell_version.nupkg" | sha512sum -c - \
    && mkdir -p /usr/share/powershell \
    && dotnet tool install --add-source / --tool-path /usr/share/powershell --version $powershell_version PowerShell.Linux.x64 \
    && dotnet nuget locals all --clear \
    && rm PowerShell.Linux.x64.$powershell_version.nupkg \
    && ln -s /usr/share/powershell/pwsh /usr/bin/pwsh \
    && chmod 755 /usr/share/powershell/pwsh \
    # To reduce image size, remove the copy nupkg that nuget keeps.
    && find /usr/share/powershell -print | grep -i '.*[.]nupkg$' | xargs rm<|MERGE_RESOLUTION|>--- conflicted
+++ resolved
@@ -1,9 +1,5 @@
 ARG REPO=mcr.microsoft.com/dotnet/aspnet
-<<<<<<< HEAD
-FROM $REPO:6.0.19-cbl-mariner2.0-amd64
-=======
 FROM $REPO:6.0.20-cbl-mariner2.0-amd64
->>>>>>> 6da64f31
 
 ENV \
     # Unset ASPNETCORE_URLS from aspnet base image
@@ -13,11 +9,7 @@
     # Do not show first run text
     DOTNET_NOLOGO=true \
     # SDK version
-<<<<<<< HEAD
-    DOTNET_SDK_VERSION=6.0.411 \
-=======
     DOTNET_SDK_VERSION=6.0.412 \
->>>>>>> 6da64f31
     # Enable correct mode for dotnet watch (only mode supported in a container)
     DOTNET_USE_POLLING_FILE_WATCHER=true \
     # Skip extraction of XML docs - generally not useful within an image/container - helps performance
@@ -32,21 +24,6 @@
 
 # Install .NET SDK
 RUN curl -fSL --output dotnet.rpm https://dotnetcli.azureedge.net/dotnet/Sdk/$DOTNET_SDK_VERSION/dotnet-sdk-$DOTNET_SDK_VERSION-x64.rpm \
-<<<<<<< HEAD
-    && dotnet_sha512='9c8bd6d3e962ceb873dc0f9be6a641284f5ae3c3cd96697d31686a38077c60d5fbdc4548e148ab382cc4a218bf07577f82fef00471942d9c49d223076b026e53' \
-    && echo "$dotnet_sha512  dotnet.rpm" | sha512sum -c - \
-    \
-    && curl -fSL --output apphost.rpm https://dotnetcli.azureedge.net/dotnet/Runtime/$DOTNET_VERSION/dotnet-apphost-pack-$DOTNET_VERSION-x64.rpm \
-    && dotnet_sha512='323e7a3cafd37ef5040929dc593a41cad4a7bc63e2b2497a9c93abe05a0706a895998b3e4a0f5a3fcaaabb5dbcd44fc9aa72245d88fea4d21d86f95e52bfbf26' \
-    && echo "$dotnet_sha512  apphost.rpm" | sha512sum -c - \
-    \
-    && curl -fSL --output targeting-pack.rpm https://dotnetcli.azureedge.net/dotnet/Runtime/6.0.19/dotnet-targeting-pack-6.0.19-x64.rpm \
-    && dotnet_sha512='2d918384b6d84c6c7dc82c81fc76496a7e4c53b83da0269e299d01c0e8e67fd46feee16a218f856f5ae6e182bbc2aa5f5e068a1e28f1e01f9836e914cd9192d3' \
-    && echo "$dotnet_sha512  targeting-pack.rpm" | sha512sum -c - \
-    \
-    && curl -fSL --output aspnetcore-targeting-pack.rpm https://dotnetcli.azureedge.net/dotnet/aspnetcore/Runtime/6.0.19/aspnetcore-targeting-pack-6.0.19-x64.rpm \
-    && dotnet_sha512='bc2e186ec9115c1818d46acc8d16fda6a260430b5d4cc15f95bb62728bf22c6c54df0e73010aabace7ef35d0b29522989da6b85aaef330c839fc5bd0dca25a71' \
-=======
     && dotnet_sha512='f3d14da3505648f0653221583e424a1ef01659c53f5e9dcccee81f40ac79428bcebb58b09b54065493ea3000cef650dc97dffd3eaeda7cceaa379e9101386bf3' \
     && echo "$dotnet_sha512  dotnet.rpm" | sha512sum -c - \
     \
@@ -60,7 +37,6 @@
     \
     && curl -fSL --output aspnetcore-targeting-pack.rpm https://dotnetcli.azureedge.net/dotnet/aspnetcore/Runtime/6.0.20/aspnetcore-targeting-pack-6.0.20-x64.rpm \
     && dotnet_sha512='fcc628e646d4953e34bcc04a1b9b2b3596161e083347e908e4242fb1c8752b4511fb18cb38b65fcfc00f852921439c31b07b3d8c81dd079e899d3e5921fbe2af' \
->>>>>>> 6da64f31
     && echo "$dotnet_sha512  aspnetcore-targeting-pack.rpm" | sha512sum -c - \
     \
     && curl -fSL --output netstandard-targeting-pack.rpm https://dotnetcli.azureedge.net/dotnet/Runtime/3.1.0/netstandard-targeting-pack-2.1.0-x64.rpm \
