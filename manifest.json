{
  "readme": {
    "path": "README.md",
    "templatePath": "eng/readme-templates/README.md"
  },
  "registry": "mcr.microsoft.com",
  "variables": {
    "syndicatedRuntimeDepsRepo": "dotnet/core-nightly/runtime-deps",
    "syndicatedRuntimeRepo": "dotnet/core-nightly/runtime",
    "syndicatedAspnetRepo": "dotnet/core-nightly/aspnet",
    "syndicatedSdkRepo": "dotnet/core-nightly/sdk"
  },
  "includes": [
    "manifest.versions.json"
  ],
  "repos": [
    {
      "id": "runtime-deps",
<<<<<<< HEAD
      "name": "dotnet/nightly/runtime-deps",
=======
      "name": "dotnet/runtime-deps",
>>>>>>> b72a9dea
      "readmes": [
        {
          "path": "README.runtime-deps.md",
          "templatePath": "eng/readme-templates/README.md"
        },
        {
<<<<<<< HEAD
          "path": ".mcr/portal/README.runtime-deps.portal.md",
=======
          "path": ".mar/portal/README.runtime-deps.portal.md",
>>>>>>> b72a9dea
          "templatePath": "eng/readme-templates/README.mcr.md"
        }
      ],
      "mcrTagsMetadataTemplate": "eng/mcr-tags-metadata-templates/runtime-deps-tags.yml",
      "images": [
        {
          "productVersion": "$(dotnet|3.1|product-version)",
          "sharedTags": {
            "$(dotnet|3.1|product-version)": {
              "syndication": {
                "repo": "$(syndicatedRuntimeDepsRepo)"
              }
            },
            "3.1": {
              "syndication": {
                "repo": "$(syndicatedRuntimeDepsRepo)",
                "destinationTags": [
                  "3.1",
                  "latest"
                ]
              }
            }
          },
          "platforms": [
            {
              "dockerfile": "src/runtime-deps/3.1/buster-slim/amd64",
              "dockerfileTemplate": "eng/dockerfile-templates/runtime-deps/Dockerfile",
              "os": "linux",
              "osVersion": "buster-slim",
              "tags": {
                "$(dotnet|3.1|product-version)-buster-slim": {
                  "syndication": {
                    "repo": "$(syndicatedRuntimeDepsRepo)"
                  }
                },
                "3.1-buster-slim": {
                  "syndication": {
                    "repo": "$(syndicatedRuntimeDepsRepo)"
                  }
                }
              }
            },
            {
              "architecture": "arm",
              "dockerfile": "src/runtime-deps/3.1/buster-slim/arm32v7",
              "dockerfileTemplate": "eng/dockerfile-templates/runtime-deps/Dockerfile",
              "os": "linux",
              "osVersion": "buster-slim",
              "tags": {
                "$(dotnet|3.1|product-version)-buster-slim-arm32v7": {
                  "syndication": {
                    "repo": "$(syndicatedRuntimeDepsRepo)"
                  }
                },
                "3.1-buster-slim-arm32v7": {
                  "syndication": {
                    "repo": "$(syndicatedRuntimeDepsRepo)"
                  }
                }
              },
              "variant": "v7"
            },
            {
              "architecture": "arm64",
              "dockerfile": "src/runtime-deps/3.1/buster-slim/arm64v8",
              "dockerfileTemplate": "eng/dockerfile-templates/runtime-deps/Dockerfile",
              "os": "linux",
              "osVersion": "buster-slim",
              "tags": {
                "$(dotnet|3.1|product-version)-buster-slim-arm64v8": {
                  "syndication": {
                    "repo": "$(syndicatedRuntimeDepsRepo)"
                  }
                },
                "3.1-buster-slim-arm64v8": {
                  "syndication": {
                    "repo": "$(syndicatedRuntimeDepsRepo)"
                  }
                }
              },
              "variant": "v8"
            }
          ]
        },
        {
          "productVersion": "$(dotnet|3.1|product-version)",
          "platforms": [
            {
              "dockerfile": "src/runtime-deps/3.1/bullseye-slim/amd64",
              "dockerfileTemplate": "eng/dockerfile-templates/runtime-deps/Dockerfile",
              "os": "linux",
              "osVersion": "bullseye-slim",
              "tags": {
                "$(dotnet|3.1|product-version)-bullseye-slim": {},
                "3.1-bullseye-slim": {}
              }
            }
          ]
        },
        {
          "productVersion": "$(dotnet|3.1|product-version)",
          "platforms": [
            {
              "architecture": "arm",
              "dockerfile": "src/runtime-deps/3.1/bullseye-slim/arm32v7",
              "dockerfileTemplate": "eng/dockerfile-templates/runtime-deps/Dockerfile",
              "os": "linux",
              "osVersion": "bullseye-slim",
              "tags": {
                "$(dotnet|3.1|product-version)-bullseye-slim-arm32v7": {},
                "3.1-bullseye-slim-arm32v7": {}
              },
              "variant": "v7"
            }
          ]
        },
        {
          "productVersion": "$(dotnet|3.1|product-version)",
          "platforms": [
            {
              "architecture": "arm64",
              "dockerfile": "src/runtime-deps/3.1/bullseye-slim/arm64v8",
              "dockerfileTemplate": "eng/dockerfile-templates/runtime-deps/Dockerfile",
              "os": "linux",
              "osVersion": "bullseye-slim",
              "tags": {
                "$(dotnet|3.1|product-version)-bullseye-slim-arm64v8": {},
                "3.1-bullseye-slim-arm64v8": {}
              },
              "variant": "v8"
            }
          ]
        },
        {
          "productVersion": "$(dotnet|3.1|product-version)",
          "platforms": [
            {
              "dockerfile": "src/runtime-deps/3.1/alpine3.14/amd64",
              "dockerfileTemplate": "eng/dockerfile-templates/runtime-deps/Dockerfile",
              "os": "linux",
              "osVersion": "alpine3.14",
              "tags": {
                "$(dotnet|3.1|product-version)-alpine3.14": {},
                "3.1-alpine3.14": {}
              }
            }
          ]
        },
        {
          "productVersion": "$(dotnet|3.1|product-version)",
          "platforms": [
            {
              "architecture": "arm64",
              "dockerfile": "src/runtime-deps/3.1/alpine3.14/arm64v8",
              "dockerfileTemplate": "eng/dockerfile-templates/runtime-deps/Dockerfile",
              "os": "linux",
              "osVersion": "alpine3.14",
              "tags": {
                "$(dotnet|3.1|product-version)-alpine3.14-arm64v8": {},
                "3.1-alpine3.14-arm64v8": {}
              },
              "variant": "v8"
            }
          ]
        },
        {
          "productVersion": "$(dotnet|3.1|product-version)",
          "platforms": [
            {
              "dockerfile": "src/runtime-deps/3.1/alpine3.15/amd64",
              "dockerfileTemplate": "eng/dockerfile-templates/runtime-deps/Dockerfile",
              "os": "linux",
              "osVersion": "alpine3.15",
              "tags": {
                "$(dotnet|3.1|product-version)-alpine3.15": {},
                "3.1-alpine3.15": {}
              }
            }
          ]
        },
        {
          "productVersion": "$(dotnet|3.1|product-version)",
          "platforms": [
            {
              "architecture": "arm64",
              "dockerfile": "src/runtime-deps/3.1/alpine3.15/arm64v8",
              "dockerfileTemplate": "eng/dockerfile-templates/runtime-deps/Dockerfile",
              "os": "linux",
              "osVersion": "alpine3.15",
              "tags": {
                "$(dotnet|3.1|product-version)-alpine3.15-arm64v8": {},
                "3.1-alpine3.15-arm64v8": {}
              },
              "variant": "v8"
            }
          ]
        },
        {
          "productVersion": "$(dotnet|3.1|product-version)",
          "platforms": [
            {
              "dockerfile": "src/runtime-deps/3.1/alpine3.16/amd64",
              "dockerfileTemplate": "eng/dockerfile-templates/runtime-deps/Dockerfile",
              "os": "linux",
              "osVersion": "alpine3.16",
              "tags": {
                "$(dotnet|3.1|product-version)-alpine3.16": {},
                "3.1-alpine3.16": {},
                "3.1-alpine": {
                  "syndication": {
                    "repo": "$(syndicatedRuntimeDepsRepo)"
                  }
                }
              }
            }
          ]
        },
        {
          "productVersion": "$(dotnet|3.1|product-version)",
          "platforms": [
            {
              "architecture": "arm64",
              "dockerfile": "src/runtime-deps/3.1/alpine3.16/arm64v8",
              "dockerfileTemplate": "eng/dockerfile-templates/runtime-deps/Dockerfile",
              "os": "linux",
              "osVersion": "alpine3.16",
              "tags": {
                "$(dotnet|3.1|product-version)-alpine3.16-arm64v8": {},
                "3.1-alpine3.16-arm64v8": {},
                "3.1-alpine-arm64v8": {
                  "syndication": {
                    "repo": "$(syndicatedRuntimeDepsRepo)"
                  }
                }
              },
              "variant": "v8"
            }
          ]
        },
        {
          "productVersion": "$(dotnet|3.1|product-version)",
          "platforms": [
            {
              "dockerfile": "src/runtime-deps/3.1/bionic/amd64",
              "dockerfileTemplate": "eng/dockerfile-templates/runtime-deps/Dockerfile",
              "os": "linux",
              "osVersion": "bionic",
              "tags": {
                "$(dotnet|3.1|product-version)-bionic": {
                  "syndication": {
                    "repo": "$(syndicatedRuntimeDepsRepo)"
                  }
                },
                "3.1-bionic": {
                  "syndication": {
                    "repo": "$(syndicatedRuntimeDepsRepo)"
                  }
                }
              }
            }
          ]
        },
        {
          "productVersion": "$(dotnet|3.1|product-version)",
          "platforms": [
            {
              "architecture": "arm",
              "dockerfile": "src/runtime-deps/3.1/bionic/arm32v7",
              "dockerfileTemplate": "eng/dockerfile-templates/runtime-deps/Dockerfile",
              "os": "linux",
              "osVersion": "bionic",
              "tags": {
                "$(dotnet|3.1|product-version)-bionic-arm32v7": {
                  "syndication": {
                    "repo": "$(syndicatedRuntimeDepsRepo)"
                  }
                },
                "3.1-bionic-arm32v7": {
                  "syndication": {
                    "repo": "$(syndicatedRuntimeDepsRepo)"
                  }
                }
              },
              "variant": "v7"
            }
          ]
        },
        {
          "productVersion": "$(dotnet|3.1|product-version)",
          "platforms": [
            {
              "architecture": "arm64",
              "dockerfile": "src/runtime-deps/3.1/bionic/arm64v8",
              "dockerfileTemplate": "eng/dockerfile-templates/runtime-deps/Dockerfile",
              "os": "linux",
              "osVersion": "bionic",
              "tags": {
                "$(dotnet|3.1|product-version)-bionic-arm64v8": {
                  "syndication": {
                    "repo": "$(syndicatedRuntimeDepsRepo)"
                  }
                },
                "3.1-bionic-arm64v8": {
                  "syndication": {
                    "repo": "$(syndicatedRuntimeDepsRepo)"
                  }
                }
              },
              "variant": "v8"
            }
          ]
        },
        {
          "productVersion": "$(dotnet|3.1|product-version)",
          "platforms": [
            {
              "dockerfile": "src/runtime-deps/3.1/focal/amd64",
              "dockerfileTemplate": "eng/dockerfile-templates/runtime-deps/Dockerfile",
              "os": "linux",
              "osVersion": "focal",
              "tags": {
                "$(dotnet|3.1|product-version)-focal": {
                  "syndication": {
                    "repo": "$(syndicatedRuntimeDepsRepo)"
                  }
                },
                "3.1-focal": {
                  "syndication": {
                    "repo": "$(syndicatedRuntimeDepsRepo)"
                  }
                }
              }
            }
          ]
        },
        {
          "productVersion": "$(dotnet|3.1|product-version)",
          "platforms": [
            {
              "architecture": "arm",
              "dockerfile": "src/runtime-deps/3.1/focal/arm32v7",
              "dockerfileTemplate": "eng/dockerfile-templates/runtime-deps/Dockerfile",
              "os": "linux",
              "osVersion": "focal",
              "tags": {
                "$(dotnet|3.1|product-version)-focal-arm32v7": {
                  "syndication": {
                    "repo": "$(syndicatedRuntimeDepsRepo)"
                  }
                },
                "3.1-focal-arm32v7": {
                  "syndication": {
                    "repo": "$(syndicatedRuntimeDepsRepo)"
                  }
                }
              },
              "variant": "v7"
            }
          ]
        },
        {
          "productVersion": "$(dotnet|3.1|product-version)",
          "platforms": [
            {
              "architecture": "arm64",
              "dockerfile": "src/runtime-deps/3.1/focal/arm64v8",
              "dockerfileTemplate": "eng/dockerfile-templates/runtime-deps/Dockerfile",
              "os": "linux",
              "osVersion": "focal",
              "tags": {
                "$(dotnet|3.1|product-version)-focal-arm64v8": {
                  "syndication": {
                    "repo": "$(syndicatedRuntimeDepsRepo)"
                  }
                },
                "3.1-focal-arm64v8": {
                  "syndication": {
                    "repo": "$(syndicatedRuntimeDepsRepo)"
                  }
                }
              },
              "variant": "v8"
            }
          ]
        },
        {
          "productVersion": "$(dotnet|3.1|product-version)",
          "platforms": [
            {
              "dockerfile": "src/runtime-deps/3.1/cbl-mariner1.0/amd64",
              "dockerfileTemplate": "eng/dockerfile-templates/runtime-deps/Dockerfile",
              "os": "linux",
              "osVersion": "cbl-mariner1.0",
              "tags": {
                "$(dotnet|3.1|product-version)-cbl-mariner1.0": {
                  "docType": "Undocumented"
                },
                "3.1-cbl-mariner1.0": {
                  "docType": "Undocumented"
                }
              }
            }
          ]
        },
        {
          "productVersion": "$(dotnet|5.0|product-version)",
          "sharedTags": {
            "$(dotnet|5.0|product-version)": {},
            "$(dotnet|5.0|product-version)-buster-slim": {},
            "5.0": {},
            "5.0-buster-slim": {}
          },
          "platforms": [
            {
              "dockerfile": "src/runtime-deps/3.1/buster-slim/amd64",
              "dockerfileTemplate": "eng/dockerfile-templates/runtime-deps/Dockerfile",
              "os": "linux",
              "osVersion": "buster-slim",
              "tags": {
                "$(dotnet|5.0|product-version)-buster-slim-amd64": {},
                "5.0-buster-slim-amd64": {}
              }
            },
            {
              "architecture": "arm",
              "dockerfile": "src/runtime-deps/3.1/buster-slim/arm32v7",
              "dockerfileTemplate": "eng/dockerfile-templates/runtime-deps/Dockerfile",
              "os": "linux",
              "osVersion": "buster-slim",
              "tags": {
                "$(dotnet|5.0|product-version)-buster-slim-arm32v7": {},
                "5.0-buster-slim-arm32v7": {}
              },
              "variant": "v7"
            },
            {
              "architecture": "arm64",
              "dockerfile": "src/runtime-deps/3.1/buster-slim/arm64v8",
              "dockerfileTemplate": "eng/dockerfile-templates/runtime-deps/Dockerfile",
              "os": "linux",
              "osVersion": "buster-slim",
              "tags": {
                "$(dotnet|5.0|product-version)-buster-slim-arm64v8": {},
                "5.0-buster-slim-arm64v8": {}
              },
              "variant": "v8"
            }
          ]
        },
        {
          "productVersion": "$(dotnet|5.0|product-version)",
          "sharedTags": {
            "$(dotnet|5.0|product-version)-bullseye-slim": {},
            "5.0-bullseye-slim": {}
          },
          "platforms": [
            {
              "dockerfile": "src/runtime-deps/3.1/bullseye-slim/amd64",
              "dockerfileTemplate": "eng/dockerfile-templates/runtime-deps/Dockerfile",
              "os": "linux",
              "osVersion": "bullseye-slim",
              "tags": {
                "$(dotnet|5.0|product-version)-bullseye-slim-amd64": {},
                "5.0-bullseye-slim-amd64": {}
              }
            },
            {
              "architecture": "arm",
              "dockerfile": "src/runtime-deps/3.1/bullseye-slim/arm32v7",
              "dockerfileTemplate": "eng/dockerfile-templates/runtime-deps/Dockerfile",
              "os": "linux",
              "osVersion": "bullseye-slim",
              "tags": {
                "$(dotnet|5.0|product-version)-bullseye-slim-arm32v7": {},
                "5.0-bullseye-slim-arm32v7": {}
              },
              "variant": "v7"
            },
            {
              "architecture": "arm64",
              "dockerfile": "src/runtime-deps/3.1/bullseye-slim/arm64v8",
              "dockerfileTemplate": "eng/dockerfile-templates/runtime-deps/Dockerfile",
              "os": "linux",
              "osVersion": "bullseye-slim",
              "tags": {
                "$(dotnet|5.0|product-version)-bullseye-slim-arm64v8": {},
                "5.0-bullseye-slim-arm64v8": {}
              },
              "variant": "v8"
            }
          ]
        },
        {
          "productVersion": "$(dotnet|5.0|product-version)",
          "sharedTags": {
            "$(dotnet|5.0|product-version)-alpine3.14": {},
            "5.0-alpine3.14": {}
          },
          "platforms": [
            {
              "dockerfile": "src/runtime-deps/3.1/alpine3.14/amd64",
              "dockerfileTemplate": "eng/dockerfile-templates/runtime-deps/Dockerfile",
              "os": "linux",
              "osVersion": "alpine3.14",
              "tags": {
                "$(dotnet|5.0|product-version)-alpine3.14-amd64": {},
                "5.0-alpine3.14-amd64": {}
              }
            },
            {
              "architecture": "arm",
              "dockerfile": "src/runtime-deps/5.0/alpine3.14/arm32v7",
              "dockerfileTemplate": "eng/dockerfile-templates/runtime-deps/Dockerfile",
              "os": "linux",
              "osVersion": "alpine3.14",
              "tags": {
                "$(dotnet|5.0|product-version)-alpine3.14-arm32v7": {},
                "5.0-alpine3.14-arm32v7": {}
              },
              "variant": "v7"
            },
            {
              "architecture": "arm64",
              "dockerfile": "src/runtime-deps/3.1/alpine3.14/arm64v8",
              "dockerfileTemplate": "eng/dockerfile-templates/runtime-deps/Dockerfile",
              "os": "linux",
              "osVersion": "alpine3.14",
              "tags": {
                "$(dotnet|5.0|product-version)-alpine3.14-arm64v8": {},
                "5.0-alpine3.14-arm64v8": {}
              },
              "variant": "v8"
            }
          ]
        },
        {
          "productVersion": "$(dotnet|5.0|product-version)",
          "sharedTags": {
            "$(dotnet|5.0|product-version)-alpine3.15": {},
            "5.0-alpine3.15": {},
            "5.0-alpine": {}
          },
          "platforms": [
            {
              "dockerfile": "src/runtime-deps/3.1/alpine3.15/amd64",
              "dockerfileTemplate": "eng/dockerfile-templates/runtime-deps/Dockerfile",
              "os": "linux",
              "osVersion": "alpine3.15",
              "tags": {
                "$(dotnet|5.0|product-version)-alpine3.15-amd64": {},
                "5.0-alpine3.15-amd64": {},
                "5.0-alpine-amd64": {}
              }
            },
            {
              "architecture": "arm",
              "dockerfile": "src/runtime-deps/5.0/alpine3.15/arm32v7",
              "dockerfileTemplate": "eng/dockerfile-templates/runtime-deps/Dockerfile",
              "os": "linux",
              "osVersion": "alpine3.15",
              "tags": {
                "$(dotnet|5.0|product-version)-alpine3.15-arm32v7": {},
                "5.0-alpine3.15-arm32v7": {},
                "5.0-alpine-arm32v7": {}
              },
              "variant": "v7"
            },
            {
              "architecture": "arm64",
              "dockerfile": "src/runtime-deps/3.1/alpine3.15/arm64v8",
              "dockerfileTemplate": "eng/dockerfile-templates/runtime-deps/Dockerfile",
              "os": "linux",
              "osVersion": "alpine3.15",
              "tags": {
                "$(dotnet|5.0|product-version)-alpine3.15-arm64v8": {},
                "5.0-alpine3.15-arm64v8": {},
                "5.0-alpine-arm64v8": {}
              },
              "variant": "v8"
            }
          ]
        },
        {
          "productVersion": "$(dotnet|5.0|product-version)",
          "sharedTags": {
            "$(dotnet|5.0|product-version)-focal": {},
            "5.0-focal": {}
          },
          "platforms": [
            {
              "dockerfile": "src/runtime-deps/3.1/focal/amd64",
              "dockerfileTemplate": "eng/dockerfile-templates/runtime-deps/Dockerfile",
              "os": "linux",
              "osVersion": "focal",
              "tags": {
                "$(dotnet|5.0|product-version)-focal-amd64": {},
                "5.0-focal-amd64": {}
              }
            },
            {
              "architecture": "arm",
              "dockerfile": "src/runtime-deps/3.1/focal/arm32v7",
              "dockerfileTemplate": "eng/dockerfile-templates/runtime-deps/Dockerfile",
              "os": "linux",
              "osVersion": "focal",
              "tags": {
                "$(dotnet|5.0|product-version)-focal-arm32v7": {},
                "5.0-focal-arm32v7": {}
              },
              "variant": "v7"
            },
            {
              "architecture": "arm64",
              "dockerfile": "src/runtime-deps/3.1/focal/arm64v8",
              "dockerfileTemplate": "eng/dockerfile-templates/runtime-deps/Dockerfile",
              "os": "linux",
              "osVersion": "focal",
              "tags": {
                "$(dotnet|5.0|product-version)-focal-arm64v8": {},
                "5.0-focal-arm64v8": {}
              },
              "variant": "v8"
            }
          ]
        },
        {
          "productVersion": "$(dotnet|5.0|product-version)",
          "sharedTags": {
            "$(dotnet|5.0|product-version)-cbl-mariner1.0": {
              "docType": "Undocumented"
            },
            "5.0-cbl-mariner1.0": {
              "docType": "Undocumented"
            }
          },
          "platforms": [
            {
              "dockerfile": "src/runtime-deps/5.0/cbl-mariner1.0/amd64",
              "dockerfileTemplate": "eng/dockerfile-templates/runtime-deps/Dockerfile",
              "os": "linux",
              "osVersion": "cbl-mariner1.0",
              "tags": {
                "$(dotnet|5.0|product-version)-cbl-mariner1.0-amd64": {
                  "docType": "Undocumented"
                },
                "5.0-cbl-mariner1.0-amd64": {
                  "docType": "Undocumented"
                }
              }
            }
          ]
        },
        {
          "productVersion": "$(dotnet|6.0|product-version)",
          "sharedTags": {
            "$(dotnet|6.0|product-version)": {},
            "$(dotnet|6.0|product-version)-bullseye-slim": {},
            "6.0": {},
            "6.0-bullseye-slim": {}
          },
          "platforms": [
            {
              "dockerfile": "src/runtime-deps/3.1/bullseye-slim/amd64",
              "dockerfileTemplate": "eng/dockerfile-templates/runtime-deps/Dockerfile",
              "os": "linux",
              "osVersion": "bullseye-slim",
              "tags": {
                "$(dotnet|6.0|product-version)-bullseye-slim-amd64": {},
                "6.0-bullseye-slim-amd64": {}
              }
            },
            {
              "architecture": "arm",
              "dockerfile": "src/runtime-deps/3.1/bullseye-slim/arm32v7",
              "dockerfileTemplate": "eng/dockerfile-templates/runtime-deps/Dockerfile",
              "os": "linux",
              "osVersion": "bullseye-slim",
              "tags": {
                "$(dotnet|6.0|product-version)-bullseye-slim-arm32v7": {},
                "6.0-bullseye-slim-arm32v7": {}
              },
              "variant": "v7"
            },
            {
              "architecture": "arm64",
              "dockerfile": "src/runtime-deps/3.1/bullseye-slim/arm64v8",
              "dockerfileTemplate": "eng/dockerfile-templates/runtime-deps/Dockerfile",
              "os": "linux",
              "osVersion": "bullseye-slim",
              "tags": {
                "$(dotnet|6.0|product-version)-bullseye-slim-arm64v8": {},
                "6.0-bullseye-slim-arm64v8": {}
              },
              "variant": "v8"
            }
          ]
        },
        {
          "productVersion": "$(dotnet|6.0|product-version)",
          "sharedTags": {
            "$(dotnet|6.0|product-version)-alpine3.14": {},
            "6.0-alpine3.14": {}
          },
          "platforms": [
            {
              "dockerfile": "src/runtime-deps/3.1/alpine3.14/amd64",
              "dockerfileTemplate": "eng/dockerfile-templates/runtime-deps/Dockerfile",
              "os": "linux",
              "osVersion": "alpine3.14",
              "tags": {
                "$(dotnet|6.0|product-version)-alpine3.14-amd64": {},
                "6.0-alpine3.14-amd64": {}
              }
            },
            {
              "architecture": "arm",
              "dockerfile": "src/runtime-deps/5.0/alpine3.14/arm32v7",
              "dockerfileTemplate": "eng/dockerfile-templates/runtime-deps/Dockerfile",
              "os": "linux",
              "osVersion": "alpine3.14",
              "tags": {
                "$(dotnet|6.0|product-version)-alpine3.14-arm32v7": {},
                "6.0-alpine3.14-arm32v7": {}
              },
              "variant": "v7"
            },
            {
              "architecture": "arm64",
              "dockerfile": "src/runtime-deps/3.1/alpine3.14/arm64v8",
              "dockerfileTemplate": "eng/dockerfile-templates/runtime-deps/Dockerfile",
              "os": "linux",
              "osVersion": "alpine3.14",
              "tags": {
                "$(dotnet|6.0|product-version)-alpine3.14-arm64v8": {},
                "6.0-alpine3.14-arm64v8": {}
              },
              "variant": "v8"
            }
          ]
        },
        {
          "productVersion": "$(dotnet|6.0|product-version)",
          "sharedTags": {
            "$(dotnet|6.0|product-version)-alpine3.15": {},
            "6.0-alpine3.15": {}
          },
          "platforms": [
            {
              "dockerfile": "src/runtime-deps/3.1/alpine3.15/amd64",
              "dockerfileTemplate": "eng/dockerfile-templates/runtime-deps/Dockerfile",
              "os": "linux",
              "osVersion": "alpine3.15",
              "tags": {
                "$(dotnet|6.0|product-version)-alpine3.15-amd64": {},
                "6.0-alpine3.15-amd64": {}
              }
            },
            {
              "architecture": "arm",
              "dockerfile": "src/runtime-deps/5.0/alpine3.15/arm32v7",
              "dockerfileTemplate": "eng/dockerfile-templates/runtime-deps/Dockerfile",
              "os": "linux",
              "osVersion": "alpine3.15",
              "tags": {
                "$(dotnet|6.0|product-version)-alpine3.15-arm32v7": {},
                "6.0-alpine3.15-arm32v7": {}
              },
              "variant": "v7"
            },
            {
              "architecture": "arm64",
              "dockerfile": "src/runtime-deps/3.1/alpine3.15/arm64v8",
              "dockerfileTemplate": "eng/dockerfile-templates/runtime-deps/Dockerfile",
              "os": "linux",
              "osVersion": "alpine3.15",
              "tags": {
                "$(dotnet|6.0|product-version)-alpine3.15-arm64v8": {},
                "6.0-alpine3.15-arm64v8": {}
              },
              "variant": "v8"
            }
          ]
        },
        {
          "productVersion": "$(dotnet|6.0|product-version)",
          "sharedTags": {
            "$(dotnet|6.0|product-version)-alpine3.16": {},
            "6.0-alpine3.16": {},
            "6.0-alpine": {}
          },
          "platforms": [
            {
              "dockerfile": "src/runtime-deps/3.1/alpine3.16/amd64",
              "dockerfileTemplate": "eng/dockerfile-templates/runtime-deps/Dockerfile",
              "os": "linux",
              "osVersion": "alpine3.16",
              "tags": {
                "$(dotnet|6.0|product-version)-alpine3.16-amd64": {},
                "6.0-alpine3.16-amd64": {},
                "6.0-alpine-amd64": {}
              }
            },
            {
              "architecture": "arm",
              "dockerfile": "src/runtime-deps/6.0/alpine3.16/arm32v7",
              "dockerfileTemplate": "eng/dockerfile-templates/runtime-deps/Dockerfile",
              "os": "linux",
              "osVersion": "alpine3.16",
              "tags": {
                "$(dotnet|6.0|product-version)-alpine3.16-arm32v7": {},
                "6.0-alpine3.16-arm32v7": {},
                "6.0-alpine-arm32v7": {}
              },
              "variant": "v7"
            },
            {
              "architecture": "arm64",
              "dockerfile": "src/runtime-deps/3.1/alpine3.16/arm64v8",
              "dockerfileTemplate": "eng/dockerfile-templates/runtime-deps/Dockerfile",
              "os": "linux",
              "osVersion": "alpine3.16",
              "tags": {
                "$(dotnet|6.0|product-version)-alpine3.16-arm64v8": {},
                "6.0-alpine3.16-arm64v8": {},
                "6.0-alpine-arm64v8": {}
              },
              "variant": "v8"
            }
          ]
        },
        {
          "productVersion": "$(dotnet|6.0|product-version)",
          "sharedTags": {
            "$(dotnet|6.0|product-version)-focal": {},
            "6.0-focal": {}
          },
          "platforms": [
            {
              "dockerfile": "src/runtime-deps/3.1/focal/amd64",
              "dockerfileTemplate": "eng/dockerfile-templates/runtime-deps/Dockerfile",
              "os": "linux",
              "osVersion": "focal",
              "tags": {
                "$(dotnet|6.0|product-version)-focal-amd64": {},
                "6.0-focal-amd64": {}
              }
            },
            {
              "architecture": "arm",
              "dockerfile": "src/runtime-deps/3.1/focal/arm32v7",
              "dockerfileTemplate": "eng/dockerfile-templates/runtime-deps/Dockerfile",
              "os": "linux",
              "osVersion": "focal",
              "tags": {
                "$(dotnet|6.0|product-version)-focal-arm32v7": {},
                "6.0-focal-arm32v7": {}
              },
              "variant": "v7"
            },
            {
              "architecture": "arm64",
              "dockerfile": "src/runtime-deps/3.1/focal/arm64v8",
              "dockerfileTemplate": "eng/dockerfile-templates/runtime-deps/Dockerfile",
              "os": "linux",
              "osVersion": "focal",
              "tags": {
                "$(dotnet|6.0|product-version)-focal-arm64v8": {},
                "6.0-focal-arm64v8": {}
              },
              "variant": "v8"
            }
          ]
        },
        {
          "productVersion": "$(dotnet|6.0|product-version)",
          "sharedTags": {
            "$(dotnet|6.0|product-version)-jammy": {},
            "6.0-jammy": {}
          },
          "platforms": [
            {
              "dockerfile": "src/runtime-deps/6.0/jammy/amd64",
              "dockerfileTemplate": "eng/dockerfile-templates/runtime-deps/Dockerfile",
              "os": "linux",
              "osVersion": "jammy",
              "tags": {
                "$(dotnet|6.0|product-version)-jammy-amd64": {},
                "6.0-jammy-amd64": {}
              }
            },
            {
              "architecture": "arm",
              "dockerfile": "src/runtime-deps/6.0/jammy/arm32v7",
              "dockerfileTemplate": "eng/dockerfile-templates/runtime-deps/Dockerfile",
              "os": "linux",
              "osVersion": "jammy",
              "tags": {
                "$(dotnet|6.0|product-version)-jammy-arm32v7": {},
                "6.0-jammy-arm32v7": {}
              },
              "variant": "v7"
            },
            {
              "architecture": "arm64",
              "dockerfile": "src/runtime-deps/6.0/jammy/arm64v8",
              "dockerfileTemplate": "eng/dockerfile-templates/runtime-deps/Dockerfile",
              "os": "linux",
              "osVersion": "jammy",
              "tags": {
                "$(dotnet|6.0|product-version)-jammy-arm64v8": {},
                "6.0-jammy-arm64v8": {}
              },
              "variant": "v8"
            }
          ]
        },
        {
          "productVersion": "$(dotnet|6.0|product-version)",
          "sharedTags": {
            "$(dotnet|6.0|product-version)-cbl-mariner1.0": {
              "docType": "Undocumented"
            },
            "6.0-cbl-mariner1.0": {
              "docType": "Undocumented"
            }
          },
          "platforms": [
            {
              "dockerfile": "src/runtime-deps/6.0/cbl-mariner1.0/amd64",
              "dockerfileTemplate": "eng/dockerfile-templates/runtime-deps/Dockerfile",
              "os": "linux",
              "osVersion": "cbl-mariner1.0",
              "tags": {
                "$(dotnet|6.0|product-version)-cbl-mariner1.0-amd64": {
                  "docType": "Undocumented"
                },
                "6.0-cbl-mariner1.0-amd64": {
                  "docType": "Undocumented"
                }
              }
            }
          ]
        },
        {
          "productVersion": "$(dotnet|6.0|product-version)",
          "sharedTags": {
            "$(dotnet|6.0|product-version)-cbl-mariner2.0": {
              "docType": "Undocumented"
            },
            "6.0-cbl-mariner2.0": {
              "docType": "Undocumented"
            },
            "6.0-cbl-mariner": {
              "docType": "Undocumented"
            }
          },
          "platforms": [
            {
              "dockerfile": "src/runtime-deps/6.0/cbl-mariner2.0/amd64",
              "dockerfileTemplate": "eng/dockerfile-templates/runtime-deps/Dockerfile",
              "os": "linux",
              "osVersion": "cbl-mariner2.0",
              "tags": {
                "$(dotnet|6.0|product-version)-cbl-mariner2.0-amd64": {
                  "docType": "Undocumented"
                },
                "6.0-cbl-mariner2.0-amd64": {
                  "docType": "Undocumented"
                },
                "6.0-cbl-mariner-amd64": {
                  "docType": "Undocumented"
                }
              },
              "packageQueryOverrides": {
                "getInstalledPackagesPath": "eng/package-scripts/cbl-mariner/get-installed-packages.sh"
              }
            },
            {
              "architecture": "arm64",
              "dockerfile": "src/runtime-deps/6.0/cbl-mariner2.0/arm64v8",
              "dockerfileTemplate": "eng/dockerfile-templates/runtime-deps/Dockerfile",
              "os": "linux",
              "osVersion": "cbl-mariner2.0",
              "tags": {
                "$(dotnet|6.0|product-version)-cbl-mariner2.0-arm64v8": {
                  "docType": "Undocumented"
                },
                "6.0-cbl-mariner2.0-arm64v8": {
                  "docType": "Undocumented"
                },
                "6.0-cbl-mariner-arm64v8": {
                  "docType": "Undocumented"
                }
              },
              "variant": "v8",
              "packageQueryOverrides": {
                "getInstalledPackagesPath": "eng/package-scripts/cbl-mariner/get-installed-packages.sh"
              }
            }
          ]
        },
        {
          "productVersion": "$(dotnet|6.0|product-version)",
          "sharedTags": {
            "$(dotnet|6.0|product-version)-cbl-mariner1.0-distroless": {
              "docType": "Undocumented"
            },
            "6.0-cbl-mariner1.0-distroless": {
              "docType": "Undocumented"
            }
          },
          "platforms": [
            {
              "dockerfile": "src/runtime-deps/6.0/cbl-mariner1.0-distroless/amd64",
              "dockerfileTemplate": "eng/dockerfile-templates/runtime-deps/Dockerfile",
              "os": "linux",
              "osVersion": "cbl-mariner1.0-distroless",
              "tags": {
                "$(dotnet|6.0|product-version)-cbl-mariner1.0-distroless-amd64": {
                  "docType": "Undocumented"
                },
                "6.0-cbl-mariner1.0-distroless-amd64": {
                  "docType": "Undocumented"
                }
              },
              "customBuildLegGroups": [
                {
                  "name": "pr-build",
                  "type": "Supplemental",
                  "dependencies": [
                    "$(Repo:sdk):6.0-cbl-mariner1.0-amd64"
                  ]
                }
              ],
              "packageQueryOverrides": {
                "getInstalledPackagesPath": "eng/package-scripts/cbl-mariner-distroless/get-installed-packages.1.0.sh",
                "getUpgradablePackagesPath": "eng/package-scripts/cbl-mariner-distroless/get-upgradable-packages.1.0.sh"
              }
            }
          ]
        },
        {
          "productVersion": "$(dotnet|6.0|product-version)",
          "sharedTags": {
            "$(dotnet|6.0|product-version)-cbl-mariner2.0-distroless": {
              "docType": "Undocumented"
            },
            "6.0-cbl-mariner2.0-distroless": {
              "docType": "Undocumented"
            },
            "6.0-cbl-mariner-distroless": {
              "docType": "Undocumented"
            }
          },
          "platforms": [
            {
              "dockerfile": "src/runtime-deps/6.0/cbl-mariner2.0-distroless/amd64",
              "dockerfileTemplate": "eng/dockerfile-templates/runtime-deps/Dockerfile",
              "os": "linux",
              "osVersion": "cbl-mariner2.0-distroless",
              "tags": {
                "$(dotnet|6.0|product-version)-cbl-mariner2.0-distroless-amd64": {
                  "docType": "Undocumented"
                },
                "6.0-cbl-mariner2.0-distroless-amd64": {
                  "docType": "Undocumented"
                },
                "6.0-cbl-mariner-distroless-amd64": {
                  "docType": "Undocumented"
                }
              },
              "customBuildLegGroups": [
                {
                  "name": "pr-build",
                  "type": "Supplemental",
                  "dependencies": [
                    "$(Repo:sdk):6.0-cbl-mariner2.0-amd64"
                  ]
                }
              ],
              "packageQueryOverrides": {
                "getInstalledPackagesPath": "eng/package-scripts/cbl-mariner-distroless/get-installed-packages.2.0.sh",
                "getUpgradablePackagesPath": "eng/package-scripts/cbl-mariner-distroless/get-upgradable-packages.2.0.sh"
              }
            },
            {
              "architecture": "arm64",
              "dockerfile": "src/runtime-deps/6.0/cbl-mariner2.0-distroless/arm64v8",
              "dockerfileTemplate": "eng/dockerfile-templates/runtime-deps/Dockerfile",
              "os": "linux",
              "osVersion": "cbl-mariner2.0-distroless",
              "tags": {
                "$(dotnet|6.0|product-version)-cbl-mariner2.0-distroless-arm64v8": {
                  "docType": "Undocumented"
                },
                "6.0-cbl-mariner2.0-distroless-arm64v8": {
                  "docType": "Undocumented"
                },
                "6.0-cbl-mariner-distroless-arm64v8": {
                  "docType": "Undocumented"
                }
              },
              "variant": "v8",
              "customBuildLegGroups": [
                {
                  "name": "pr-build",
                  "type": "Supplemental",
                  "dependencies": [
                    "$(Repo:sdk):6.0-cbl-mariner2.0-arm64v8"
                  ]
                }
              ],
              "packageQueryOverrides": {
                "getInstalledPackagesPath": "eng/package-scripts/cbl-mariner-distroless/get-installed-packages.2.0.sh",
                "getUpgradablePackagesPath": "eng/package-scripts/cbl-mariner-distroless/get-upgradable-packages.2.0.sh"
              }
            }
          ]
        },
        {
          "productVersion": "$(dotnet|7.0|product-version)",
          "sharedTags": {
            "$(dotnet|7.0|product-version)": {},
            "$(dotnet|7.0|product-version)-bullseye-slim": {},
            "7.0": {},
            "7.0-bullseye-slim": {},
            "latest": {}
          },
          "platforms": [
            {
              "dockerfile": "src/runtime-deps/3.1/bullseye-slim/amd64",
              "dockerfileTemplate": "eng/dockerfile-templates/runtime-deps/Dockerfile",
              "os": "linux",
              "osVersion": "bullseye-slim",
              "tags": {
                "$(dotnet|7.0|product-version)-bullseye-slim-amd64": {},
                "7.0-bullseye-slim-amd64": {}
              }
            },
            {
              "architecture": "arm",
              "dockerfile": "src/runtime-deps/3.1/bullseye-slim/arm32v7",
              "dockerfileTemplate": "eng/dockerfile-templates/runtime-deps/Dockerfile",
              "os": "linux",
              "osVersion": "bullseye-slim",
              "tags": {
                "$(dotnet|7.0|product-version)-bullseye-slim-arm32v7": {},
                "7.0-bullseye-slim-arm32v7": {}
              },
              "variant": "v7"
            },
            {
              "architecture": "arm64",
              "dockerfile": "src/runtime-deps/3.1/bullseye-slim/arm64v8",
              "dockerfileTemplate": "eng/dockerfile-templates/runtime-deps/Dockerfile",
              "os": "linux",
              "osVersion": "bullseye-slim",
              "tags": {
                "$(dotnet|7.0|product-version)-bullseye-slim-arm64v8": {},
                "7.0-bullseye-slim-arm64v8": {}
              },
              "variant": "v8"
            }
          ]
        },
        {
          "productVersion": "$(dotnet|7.0|product-version)",
          "sharedTags": {
            "$(dotnet|7.0|product-version)-alpine3.16": {},
            "7.0-alpine3.16": {},
            "7.0-alpine": {}
          },
          "platforms": [
            {
              "dockerfile": "src/runtime-deps/3.1/alpine3.16/amd64",
              "dockerfileTemplate": "eng/dockerfile-templates/runtime-deps/Dockerfile",
              "os": "linux",
              "osVersion": "alpine3.16",
              "tags": {
                "$(dotnet|7.0|product-version)-alpine3.16-amd64": {},
                "7.0-alpine3.16-amd64": {},
                "7.0-alpine-amd64": {}
              }
            },
            {
              "architecture": "arm",
              "dockerfile": "src/runtime-deps/6.0/alpine3.16/arm32v7",
              "dockerfileTemplate": "eng/dockerfile-templates/runtime-deps/Dockerfile",
              "os": "linux",
              "osVersion": "alpine3.16",
              "tags": {
                "$(dotnet|7.0|product-version)-alpine3.16-arm32v7": {},
                "7.0-alpine3.16-arm32v7": {},
                "7.0-alpine-arm32v7": {}
              },
              "variant": "v7"
            },
            {
              "architecture": "arm64",
              "dockerfile": "src/runtime-deps/3.1/alpine3.16/arm64v8",
              "dockerfileTemplate": "eng/dockerfile-templates/runtime-deps/Dockerfile",
              "os": "linux",
              "osVersion": "alpine3.16",
              "tags": {
                "$(dotnet|7.0|product-version)-alpine3.16-arm64v8": {},
                "7.0-alpine3.16-arm64v8": {},
                "7.0-alpine-arm64v8": {}
              },
              "variant": "v8"
            }
          ]
        },
        {
          "productVersion": "$(dotnet|7.0|product-version)",
          "sharedTags": {
            "$(dotnet|7.0|product-version)-jammy": {},
            "7.0-jammy": {}
          },
          "platforms": [
            {
              "dockerfile": "src/runtime-deps/6.0/jammy/amd64",
              "dockerfileTemplate": "eng/dockerfile-templates/runtime-deps/Dockerfile",
              "os": "linux",
              "osVersion": "jammy",
              "tags": {
                "$(dotnet|7.0|product-version)-jammy-amd64": {},
                "7.0-jammy-amd64": {}
              }
            },
            {
              "architecture": "arm",
              "dockerfile": "src/runtime-deps/6.0/jammy/arm32v7",
              "dockerfileTemplate": "eng/dockerfile-templates/runtime-deps/Dockerfile",
              "os": "linux",
              "osVersion": "jammy",
              "tags": {
                "$(dotnet|7.0|product-version)-jammy-arm32v7": {},
                "7.0-jammy-arm32v7": {}
              },
              "variant": "v7"
            },
            {
              "architecture": "arm64",
              "dockerfile": "src/runtime-deps/6.0/jammy/arm64v8",
              "dockerfileTemplate": "eng/dockerfile-templates/runtime-deps/Dockerfile",
              "os": "linux",
              "osVersion": "jammy",
              "tags": {
                "$(dotnet|7.0|product-version)-jammy-arm64v8": {},
                "7.0-jammy-arm64v8": {}
              },
              "variant": "v8"
            }
          ]
        },
        {
          "productVersion": "$(dotnet|7.0|product-version)",
          "sharedTags": {
            "$(dotnet|7.0|product-version)-cbl-mariner2.0": {
              "docType": "Undocumented"
            },
            "7.0-cbl-mariner2.0": {
              "docType": "Undocumented"
            },
            "7.0-cbl-mariner": {
              "docType": "Undocumented"
            }
          },
          "platforms": [
            {
              "dockerfile": "src/runtime-deps/7.0/cbl-mariner2.0/amd64",
              "dockerfileTemplate": "eng/dockerfile-templates/runtime-deps/Dockerfile",
              "os": "linux",
              "osVersion": "cbl-mariner2.0",
              "tags": {
                "$(dotnet|7.0|product-version)-cbl-mariner2.0-amd64": {
                  "docType": "Undocumented"
                },
                "7.0-cbl-mariner2.0-amd64": {
                  "docType": "Undocumented"
                },
                "7.0-cbl-mariner-amd64": {
                  "docType": "Undocumented"
                }
              },
              "packageQueryOverrides": {
                "getInstalledPackagesPath": "eng/package-scripts/cbl-mariner/get-installed-packages.sh"
              }
            },
            {
              "architecture": "arm64",
              "dockerfile": "src/runtime-deps/7.0/cbl-mariner2.0/arm64v8",
              "dockerfileTemplate": "eng/dockerfile-templates/runtime-deps/Dockerfile",
              "os": "linux",
              "osVersion": "cbl-mariner2.0",
              "tags": {
                "$(dotnet|7.0|product-version)-cbl-mariner2.0-arm64v8": {
                  "docType": "Undocumented"
                },
                "7.0-cbl-mariner2.0-arm64v8": {
                  "docType": "Undocumented"
                },
                "7.0-cbl-mariner-arm64v8": {
                  "docType": "Undocumented"
                }
              },
              "variant": "v8",
              "packageQueryOverrides": {
                "getInstalledPackagesPath": "eng/package-scripts/cbl-mariner/get-installed-packages.sh"
              }
            }
          ]
        },
        {
          "productVersion": "$(dotnet|7.0|product-version)",
          "sharedTags": {
            "$(dotnet|7.0|product-version)-cbl-mariner2.0-distroless": {
              "docType": "Undocumented"
            },
            "7.0-cbl-mariner2.0-distroless": {
              "docType": "Undocumented"
            },
            "7.0-cbl-mariner-distroless": {
              "docType": "Undocumented"
            }
          },
          "platforms": [
            {
              "dockerfile": "src/runtime-deps/6.0/cbl-mariner2.0-distroless/amd64",
              "dockerfileTemplate": "eng/dockerfile-templates/runtime-deps/Dockerfile",
              "os": "linux",
              "osVersion": "cbl-mariner2.0-distroless",
              "tags": {
                "$(dotnet|7.0|product-version)-cbl-mariner2.0-distroless-amd64": {
                  "docType": "Undocumented"
                },
                "7.0-cbl-mariner2.0-distroless-amd64": {
                  "docType": "Undocumented"
                },
                "7.0-cbl-mariner-distroless-amd64": {
                  "docType": "Undocumented"
                }
              },
              "customBuildLegGroups": [
                {
                  "name": "pr-build",
                  "type": "Supplemental",
                  "dependencies": [
                    "$(Repo:sdk):7.0-cbl-mariner2.0-amd64"
                  ]
                }
              ],
              "packageQueryOverrides": {
                "getInstalledPackagesPath": "eng/package-scripts/cbl-mariner-distroless/dotnet7/get-installed-packages.2.0.sh",
                "getUpgradablePackagesPath": "eng/package-scripts/cbl-mariner-distroless/get-upgradable-packages.2.0.sh"
              }
            },
            {
              "architecture": "arm64",
              "dockerfile": "src/runtime-deps/6.0/cbl-mariner2.0-distroless/arm64v8",
              "dockerfileTemplate": "eng/dockerfile-templates/runtime-deps/Dockerfile",
              "os": "linux",
              "osVersion": "cbl-mariner2.0-distroless",
              "tags": {
                "$(dotnet|7.0|product-version)-cbl-mariner2.0-distroless-arm64v8": {
                  "docType": "Undocumented"
                },
                "7.0-cbl-mariner2.0-distroless-arm64v8": {
                  "docType": "Undocumented"
                },
                "7.0-cbl-mariner-distroless-arm64v8": {
                  "docType": "Undocumented"
                }
              },
              "variant": "v8",
              "customBuildLegGroups": [
                {
                  "name": "pr-build",
                  "type": "Supplemental",
                  "dependencies": [
                    "$(Repo:sdk):7.0-cbl-mariner2.0-arm64v8"
                  ]
                }
              ],
              "packageQueryOverrides": {
                "getInstalledPackagesPath": "eng/package-scripts/cbl-mariner-distroless/dotnet7/get-installed-packages.2.0.sh",
                "getUpgradablePackagesPath": "eng/package-scripts/cbl-mariner-distroless/get-upgradable-packages.2.0.sh"
              }
            }
          ]
        }
      ]
    },
    {
      "id": "runtime",
<<<<<<< HEAD
      "name": "dotnet/nightly/runtime",
=======
      "name": "dotnet/runtime",
>>>>>>> b72a9dea
      "readmes": [
        {
          "path": "README.runtime.md",
          "templatePath": "eng/readme-templates/README.md"
        },
        {
<<<<<<< HEAD
          "path": ".mcr/portal/README.runtime.portal.md",
=======
          "path": ".mar/portal/README.runtime.portal.md",
>>>>>>> b72a9dea
          "templatePath": "eng/readme-templates/README.mcr.md"
        }
      ],
      "mcrTagsMetadataTemplate": "eng/mcr-tags-metadata-templates/runtime-tags.yml",
      "images": [
        {
          "productVersion": "$(dotnet|3.1|product-version)",
          "sharedTags": {
            "$(dotnet|3.1|product-version)": {
              "syndication": {
                "repo": "$(syndicatedRuntimeRepo)"
              }
            },
            "3.1": {
              "syndication": {
                "repo": "$(syndicatedRuntimeRepo)",
                "destinationTags": [
                  "3.1",
                  "latest"
                ]
              }
            }
          },
          "platforms": [
            {
              "buildArgs": {
                "REPO": "$(Repo:runtime-deps)"
              },
              "dockerfile": "src/runtime/3.1/buster-slim/amd64",
              "dockerfileTemplate": "eng/dockerfile-templates/runtime/Dockerfile.linux",
              "os": "linux",
              "osVersion": "buster-slim",
              "tags": {
                "$(dotnet|3.1|product-version)-buster-slim": {
                  "syndication": {
                    "repo": "$(syndicatedRuntimeRepo)"
                  }
                },
                "3.1-buster-slim": {
                  "syndication": {
                    "repo": "$(syndicatedRuntimeRepo)"
                  }
                }
              }
            },
            {
              "architecture": "arm",
              "buildArgs": {
                "REPO": "$(Repo:runtime-deps)"
              },
              "dockerfile": "src/runtime/3.1/buster-slim/arm32v7",
              "dockerfileTemplate": "eng/dockerfile-templates/runtime/Dockerfile.linux",
              "os": "linux",
              "osVersion": "buster-slim",
              "tags": {
                "$(dotnet|3.1|product-version)-buster-slim-arm32v7": {
                  "syndication": {
                    "repo": "$(syndicatedRuntimeRepo)"
                  }
                },
                "3.1-buster-slim-arm32v7": {
                  "syndication": {
                    "repo": "$(syndicatedRuntimeRepo)"
                  }
                }
              },
              "variant": "v7"
            },
            {
              "architecture": "arm64",
              "buildArgs": {
                "REPO": "$(Repo:runtime-deps)"
              },
              "dockerfile": "src/runtime/3.1/buster-slim/arm64v8",
              "dockerfileTemplate": "eng/dockerfile-templates/runtime/Dockerfile.linux",
              "os": "linux",
              "osVersion": "buster-slim",
              "tags": {
                "$(dotnet|3.1|product-version)-buster-slim-arm64v8": {
                  "syndication": {
                    "repo": "$(syndicatedRuntimeRepo)"
                  }
                },
                "3.1-buster-slim-arm64v8": {
                  "syndication": {
                    "repo": "$(syndicatedRuntimeRepo)"
                  }
                }
              },
              "variant": "v8"
            },
            {
              "dockerfile": "src/runtime/3.1/nanoserver-1809/amd64",
              "dockerfileTemplate": "eng/dockerfile-templates/runtime/Dockerfile.windows",
              "os": "windows",
              "osVersion": "nanoserver-1809",
              "tags": {
                "$(dotnet|3.1|product-version)-nanoserver-1809": {
                  "syndication": {
                    "repo": "$(syndicatedRuntimeRepo)"
                  }
                },
                "3.1-nanoserver-1809": {
                  "syndication": {
                    "repo": "$(syndicatedRuntimeRepo)"
                  }
                }
              }
            },
            {
              "dockerfile": "src/runtime/3.1/nanoserver-20H2/amd64",
              "dockerfileTemplate": "eng/dockerfile-templates/runtime/Dockerfile.windows",
              "os": "windows",
              "osVersion": "nanoserver-20H2",
              "tags": {
                "$(dotnet|3.1|product-version)-nanoserver-20H2": {},
                "3.1-nanoserver-20H2": {},
                "$(dotnet|3.1|product-version)-nanoserver-2009": {
                  "docType": "Undocumented",
                  "syndication": {
                    "repo": "$(syndicatedRuntimeRepo)"
                  }
                },
                "3.1-nanoserver-2009": {
                  "docType": "Undocumented",
                  "syndication": {
                    "repo": "$(syndicatedRuntimeRepo)"
                  }
                }
              }
            },
            {
              "dockerfile": "src/runtime/3.1/nanoserver-ltsc2022/amd64",
              "dockerfileTemplate": "eng/dockerfile-templates/runtime/Dockerfile.windows",
              "os": "windows",
              "osVersion": "nanoserver-ltsc2022",
              "tags": {
                "$(dotnet|3.1|product-version)-nanoserver-ltsc2022": {},
                "3.1-nanoserver-ltsc2022": {}
              }
            }
          ]
        },
        {
          "productVersion": "$(dotnet|3.1|product-version)",
          "platforms": [
            {
              "buildArgs": {
                "REPO": "$(Repo:runtime-deps)"
              },
              "dockerfile": "src/runtime/3.1/bullseye-slim/amd64",
              "dockerfileTemplate": "eng/dockerfile-templates/runtime/Dockerfile.linux",
              "os": "linux",
              "osVersion": "bullseye-slim",
              "tags": {
                "$(dotnet|3.1|product-version)-bullseye-slim": {},
                "3.1-bullseye-slim": {}
              }
            }
          ]
        },
        {
          "productVersion": "$(dotnet|3.1|product-version)",
          "platforms": [
            {
              "architecture": "arm",
              "buildArgs": {
                "REPO": "$(Repo:runtime-deps)"
              },
              "dockerfile": "src/runtime/3.1/bullseye-slim/arm32v7",
              "dockerfileTemplate": "eng/dockerfile-templates/runtime/Dockerfile.linux",
              "os": "linux",
              "osVersion": "bullseye-slim",
              "tags": {
                "$(dotnet|3.1|product-version)-bullseye-slim-arm32v7": {},
                "3.1-bullseye-slim-arm32v7": {}
              },
              "variant": "v7"
            }
          ]
        },
        {
          "productVersion": "$(dotnet|3.1|product-version)",
          "platforms": [
            {
              "architecture": "arm64",
              "buildArgs": {
                "REPO": "$(Repo:runtime-deps)"
              },
              "dockerfile": "src/runtime/3.1/bullseye-slim/arm64v8",
              "dockerfileTemplate": "eng/dockerfile-templates/runtime/Dockerfile.linux",
              "os": "linux",
              "osVersion": "bullseye-slim",
              "tags": {
                "$(dotnet|3.1|product-version)-bullseye-slim-arm64v8": {},
                "3.1-bullseye-slim-arm64v8": {}
              },
              "variant": "v8"
            }
          ]
        },
        {
          "productVersion": "$(dotnet|3.1|product-version)",
          "platforms": [
            {
              "buildArgs": {
                "REPO": "$(Repo:runtime-deps)"
              },
              "dockerfile": "src/runtime/3.1/alpine3.14/amd64",
              "dockerfileTemplate": "eng/dockerfile-templates/runtime/Dockerfile.linux",
              "os": "linux",
              "osVersion": "alpine3.14",
              "tags": {
                "$(dotnet|3.1|product-version)-alpine3.14": {},
                "3.1-alpine3.14": {}
              }
            }
          ]
        },
        {
          "productVersion": "$(dotnet|3.1|product-version)",
          "platforms": [
            {
              "architecture": "arm64",
              "buildArgs": {
                "REPO": "$(Repo:runtime-deps)"
              },
              "dockerfile": "src/runtime/3.1/alpine3.14/arm64v8",
              "dockerfileTemplate": "eng/dockerfile-templates/runtime/Dockerfile.linux",
              "os": "linux",
              "osVersion": "alpine3.14",
              "tags": {
                "$(dotnet|3.1|product-version)-alpine3.14-arm64v8": {},
                "3.1-alpine3.14-arm64v8": {}
              },
              "variant": "v8",
              "customBuildLegGroups": [
                {
                  "name": "pr-build",
                  "type": "Supplemental",
                  "dependencies": [
                    "$(Repo:sdk):3.1-buster-arm64v8"
                  ]
                }
              ]
            }
          ]
        },
        {
          "productVersion": "$(dotnet|3.1|product-version)",
          "platforms": [
            {
              "buildArgs": {
                "REPO": "$(Repo:runtime-deps)"
              },
              "dockerfile": "src/runtime/3.1/alpine3.15/amd64",
              "dockerfileTemplate": "eng/dockerfile-templates/runtime/Dockerfile.linux",
              "os": "linux",
              "osVersion": "alpine3.15",
              "tags": {
                "$(dotnet|3.1|product-version)-alpine3.15": {},
                "3.1-alpine3.15": {}
              }
            }
          ]
        },
        {
          "productVersion": "$(dotnet|3.1|product-version)",
          "platforms": [
            {
              "architecture": "arm64",
              "buildArgs": {
                "REPO": "$(Repo:runtime-deps)"
              },
              "dockerfile": "src/runtime/3.1/alpine3.15/arm64v8",
              "dockerfileTemplate": "eng/dockerfile-templates/runtime/Dockerfile.linux",
              "os": "linux",
              "osVersion": "alpine3.15",
              "tags": {
                "$(dotnet|3.1|product-version)-alpine3.15-arm64v8": {},
                "3.1-alpine3.15-arm64v8": {}
              },
              "variant": "v8",
              "customBuildLegGroups": [
                {
                  "name": "pr-build",
                  "type": "Supplemental",
                  "dependencies": [
                    "$(Repo:sdk):3.1-buster-arm64v8"
                  ]
                }
              ]
            }
          ]
        },
        {
          "productVersion": "$(dotnet|3.1|product-version)",
          "platforms": [
            {
              "buildArgs": {
                "REPO": "$(Repo:runtime-deps)"
              },
              "dockerfile": "src/runtime/3.1/alpine3.16/amd64",
              "dockerfileTemplate": "eng/dockerfile-templates/runtime/Dockerfile.linux",
              "os": "linux",
              "osVersion": "alpine3.16",
              "tags": {
                "$(dotnet|3.1|product-version)-alpine3.16": {},
                "3.1-alpine3.16": {},
                "3.1-alpine": {
                  "syndication": {
                    "repo": "$(syndicatedRuntimeRepo)"
                  }
                }
              }
            }
          ]
        },
        {
          "productVersion": "$(dotnet|3.1|product-version)",
          "platforms": [
            {
              "architecture": "arm64",
              "buildArgs": {
                "REPO": "$(Repo:runtime-deps)"
              },
              "dockerfile": "src/runtime/3.1/alpine3.16/arm64v8",
              "dockerfileTemplate": "eng/dockerfile-templates/runtime/Dockerfile.linux",
              "os": "linux",
              "osVersion": "alpine3.16",
              "tags": {
                "$(dotnet|3.1|product-version)-alpine3.16-arm64v8": {},
                "3.1-alpine3.16-arm64v8": {},
                "3.1-alpine-arm64v8": {
                  "syndication": {
                    "repo": "$(syndicatedRuntimeRepo)"
                  }
                }
              },
              "variant": "v8",
              "customBuildLegGroups": [
                {
                  "name": "pr-build",
                  "type": "Supplemental",
                  "dependencies": [
                    "$(Repo:sdk):3.1-buster-arm64v8"
                  ]
                }
              ]
            }
          ]
        },
        {
          "productVersion": "$(dotnet|3.1|product-version)",
          "platforms": [
            {
              "buildArgs": {
                "REPO": "$(Repo:runtime-deps)"
              },
              "dockerfile": "src/runtime/3.1/bionic/amd64",
              "dockerfileTemplate": "eng/dockerfile-templates/runtime/Dockerfile.linux",
              "os": "linux",
              "osVersion": "bionic",
              "tags": {
                "$(dotnet|3.1|product-version)-bionic": {
                  "syndication": {
                    "repo": "$(syndicatedRuntimeRepo)"
                  }
                },
                "3.1-bionic": {
                  "syndication": {
                    "repo": "$(syndicatedRuntimeRepo)"
                  }
                }
              }
            }
          ]
        },
        {
          "productVersion": "$(dotnet|3.1|product-version)",
          "platforms": [
            {
              "architecture": "arm",
              "buildArgs": {
                "REPO": "$(Repo:runtime-deps)"
              },
              "dockerfile": "src/runtime/3.1/bionic/arm32v7",
              "dockerfileTemplate": "eng/dockerfile-templates/runtime/Dockerfile.linux",
              "os": "linux",
              "osVersion": "bionic",
              "tags": {
                "$(dotnet|3.1|product-version)-bionic-arm32v7": {
                  "syndication": {
                    "repo": "$(syndicatedRuntimeRepo)"
                  }
                },
                "3.1-bionic-arm32v7": {
                  "syndication": {
                    "repo": "$(syndicatedRuntimeRepo)"
                  }
                }
              },
              "variant": "v7"
            }
          ]
        },
        {
          "productVersion": "$(dotnet|3.1|product-version)",
          "platforms": [
            {
              "architecture": "arm64",
              "buildArgs": {
                "REPO": "$(Repo:runtime-deps)"
              },
              "dockerfile": "src/runtime/3.1/bionic/arm64v8",
              "dockerfileTemplate": "eng/dockerfile-templates/runtime/Dockerfile.linux",
              "os": "linux",
              "osVersion": "bionic",
              "tags": {
                "$(dotnet|3.1|product-version)-bionic-arm64v8": {
                  "syndication": {
                    "repo": "$(syndicatedRuntimeRepo)"
                  }
                },
                "3.1-bionic-arm64v8": {
                  "syndication": {
                    "repo": "$(syndicatedRuntimeRepo)"
                  }
                }
              },
              "variant": "v8"
            }
          ]
        },
        {
          "productVersion": "$(dotnet|3.1|product-version)",
          "platforms": [
            {
              "buildArgs": {
                "REPO": "$(Repo:runtime-deps)"
              },
              "dockerfile": "src/runtime/3.1/focal/amd64",
              "dockerfileTemplate": "eng/dockerfile-templates/runtime/Dockerfile.linux",
              "os": "linux",
              "osVersion": "focal",
              "tags": {
                "$(dotnet|3.1|product-version)-focal": {
                  "syndication": {
                    "repo": "$(syndicatedRuntimeRepo)"
                  }
                },
                "3.1-focal": {
                  "syndication": {
                    "repo": "$(syndicatedRuntimeRepo)"
                  }
                }
              }
            }
          ]
        },
        {
          "productVersion": "$(dotnet|3.1|product-version)",
          "platforms": [
            {
              "architecture": "arm",
              "buildArgs": {
                "REPO": "$(Repo:runtime-deps)"
              },
              "dockerfile": "src/runtime/3.1/focal/arm32v7",
              "dockerfileTemplate": "eng/dockerfile-templates/runtime/Dockerfile.linux",
              "os": "linux",
              "osVersion": "focal",
              "tags": {
                "$(dotnet|3.1|product-version)-focal-arm32v7": {
                  "syndication": {
                    "repo": "$(syndicatedRuntimeRepo)"
                  }
                },
                "3.1-focal-arm32v7": {
                  "syndication": {
                    "repo": "$(syndicatedRuntimeRepo)"
                  }
                }
              },
              "variant": "v7"
            }
          ]
        },
        {
          "productVersion": "$(dotnet|3.1|product-version)",
          "platforms": [
            {
              "architecture": "arm64",
              "buildArgs": {
                "REPO": "$(Repo:runtime-deps)"
              },
              "dockerfile": "src/runtime/3.1/focal/arm64v8",
              "dockerfileTemplate": "eng/dockerfile-templates/runtime/Dockerfile.linux",
              "os": "linux",
              "osVersion": "focal",
              "tags": {
                "$(dotnet|3.1|product-version)-focal-arm64v8": {
                  "syndication": {
                    "repo": "$(syndicatedRuntimeRepo)"
                  }
                },
                "3.1-focal-arm64v8": {
                  "syndication": {
                    "repo": "$(syndicatedRuntimeRepo)"
                  }
                }
              },
              "variant": "v8"
            }
          ]
        },
        {
          "productVersion": "$(dotnet|3.1|product-version)",
          "platforms": [
            {
              "buildArgs": {
                "REPO": "$(Repo:runtime-deps)"
              },
              "dockerfile": "src/runtime/3.1/cbl-mariner1.0/amd64",
              "dockerfileTemplate": "eng/dockerfile-templates/runtime/Dockerfile.linux",
              "os": "linux",
              "osVersion": "cbl-mariner1.0",
              "tags": {
                "$(dotnet|3.1|product-version)-cbl-mariner1.0": {
                  "docType": "Undocumented"
                },
                "3.1-cbl-mariner1.0": {
                  "docType": "Undocumented"
                }
              }
            }
          ]
        },
        {
          "productVersion": "$(dotnet|5.0|product-version)",
          "sharedTags": {
            "$(dotnet|5.0|product-version)": {},
            "5.0": {}
          },
          "platforms": [
            {
              "buildArgs": {
                "REPO": "$(Repo:runtime-deps)"
              },
              "dockerfile": "src/runtime/5.0/buster-slim/amd64",
              "dockerfileTemplate": "eng/dockerfile-templates/runtime/Dockerfile.linux",
              "os": "linux",
              "osVersion": "buster-slim",
              "tags": {
                "$(dotnet|5.0|product-version)-buster-slim-amd64": {},
                "5.0-buster-slim-amd64": {}
              }
            },
            {
              "architecture": "arm",
              "buildArgs": {
                "REPO": "$(Repo:runtime-deps)"
              },
              "dockerfile": "src/runtime/5.0/buster-slim/arm32v7",
              "dockerfileTemplate": "eng/dockerfile-templates/runtime/Dockerfile.linux",
              "os": "linux",
              "osVersion": "buster-slim",
              "tags": {
                "$(dotnet|5.0|product-version)-buster-slim-arm32v7": {},
                "5.0-buster-slim-arm32v7": {}
              },
              "variant": "v7"
            },
            {
              "architecture": "arm64",
              "buildArgs": {
                "REPO": "$(Repo:runtime-deps)"
              },
              "dockerfile": "src/runtime/5.0/buster-slim/arm64v8",
              "dockerfileTemplate": "eng/dockerfile-templates/runtime/Dockerfile.linux",
              "os": "linux",
              "osVersion": "buster-slim",
              "tags": {
                "$(dotnet|5.0|product-version)-buster-slim-arm64v8": {},
                "5.0-buster-slim-arm64v8": {}
              },
              "variant": "v8"
            },
            {
              "dockerfile": "src/runtime/5.0/nanoserver-1809/amd64",
              "dockerfileTemplate": "eng/dockerfile-templates/runtime/Dockerfile.windows",
              "os": "windows",
              "osVersion": "nanoserver-1809",
              "tags": {
                "$(dotnet|5.0|product-version)-nanoserver-1809": {},
                "5.0-nanoserver-1809": {}
              }
            },
            {
              "dockerfile": "src/runtime/5.0/nanoserver-20H2/amd64",
              "dockerfileTemplate": "eng/dockerfile-templates/runtime/Dockerfile.windows",
              "os": "windows",
              "osVersion": "nanoserver-20H2",
              "tags": {
                "$(dotnet|5.0|product-version)-nanoserver-20H2": {},
                "5.0-nanoserver-20H2": {},
                "$(dotnet|5.0|product-version)-nanoserver-2009": {
                  "docType": "Undocumented"
                },
                "5.0-nanoserver-2009": {
                  "docType": "Undocumented"
                }
              }
            },
            {
              "dockerfile": "src/runtime/5.0/nanoserver-ltsc2022/amd64",
              "dockerfileTemplate": "eng/dockerfile-templates/runtime/Dockerfile.windows",
              "os": "windows",
              "osVersion": "nanoserver-ltsc2022",
              "tags": {
                "$(dotnet|5.0|product-version)-nanoserver-ltsc2022": {},
                "5.0-nanoserver-ltsc2022": {}
              }
            }
          ]
        },
        {
          "id": "buster-slim",
          "productVersion": "$(dotnet|5.0|product-version)",
          "sharedTags": {
            "$(dotnet|5.0|product-version)-buster-slim": {},
            "5.0-buster-slim": {}
          },
          "platforms": [
            {
              "buildArgs": {
                "REPO": "$(Repo:runtime-deps)"
              },
              "dockerfile": "src/runtime/5.0/buster-slim/amd64",
              "dockerfileTemplate": "eng/dockerfile-templates/runtime/Dockerfile.linux",
              "os": "linux",
              "osVersion": "buster-slim",
              "tags": {}
            },
            {
              "architecture": "arm",
              "buildArgs": {
                "REPO": "$(Repo:runtime-deps)"
              },
              "dockerfile": "src/runtime/5.0/buster-slim/arm32v7",
              "dockerfileTemplate": "eng/dockerfile-templates/runtime/Dockerfile.linux",
              "os": "linux",
              "osVersion": "buster-slim",
              "tags": {},
              "variant": "v7"
            },
            {
              "architecture": "arm64",
              "buildArgs": {
                "REPO": "$(Repo:runtime-deps)"
              },
              "dockerfile": "src/runtime/5.0/buster-slim/arm64v8",
              "dockerfileTemplate": "eng/dockerfile-templates/runtime/Dockerfile.linux",
              "os": "linux",
              "osVersion": "buster-slim",
              "tags": {},
              "variant": "v8"
            }
          ]
        },
        {
          "id": "bullseye-slim",
          "productVersion": "$(dotnet|5.0|product-version)",
          "sharedTags": {
            "$(dotnet|5.0|product-version)-bullseye-slim": {},
            "5.0-bullseye-slim": {}
          },
          "platforms": [
            {
              "buildArgs": {
                "REPO": "$(Repo:runtime-deps)"
              },
              "dockerfile": "src/runtime/5.0/bullseye-slim/amd64",
              "dockerfileTemplate": "eng/dockerfile-templates/runtime/Dockerfile.linux",
              "os": "linux",
              "osVersion": "bullseye-slim",
              "tags": {
                "$(dotnet|5.0|product-version)-bullseye-slim-amd64": {},
                "5.0-bullseye-slim-amd64": {}
              }
            },
            {
              "architecture": "arm",
              "buildArgs": {
                "REPO": "$(Repo:runtime-deps)"
              },
              "dockerfile": "src/runtime/5.0/bullseye-slim/arm32v7",
              "dockerfileTemplate": "eng/dockerfile-templates/runtime/Dockerfile.linux",
              "os": "linux",
              "osVersion": "bullseye-slim",
              "tags": {
                "$(dotnet|5.0|product-version)-bullseye-slim-arm32v7": {},
                "5.0-bullseye-slim-arm32v7": {}
              },
              "variant": "v7"
            },
            {
              "architecture": "arm64",
              "buildArgs": {
                "REPO": "$(Repo:runtime-deps)"
              },
              "dockerfile": "src/runtime/5.0/bullseye-slim/arm64v8",
              "dockerfileTemplate": "eng/dockerfile-templates/runtime/Dockerfile.linux",
              "os": "linux",
              "osVersion": "bullseye-slim",
              "tags": {
                "$(dotnet|5.0|product-version)-bullseye-slim-arm64v8": {},
                "5.0-bullseye-slim-arm64v8": {}
              },
              "variant": "v8"
            }
          ]
        },
        {
          "productVersion": "$(dotnet|5.0|product-version)",
          "sharedTags": {
            "$(dotnet|5.0|product-version)-alpine3.14": {},
            "5.0-alpine3.14": {}
          },
          "platforms": [
            {
              "buildArgs": {
                "REPO": "$(Repo:runtime-deps)"
              },
              "dockerfile": "src/runtime/5.0/alpine3.14/amd64",
              "dockerfileTemplate": "eng/dockerfile-templates/runtime/Dockerfile.linux",
              "os": "linux",
              "osVersion": "alpine3.14",
              "tags": {
                "$(dotnet|5.0|product-version)-alpine3.14-amd64": {},
                "5.0-alpine3.14-amd64": {}
              }
            },
            {
              "architecture": "arm",
              "buildArgs": {
                "REPO": "$(Repo:runtime-deps)"
              },
              "dockerfile": "src/runtime/5.0/alpine3.14/arm32v7",
              "dockerfileTemplate": "eng/dockerfile-templates/runtime/Dockerfile.linux",
              "os": "linux",
              "osVersion": "alpine3.14",
              "tags": {
                "$(dotnet|5.0|product-version)-alpine3.14-arm32v7": {},
                "5.0-alpine3.14-arm32v7": {}
              },
              "variant": "v7",
              "customBuildLegGroups": [
                {
                  "name": "pr-build",
                  "type": "Supplemental",
                  "dependencies": [
                    "$(Repo:sdk):5.0-buster-slim-arm32v7"
                  ]
                }
              ]
            },
            {
              "architecture": "arm64",
              "buildArgs": {
                "REPO": "$(Repo:runtime-deps)"
              },
              "dockerfile": "src/runtime/5.0/alpine3.14/arm64v8",
              "dockerfileTemplate": "eng/dockerfile-templates/runtime/Dockerfile.linux",
              "os": "linux",
              "osVersion": "alpine3.14",
              "tags": {
                "$(dotnet|5.0|product-version)-alpine3.14-arm64v8": {},
                "5.0-alpine3.14-arm64v8": {}
              },
              "variant": "v8",
              "customBuildLegGroups": [
                {
                  "name": "pr-build",
                  "type": "Supplemental",
                  "dependencies": [
                    "$(Repo:sdk):5.0-buster-slim-arm64v8"
                  ]
                }
              ]
            }
          ]
        },
        {
          "productVersion": "$(dotnet|5.0|product-version)",
          "sharedTags": {
            "$(dotnet|5.0|product-version)-alpine3.15": {},
            "5.0-alpine3.15": {},
            "5.0-alpine": {}
          },
          "platforms": [
            {
              "buildArgs": {
                "REPO": "$(Repo:runtime-deps)"
              },
              "dockerfile": "src/runtime/5.0/alpine3.15/amd64",
              "dockerfileTemplate": "eng/dockerfile-templates/runtime/Dockerfile.linux",
              "os": "linux",
              "osVersion": "alpine3.15",
              "tags": {
                "$(dotnet|5.0|product-version)-alpine3.15-amd64": {},
                "5.0-alpine3.15-amd64": {},
                "5.0-alpine-amd64": {}
              }
            },
            {
              "architecture": "arm",
              "buildArgs": {
                "REPO": "$(Repo:runtime-deps)"
              },
              "dockerfile": "src/runtime/5.0/alpine3.15/arm32v7",
              "dockerfileTemplate": "eng/dockerfile-templates/runtime/Dockerfile.linux",
              "os": "linux",
              "osVersion": "alpine3.15",
              "tags": {
                "$(dotnet|5.0|product-version)-alpine3.15-arm32v7": {},
                "5.0-alpine3.15-arm32v7": {},
                "5.0-alpine-arm32v7": {}
              },
              "variant": "v7",
              "customBuildLegGroups": [
                {
                  "name": "pr-build",
                  "type": "Supplemental",
                  "dependencies": [
                    "$(Repo:sdk):5.0-buster-slim-arm32v7"
                  ]
                }
              ]
            },
            {
              "architecture": "arm64",
              "buildArgs": {
                "REPO": "$(Repo:runtime-deps)"
              },
              "dockerfile": "src/runtime/5.0/alpine3.15/arm64v8",
              "dockerfileTemplate": "eng/dockerfile-templates/runtime/Dockerfile.linux",
              "os": "linux",
              "osVersion": "alpine3.15",
              "tags": {
                "$(dotnet|5.0|product-version)-alpine3.15-arm64v8": {},
                "5.0-alpine3.15-arm64v8": {},
                "5.0-alpine-arm64v8": {}
              },
              "variant": "v8",
              "customBuildLegGroups": [
                {
                  "name": "pr-build",
                  "type": "Supplemental",
                  "dependencies": [
                    "$(Repo:sdk):5.0-buster-slim-arm64v8"
                  ]
                }
              ]
            }
          ]
        },
        {
          "productVersion": "$(dotnet|5.0|product-version)",
          "sharedTags": {
            "$(dotnet|5.0|product-version)-focal": {},
            "5.0-focal": {}
          },
          "platforms": [
            {
              "buildArgs": {
                "REPO": "$(Repo:runtime-deps)"
              },
              "dockerfile": "src/runtime/5.0/focal/amd64",
              "dockerfileTemplate": "eng/dockerfile-templates/runtime/Dockerfile.linux",
              "os": "linux",
              "osVersion": "focal",
              "tags": {
                "$(dotnet|5.0|product-version)-focal-amd64": {},
                "5.0-focal-amd64": {}
              }
            },
            {
              "architecture": "arm",
              "buildArgs": {
                "REPO": "$(Repo:runtime-deps)"
              },
              "dockerfile": "src/runtime/5.0/focal/arm32v7",
              "dockerfileTemplate": "eng/dockerfile-templates/runtime/Dockerfile.linux",
              "os": "linux",
              "osVersion": "focal",
              "tags": {
                "$(dotnet|5.0|product-version)-focal-arm32v7": {},
                "5.0-focal-arm32v7": {}
              },
              "variant": "v7"
            },
            {
              "architecture": "arm64",
              "buildArgs": {
                "REPO": "$(Repo:runtime-deps)"
              },
              "dockerfile": "src/runtime/5.0/focal/arm64v8",
              "dockerfileTemplate": "eng/dockerfile-templates/runtime/Dockerfile.linux",
              "os": "linux",
              "osVersion": "focal",
              "tags": {
                "$(dotnet|5.0|product-version)-focal-arm64v8": {},
                "5.0-focal-arm64v8": {}
              },
              "variant": "v8"
            }
          ]
        },
        {
          "productVersion": "$(dotnet|5.0|product-version)",
          "sharedTags": {
            "$(dotnet|5.0|product-version)-cbl-mariner1.0": {
              "docType": "Undocumented"
            },
            "5.0-cbl-mariner1.0": {
              "docType": "Undocumented"
            }
          },
          "platforms": [
            {
              "buildArgs": {
                "REPO": "$(Repo:runtime-deps)"
              },
              "dockerfile": "src/runtime/5.0/cbl-mariner1.0/amd64",
              "dockerfileTemplate": "eng/dockerfile-templates/runtime/Dockerfile.linux",
              "os": "linux",
              "osVersion": "cbl-mariner1.0",
              "tags": {
                "$(dotnet|5.0|product-version)-cbl-mariner1.0-amd64": {
                  "docType": "Undocumented"
                },
                "5.0-cbl-mariner1.0-amd64": {
                  "docType": "Undocumented"
                }
              }
            }
          ]
        },
        {
          "productVersion": "$(dotnet|5.0|product-version)",
          "platforms": [
            {
              "dockerfile": "src/runtime/5.0/windowsservercore-ltsc2019/amd64",
              "dockerfileTemplate": "eng/dockerfile-templates/runtime/Dockerfile.windows",
              "os": "windows",
              "osVersion": "windowsservercore-ltsc2019",
              "tags": {
                "$(dotnet|5.0|product-version)-windowsservercore-ltsc2019": {},
                "5.0-windowsservercore-ltsc2019": {}
              }
            }
          ]
        },
        {
          "productVersion": "$(dotnet|5.0|product-version)",
          "platforms": [
            {
              "dockerfile": "src/runtime/5.0/windowsservercore-ltsc2022/amd64",
              "dockerfileTemplate": "eng/dockerfile-templates/runtime/Dockerfile.windows",
              "os": "windows",
              "osVersion": "windowsservercore-ltsc2022",
              "tags": {
                "$(dotnet|5.0|product-version)-windowsservercore-ltsc2022": {},
                "5.0-windowsservercore-ltsc2022": {}
              }
            }
          ]
        },
        {
          "productVersion": "$(dotnet|6.0|product-version)",
          "sharedTags": {
            "$(dotnet|6.0|product-version)": {},
            "6.0": {}
          },
          "platforms": [
            {
              "buildArgs": {
                "REPO": "$(Repo:runtime-deps)"
              },
              "dockerfile": "src/runtime/6.0/bullseye-slim/amd64",
              "dockerfileTemplate": "eng/dockerfile-templates/runtime/Dockerfile.linux",
              "os": "linux",
              "osVersion": "bullseye-slim",
              "tags": {
                "$(dotnet|6.0|product-version)-bullseye-slim-amd64": {},
                "6.0-bullseye-slim-amd64": {}
              }
            },
            {
              "architecture": "arm",
              "buildArgs": {
                "REPO": "$(Repo:runtime-deps)"
              },
              "dockerfile": "src/runtime/6.0/bullseye-slim/arm32v7",
              "dockerfileTemplate": "eng/dockerfile-templates/runtime/Dockerfile.linux",
              "os": "linux",
              "osVersion": "bullseye-slim",
              "tags": {
                "$(dotnet|6.0|product-version)-bullseye-slim-arm32v7": {},
                "6.0-bullseye-slim-arm32v7": {}
              },
              "variant": "v7"
            },
            {
              "architecture": "arm64",
              "buildArgs": {
                "REPO": "$(Repo:runtime-deps)"
              },
              "dockerfile": "src/runtime/6.0/bullseye-slim/arm64v8",
              "dockerfileTemplate": "eng/dockerfile-templates/runtime/Dockerfile.linux",
              "os": "linux",
              "osVersion": "bullseye-slim",
              "tags": {
                "$(dotnet|6.0|product-version)-bullseye-slim-arm64v8": {},
                "6.0-bullseye-slim-arm64v8": {}
              },
              "variant": "v8"
            },
            {
              "dockerfile": "src/runtime/6.0/nanoserver-1809/amd64",
              "dockerfileTemplate": "eng/dockerfile-templates/runtime/Dockerfile.windows",
              "os": "windows",
              "osVersion": "nanoserver-1809",
              "tags": {
                "$(dotnet|6.0|product-version)-nanoserver-1809": {},
                "6.0-nanoserver-1809": {}
              }
            },
            {
              "dockerfile": "src/runtime/6.0/nanoserver-20H2/amd64",
              "dockerfileTemplate": "eng/dockerfile-templates/runtime/Dockerfile.windows",
              "os": "windows",
              "osVersion": "nanoserver-20H2",
              "tags": {
                "$(dotnet|6.0|product-version)-nanoserver-20H2": {},
                "6.0-nanoserver-20H2": {}
              }
            },
            {
              "dockerfile": "src/runtime/6.0/nanoserver-ltsc2022/amd64",
              "dockerfileTemplate": "eng/dockerfile-templates/runtime/Dockerfile.windows",
              "os": "windows",
              "osVersion": "nanoserver-ltsc2022",
              "tags": {
                "$(dotnet|6.0|product-version)-nanoserver-ltsc2022": {},
                "6.0-nanoserver-ltsc2022": {}
              }
            }
          ]
        },
        {
          "id": "bullseye-slim",
          "productVersion": "$(dotnet|6.0|product-version)",
          "sharedTags": {
            "$(dotnet|6.0|product-version)-bullseye-slim": {},
            "6.0-bullseye-slim": {}
          },
          "platforms": [
            {
              "buildArgs": {
                "REPO": "$(Repo:runtime-deps)"
              },
              "dockerfile": "src/runtime/6.0/bullseye-slim/amd64",
              "dockerfileTemplate": "eng/dockerfile-templates/runtime/Dockerfile.linux",
              "os": "linux",
              "osVersion": "bullseye-slim",
              "tags": {}
            },
            {
              "architecture": "arm",
              "buildArgs": {
                "REPO": "$(Repo:runtime-deps)"
              },
              "dockerfile": "src/runtime/6.0/bullseye-slim/arm32v7",
              "dockerfileTemplate": "eng/dockerfile-templates/runtime/Dockerfile.linux",
              "os": "linux",
              "osVersion": "bullseye-slim",
              "tags": {},
              "variant": "v7"
            },
            {
              "architecture": "arm64",
              "buildArgs": {
                "REPO": "$(Repo:runtime-deps)"
              },
              "dockerfile": "src/runtime/6.0/bullseye-slim/arm64v8",
              "dockerfileTemplate": "eng/dockerfile-templates/runtime/Dockerfile.linux",
              "os": "linux",
              "osVersion": "bullseye-slim",
              "tags": {},
              "variant": "v8"
            }
          ]
        },
        {
          "productVersion": "$(dotnet|6.0|product-version)",
          "sharedTags": {
            "$(dotnet|6.0|product-version)-alpine3.14": {},
            "6.0-alpine3.14": {}
          },
          "platforms": [
            {
              "buildArgs": {
                "REPO": "$(Repo:runtime-deps)"
              },
              "dockerfile": "src/runtime/6.0/alpine3.14/amd64",
              "dockerfileTemplate": "eng/dockerfile-templates/runtime/Dockerfile.linux",
              "os": "linux",
              "osVersion": "alpine3.14",
              "tags": {
                "$(dotnet|6.0|product-version)-alpine3.14-amd64": {},
                "6.0-alpine3.14-amd64": {}
              }
            },
            {
              "architecture": "arm",
              "buildArgs": {
                "REPO": "$(Repo:runtime-deps)"
              },
              "dockerfile": "src/runtime/6.0/alpine3.14/arm32v7",
              "dockerfileTemplate": "eng/dockerfile-templates/runtime/Dockerfile.linux",
              "os": "linux",
              "osVersion": "alpine3.14",
              "tags": {
                "$(dotnet|6.0|product-version)-alpine3.14-arm32v7": {},
                "6.0-alpine3.14-arm32v7": {}
              },
              "variant": "v7"
            },
            {
              "architecture": "arm64",
              "buildArgs": {
                "REPO": "$(Repo:runtime-deps)"
              },
              "dockerfile": "src/runtime/6.0/alpine3.14/arm64v8",
              "dockerfileTemplate": "eng/dockerfile-templates/runtime/Dockerfile.linux",
              "os": "linux",
              "osVersion": "alpine3.14",
              "tags": {
                "$(dotnet|6.0|product-version)-alpine3.14-arm64v8": {},
                "6.0-alpine3.14-arm64v8": {}
              },
              "variant": "v8"
            }
          ]
        },
        {
          "productVersion": "$(dotnet|6.0|product-version)",
          "sharedTags": {
            "$(dotnet|6.0|product-version)-alpine3.15": {},
            "6.0-alpine3.15": {}
          },
          "platforms": [
            {
              "buildArgs": {
                "REPO": "$(Repo:runtime-deps)"
              },
              "dockerfile": "src/runtime/6.0/alpine3.15/amd64",
              "dockerfileTemplate": "eng/dockerfile-templates/runtime/Dockerfile.linux",
              "os": "linux",
              "osVersion": "alpine3.15",
              "tags": {
                "$(dotnet|6.0|product-version)-alpine3.15-amd64": {},
                "6.0-alpine3.15-amd64": {}
              }
            },
            {
              "architecture": "arm",
              "buildArgs": {
                "REPO": "$(Repo:runtime-deps)"
              },
              "dockerfile": "src/runtime/6.0/alpine3.15/arm32v7",
              "dockerfileTemplate": "eng/dockerfile-templates/runtime/Dockerfile.linux",
              "os": "linux",
              "osVersion": "alpine3.15",
              "tags": {
                "$(dotnet|6.0|product-version)-alpine3.15-arm32v7": {},
                "6.0-alpine3.15-arm32v7": {}
              },
              "variant": "v7"
            },
            {
              "architecture": "arm64",
              "buildArgs": {
                "REPO": "$(Repo:runtime-deps)"
              },
              "dockerfile": "src/runtime/6.0/alpine3.15/arm64v8",
              "dockerfileTemplate": "eng/dockerfile-templates/runtime/Dockerfile.linux",
              "os": "linux",
              "osVersion": "alpine3.15",
              "tags": {
                "$(dotnet|6.0|product-version)-alpine3.15-arm64v8": {},
                "6.0-alpine3.15-arm64v8": {}
              },
              "variant": "v8"
            }
          ]
        },
        {
          "productVersion": "$(dotnet|6.0|product-version)",
          "sharedTags": {
            "$(dotnet|6.0|product-version)-alpine3.16": {},
            "6.0-alpine3.16": {},
            "6.0-alpine": {}
          },
          "platforms": [
            {
              "buildArgs": {
                "REPO": "$(Repo:runtime-deps)"
              },
              "dockerfile": "src/runtime/6.0/alpine3.16/amd64",
              "dockerfileTemplate": "eng/dockerfile-templates/runtime/Dockerfile.linux",
              "os": "linux",
              "osVersion": "alpine3.16",
              "tags": {
                "$(dotnet|6.0|product-version)-alpine3.16-amd64": {},
                "6.0-alpine3.16-amd64": {},
                "6.0-alpine-amd64": {}
              }
            },
            {
              "architecture": "arm",
              "buildArgs": {
                "REPO": "$(Repo:runtime-deps)"
              },
              "dockerfile": "src/runtime/6.0/alpine3.16/arm32v7",
              "dockerfileTemplate": "eng/dockerfile-templates/runtime/Dockerfile.linux",
              "os": "linux",
              "osVersion": "alpine3.16",
              "tags": {
                "$(dotnet|6.0|product-version)-alpine3.16-arm32v7": {},
                "6.0-alpine3.16-arm32v7": {},
                "6.0-alpine-arm32v7": {}
              },
              "variant": "v7"
            },
            {
              "architecture": "arm64",
              "buildArgs": {
                "REPO": "$(Repo:runtime-deps)"
              },
              "dockerfile": "src/runtime/6.0/alpine3.16/arm64v8",
              "dockerfileTemplate": "eng/dockerfile-templates/runtime/Dockerfile.linux",
              "os": "linux",
              "osVersion": "alpine3.16",
              "tags": {
                "$(dotnet|6.0|product-version)-alpine3.16-arm64v8": {},
                "6.0-alpine3.16-arm64v8": {},
                "6.0-alpine-arm64v8": {}
              },
              "variant": "v8"
            }
          ]
        },
        {
          "productVersion": "$(dotnet|6.0|product-version)",
          "sharedTags": {
            "$(dotnet|6.0|product-version)-focal": {},
            "6.0-focal": {}
          },
          "platforms": [
            {
              "buildArgs": {
                "REPO": "$(Repo:runtime-deps)"
              },
              "dockerfile": "src/runtime/6.0/focal/amd64",
              "dockerfileTemplate": "eng/dockerfile-templates/runtime/Dockerfile.linux",
              "os": "linux",
              "osVersion": "focal",
              "tags": {
                "$(dotnet|6.0|product-version)-focal-amd64": {},
                "6.0-focal-amd64": {}
              }
            },
            {
              "architecture": "arm",
              "buildArgs": {
                "REPO": "$(Repo:runtime-deps)"
              },
              "dockerfile": "src/runtime/6.0/focal/arm32v7",
              "dockerfileTemplate": "eng/dockerfile-templates/runtime/Dockerfile.linux",
              "os": "linux",
              "osVersion": "focal",
              "tags": {
                "$(dotnet|6.0|product-version)-focal-arm32v7": {},
                "6.0-focal-arm32v7": {}
              },
              "variant": "v7"
            },
            {
              "architecture": "arm64",
              "buildArgs": {
                "REPO": "$(Repo:runtime-deps)"
              },
              "dockerfile": "src/runtime/6.0/focal/arm64v8",
              "dockerfileTemplate": "eng/dockerfile-templates/runtime/Dockerfile.linux",
              "os": "linux",
              "osVersion": "focal",
              "tags": {
                "$(dotnet|6.0|product-version)-focal-arm64v8": {},
                "6.0-focal-arm64v8": {}
              },
              "variant": "v8"
            }
          ]
        },
        {
          "productVersion": "$(dotnet|6.0|product-version)",
          "sharedTags": {
            "$(dotnet|6.0|product-version)-jammy": {},
            "6.0-jammy": {}
          },
          "platforms": [
            {
              "buildArgs": {
                "REPO": "$(Repo:runtime-deps)"
              },
              "dockerfile": "src/runtime/6.0/jammy/amd64",
              "dockerfileTemplate": "eng/dockerfile-templates/runtime/Dockerfile.linux",
              "os": "linux",
              "osVersion": "jammy",
              "tags": {
                "$(dotnet|6.0|product-version)-jammy-amd64": {},
                "6.0-jammy-amd64": {}
              }
            },
            {
              "architecture": "arm",
              "buildArgs": {
                "REPO": "$(Repo:runtime-deps)"
              },
              "dockerfile": "src/runtime/6.0/jammy/arm32v7",
              "dockerfileTemplate": "eng/dockerfile-templates/runtime/Dockerfile.linux",
              "os": "linux",
              "osVersion": "jammy",
              "tags": {
                "$(dotnet|6.0|product-version)-jammy-arm32v7": {},
                "6.0-jammy-arm32v7": {}
              },
              "variant": "v7"
            },
            {
              "architecture": "arm64",
              "buildArgs": {
                "REPO": "$(Repo:runtime-deps)"
              },
              "dockerfile": "src/runtime/6.0/jammy/arm64v8",
              "dockerfileTemplate": "eng/dockerfile-templates/runtime/Dockerfile.linux",
              "os": "linux",
              "osVersion": "jammy",
              "tags": {
                "$(dotnet|6.0|product-version)-jammy-arm64v8": {},
                "6.0-jammy-arm64v8": {}
              },
              "variant": "v8"
            }
          ]
        },
        {
          "productVersion": "$(dotnet|6.0|product-version)",
          "sharedTags": {
            "$(dotnet|6.0|product-version)-cbl-mariner1.0": {
              "docType": "Undocumented"
            },
            "6.0-cbl-mariner1.0": {
              "docType": "Undocumented"
            }
          },
          "platforms": [
            {
              "buildArgs": {
                "REPO": "$(Repo:runtime-deps)"
              },
              "dockerfile": "src/runtime/6.0/cbl-mariner1.0/amd64",
              "dockerfileTemplate": "eng/dockerfile-templates/runtime/Dockerfile.linux",
              "os": "linux",
              "osVersion": "cbl-mariner1.0",
              "tags": {
                "$(dotnet|6.0|product-version)-cbl-mariner1.0-amd64": {
                  "docType": "Undocumented"
                },
                "6.0-cbl-mariner1.0-amd64": {
                  "docType": "Undocumented"
                }
              }
            }
          ]
        },
        {
          "productVersion": "$(dotnet|6.0|product-version)",
          "sharedTags": {
            "$(dotnet|6.0|product-version)-cbl-mariner2.0": {
              "docType": "Undocumented"
            },
            "6.0-cbl-mariner2.0": {
              "docType": "Undocumented"
            },
            "6.0-cbl-mariner": {
              "docType": "Undocumented"
            }
          },
          "platforms": [
            {
              "buildArgs": {
                "REPO": "$(Repo:runtime-deps)"
              },
              "dockerfile": "src/runtime/6.0/cbl-mariner2.0/amd64",
              "dockerfileTemplate": "eng/dockerfile-templates/runtime/Dockerfile.linux",
              "os": "linux",
              "osVersion": "cbl-mariner2.0",
              "tags": {
                "$(dotnet|6.0|product-version)-cbl-mariner2.0-amd64": {
                  "docType": "Undocumented"
                },
                "6.0-cbl-mariner2.0-amd64": {
                  "docType": "Undocumented"
                },
                "6.0-cbl-mariner-amd64": {
                  "docType": "Undocumented"
                }
              },
              "packageQueryOverrides": {
                "getInstalledPackagesPath": "eng/package-scripts/cbl-mariner/get-installed-packages.sh"
              }
            },
            {
              "architecture": "arm64",
              "buildArgs": {
                "REPO": "$(Repo:runtime-deps)"
              },
              "dockerfile": "src/runtime/6.0/cbl-mariner2.0/arm64v8",
              "dockerfileTemplate": "eng/dockerfile-templates/runtime/Dockerfile.linux",
              "os": "linux",
              "osVersion": "cbl-mariner2.0",
              "tags": {
                "$(dotnet|6.0|product-version)-cbl-mariner2.0-arm64v8": {
                  "docType": "Undocumented"
                },
                "6.0-cbl-mariner2.0-arm64v8": {
                  "docType": "Undocumented"
                },
                "6.0-cbl-mariner-arm64v8": {
                  "docType": "Undocumented"
                }
              },
              "variant": "v8",
              "packageQueryOverrides": {
                "getInstalledPackagesPath": "eng/package-scripts/cbl-mariner/get-installed-packages.sh"
              }
            }
          ]
        },
        {
          "productVersion": "$(dotnet|6.0|product-version)",
          "sharedTags": {
            "$(dotnet|6.0|product-version)-cbl-mariner1.0-distroless": {
              "docType": "Undocumented"
            },
            "6.0-cbl-mariner1.0-distroless": {
              "docType": "Undocumented"
            }
          },
          "platforms": [
            {
              "buildArgs": {
                "REPO": "$(Repo:runtime-deps)"
              },
              "dockerfile": "src/runtime/6.0/cbl-mariner1.0-distroless/amd64",
              "dockerfileTemplate": "eng/dockerfile-templates/runtime/Dockerfile.linux",
              "os": "linux",
              "osVersion": "cbl-mariner1.0-distroless",
              "tags": {
                "$(dotnet|6.0|product-version)-cbl-mariner1.0-distroless-amd64": {
                  "docType": "Undocumented"
                },
                "6.0-cbl-mariner1.0-distroless-amd64": {
                  "docType": "Undocumented"
                }
              },
              "customBuildLegGroups": [
                {
                  "name": "pr-build",
                  "type": "Supplemental",
                  "dependencies": [
                    "$(Repo:sdk):6.0-cbl-mariner1.0-amd64"
                  ]
                }
              ],
              "packageQueryOverrides": {
                "getInstalledPackagesPath": "eng/package-scripts/cbl-mariner-distroless/get-installed-packages.1.0.sh",
                "getUpgradablePackagesPath": "eng/package-scripts/cbl-mariner-distroless/get-upgradable-packages.1.0.sh"
              }
            }
          ]
        },
        {
          "productVersion": "$(dotnet|6.0|product-version)",
          "sharedTags": {
            "$(dotnet|6.0|product-version)-cbl-mariner2.0-distroless": {
              "docType": "Undocumented"
            },
            "6.0-cbl-mariner2.0-distroless": {
              "docType": "Undocumented"
            },
            "6.0-cbl-mariner-distroless": {
              "docType": "Undocumented"
            }
          },
          "platforms": [
            {
              "buildArgs": {
                "REPO": "$(Repo:runtime-deps)"
              },
              "dockerfile": "src/runtime/6.0/cbl-mariner2.0-distroless/amd64",
              "dockerfileTemplate": "eng/dockerfile-templates/runtime/Dockerfile.linux",
              "os": "linux",
              "osVersion": "cbl-mariner2.0-distroless",
              "tags": {
                "$(dotnet|6.0|product-version)-cbl-mariner2.0-distroless-amd64": {
                  "docType": "Undocumented"
                },
                "6.0-cbl-mariner2.0-distroless-amd64": {
                  "docType": "Undocumented"
                },
                "6.0-cbl-mariner-distroless-amd64": {
                  "docType": "Undocumented"
                }
              },
              "customBuildLegGroups": [
                {
                  "name": "pr-build",
                  "type": "Supplemental",
                  "dependencies": [
                    "$(Repo:sdk):6.0-cbl-mariner2.0-amd64"
                  ]
                }
              ],
              "packageQueryOverrides": {
                "getInstalledPackagesPath": "eng/package-scripts/cbl-mariner-distroless/get-installed-packages.2.0.sh",
                "getUpgradablePackagesPath": "eng/package-scripts/cbl-mariner-distroless/get-upgradable-packages.2.0.sh"
              }
            },
            {
              "architecture": "arm64",
              "buildArgs": {
                "REPO": "$(Repo:runtime-deps)"
              },
              "dockerfile": "src/runtime/6.0/cbl-mariner2.0-distroless/arm64v8",
              "dockerfileTemplate": "eng/dockerfile-templates/runtime/Dockerfile.linux",
              "os": "linux",
              "osVersion": "cbl-mariner2.0-distroless",
              "tags": {
                "$(dotnet|6.0|product-version)-cbl-mariner2.0-distroless-arm64v8": {
                  "docType": "Undocumented"
                },
                "6.0-cbl-mariner2.0-distroless-arm64v8": {
                  "docType": "Undocumented"
                },
                "6.0-cbl-mariner-distroless-arm64v8": {
                  "docType": "Undocumented"
                }
              },
              "variant": "v8",
              "customBuildLegGroups": [
                {
                  "name": "pr-build",
                  "type": "Supplemental",
                  "dependencies": [
                    "$(Repo:sdk):6.0-cbl-mariner2.0-arm64v8"
                  ]
                }
              ],
              "packageQueryOverrides": {
                "getInstalledPackagesPath": "eng/package-scripts/cbl-mariner-distroless/get-installed-packages.2.0.sh",
                "getUpgradablePackagesPath": "eng/package-scripts/cbl-mariner-distroless/get-upgradable-packages.2.0.sh"
              }
            }
          ]
        },
        {
          "productVersion": "$(dotnet|6.0|product-version)",
          "platforms": [
            {
              "dockerfile": "src/runtime/6.0/windowsservercore-ltsc2019/amd64",
              "dockerfileTemplate": "eng/dockerfile-templates/runtime/Dockerfile.windows",
              "os": "windows",
              "osVersion": "windowsservercore-ltsc2019",
              "tags": {
                "$(dotnet|6.0|product-version)-windowsservercore-ltsc2019": {},
                "6.0-windowsservercore-ltsc2019": {}
              }
            }
          ]
        },
        {
          "productVersion": "$(dotnet|6.0|product-version)",
          "platforms": [
            {
              "dockerfile": "src/runtime/6.0/windowsservercore-ltsc2022/amd64",
              "dockerfileTemplate": "eng/dockerfile-templates/runtime/Dockerfile.windows",
              "os": "windows",
              "osVersion": "windowsservercore-ltsc2022",
              "tags": {
                "$(dotnet|6.0|product-version)-windowsservercore-ltsc2022": {},
                "6.0-windowsservercore-ltsc2022": {}
              }
            }
          ]
        },
        {
          "productVersion": "$(dotnet|7.0|product-version)",
          "sharedTags": {
            "$(dotnet|7.0|product-version)": {},
            "7.0": {},
            "latest": {}
          },
          "platforms": [
            {
              "buildArgs": {
                "REPO": "$(Repo:runtime-deps)"
              },
              "dockerfile": "src/runtime/7.0/bullseye-slim/amd64",
              "dockerfileTemplate": "eng/dockerfile-templates/runtime/Dockerfile.linux",
              "os": "linux",
              "osVersion": "bullseye-slim",
              "tags": {
                "$(dotnet|7.0|product-version)-bullseye-slim-amd64": {},
                "7.0-bullseye-slim-amd64": {}
              }
            },
            {
              "architecture": "arm",
              "buildArgs": {
                "REPO": "$(Repo:runtime-deps)"
              },
              "dockerfile": "src/runtime/7.0/bullseye-slim/arm32v7",
              "dockerfileTemplate": "eng/dockerfile-templates/runtime/Dockerfile.linux",
              "os": "linux",
              "osVersion": "bullseye-slim",
              "tags": {
                "$(dotnet|7.0|product-version)-bullseye-slim-arm32v7": {},
                "7.0-bullseye-slim-arm32v7": {}
              },
              "variant": "v7"
            },
            {
              "architecture": "arm64",
              "buildArgs": {
                "REPO": "$(Repo:runtime-deps)"
              },
              "dockerfile": "src/runtime/7.0/bullseye-slim/arm64v8",
              "dockerfileTemplate": "eng/dockerfile-templates/runtime/Dockerfile.linux",
              "os": "linux",
              "osVersion": "bullseye-slim",
              "tags": {
                "$(dotnet|7.0|product-version)-bullseye-slim-arm64v8": {},
                "7.0-bullseye-slim-arm64v8": {}
              },
              "variant": "v8"
            },
            {
              "dockerfile": "src/runtime/7.0/nanoserver-1809/amd64",
              "dockerfileTemplate": "eng/dockerfile-templates/runtime/Dockerfile.windows",
              "os": "windows",
              "osVersion": "nanoserver-1809",
              "tags": {
                "$(dotnet|7.0|product-version)-nanoserver-1809": {},
                "7.0-nanoserver-1809": {}
              }
            },
            {
              "dockerfile": "src/runtime/7.0/nanoserver-ltsc2022/amd64",
              "dockerfileTemplate": "eng/dockerfile-templates/runtime/Dockerfile.windows",
              "os": "windows",
              "osVersion": "nanoserver-ltsc2022",
              "tags": {
                "$(dotnet|7.0|product-version)-nanoserver-ltsc2022": {},
                "7.0-nanoserver-ltsc2022": {}
              }
            }
          ]
        },
        {
          "id": "bullseye-slim",
          "productVersion": "$(dotnet|7.0|product-version)",
          "sharedTags": {
            "$(dotnet|7.0|product-version)-bullseye-slim": {},
            "7.0-bullseye-slim": {}
          },
          "platforms": [
            {
              "buildArgs": {
                "REPO": "$(Repo:runtime-deps)"
              },
              "dockerfile": "src/runtime/7.0/bullseye-slim/amd64",
              "dockerfileTemplate": "eng/dockerfile-templates/runtime/Dockerfile.linux",
              "os": "linux",
              "osVersion": "bullseye-slim",
              "tags": {}
            },
            {
              "architecture": "arm",
              "buildArgs": {
                "REPO": "$(Repo:runtime-deps)"
              },
              "dockerfile": "src/runtime/7.0/bullseye-slim/arm32v7",
              "dockerfileTemplate": "eng/dockerfile-templates/runtime/Dockerfile.linux",
              "os": "linux",
              "osVersion": "bullseye-slim",
              "tags": {},
              "variant": "v7"
            },
            {
              "architecture": "arm64",
              "buildArgs": {
                "REPO": "$(Repo:runtime-deps)"
              },
              "dockerfile": "src/runtime/7.0/bullseye-slim/arm64v8",
              "dockerfileTemplate": "eng/dockerfile-templates/runtime/Dockerfile.linux",
              "os": "linux",
              "osVersion": "bullseye-slim",
              "tags": {},
              "variant": "v8"
            }
          ]
        },
        {
          "productVersion": "$(dotnet|7.0|product-version)",
          "sharedTags": {
            "$(dotnet|7.0|product-version)-alpine3.16": {},
            "7.0-alpine3.16": {},
            "7.0-alpine": {}
          },
          "platforms": [
            {
              "buildArgs": {
                "REPO": "$(Repo:runtime-deps)"
              },
              "dockerfile": "src/runtime/7.0/alpine3.16/amd64",
              "dockerfileTemplate": "eng/dockerfile-templates/runtime/Dockerfile.linux",
              "os": "linux",
              "osVersion": "alpine3.16",
              "tags": {
                "$(dotnet|7.0|product-version)-alpine3.16-amd64": {},
                "7.0-alpine3.16-amd64": {},
                "7.0-alpine-amd64": {}
              }
            },
            {
              "architecture": "arm",
              "buildArgs": {
                "REPO": "$(Repo:runtime-deps)"
              },
              "dockerfile": "src/runtime/7.0/alpine3.16/arm32v7",
              "dockerfileTemplate": "eng/dockerfile-templates/runtime/Dockerfile.linux",
              "os": "linux",
              "osVersion": "alpine3.16",
              "tags": {
                "$(dotnet|7.0|product-version)-alpine3.16-arm32v7": {},
                "7.0-alpine3.16-arm32v7": {},
                "7.0-alpine-arm32v7": {}
              },
              "variant": "v7"
            },
            {
              "architecture": "arm64",
              "buildArgs": {
                "REPO": "$(Repo:runtime-deps)"
              },
              "dockerfile": "src/runtime/7.0/alpine3.16/arm64v8",
              "dockerfileTemplate": "eng/dockerfile-templates/runtime/Dockerfile.linux",
              "os": "linux",
              "osVersion": "alpine3.16",
              "tags": {
                "$(dotnet|7.0|product-version)-alpine3.16-arm64v8": {},
                "7.0-alpine3.16-arm64v8": {},
                "7.0-alpine-arm64v8": {}
              },
              "variant": "v8"
            }
          ]
        },
        {
          "productVersion": "$(dotnet|7.0|product-version)",
          "sharedTags": {
            "$(dotnet|7.0|product-version)-jammy": {},
            "7.0-jammy": {}
          },
          "platforms": [
            {
              "buildArgs": {
                "REPO": "$(Repo:runtime-deps)"
              },
              "dockerfile": "src/runtime/7.0/jammy/amd64",
              "dockerfileTemplate": "eng/dockerfile-templates/runtime/Dockerfile.linux",
              "os": "linux",
              "osVersion": "jammy",
              "tags": {
                "$(dotnet|7.0|product-version)-jammy-amd64": {},
                "7.0-jammy-amd64": {}
              }
            },
            {
              "architecture": "arm",
              "buildArgs": {
                "REPO": "$(Repo:runtime-deps)"
              },
              "dockerfile": "src/runtime/7.0/jammy/arm32v7",
              "dockerfileTemplate": "eng/dockerfile-templates/runtime/Dockerfile.linux",
              "os": "linux",
              "osVersion": "jammy",
              "tags": {
                "$(dotnet|7.0|product-version)-jammy-arm32v7": {},
                "7.0-jammy-arm32v7": {}
              },
              "variant": "v7"
            },
            {
              "architecture": "arm64",
              "buildArgs": {
                "REPO": "$(Repo:runtime-deps)"
              },
              "dockerfile": "src/runtime/7.0/jammy/arm64v8",
              "dockerfileTemplate": "eng/dockerfile-templates/runtime/Dockerfile.linux",
              "os": "linux",
              "osVersion": "jammy",
              "tags": {
                "$(dotnet|7.0|product-version)-jammy-arm64v8": {},
                "7.0-jammy-arm64v8": {}
              },
              "variant": "v8"
            }
          ]
        },
        {
          "productVersion": "$(dotnet|7.0|product-version)",
          "sharedTags": {
            "$(dotnet|7.0|product-version)-cbl-mariner2.0": {
              "docType": "Undocumented"
            },
            "7.0-cbl-mariner2.0": {
              "docType": "Undocumented"
            },
            "7.0-cbl-mariner": {
              "docType": "Undocumented"
            }
          },
          "platforms": [
            {
              "buildArgs": {
                "REPO": "$(Repo:runtime-deps)"
              },
              "dockerfile": "src/runtime/7.0/cbl-mariner2.0/amd64",
              "dockerfileTemplate": "eng/dockerfile-templates/runtime/Dockerfile.linux",
              "os": "linux",
              "osVersion": "cbl-mariner2.0",
              "tags": {
                "$(dotnet|7.0|product-version)-cbl-mariner2.0-amd64": {
                  "docType": "Undocumented"
                },
                "7.0-cbl-mariner2.0-amd64": {
                  "docType": "Undocumented"
                },
                "7.0-cbl-mariner-amd64": {
                  "docType": "Undocumented"
                }
              },
              "packageQueryOverrides": {
                "getInstalledPackagesPath": "eng/package-scripts/cbl-mariner/get-installed-packages.sh"
              }
            },
            {
              "architecture": "arm64",
              "buildArgs": {
                "REPO": "$(Repo:runtime-deps)"
              },
              "dockerfile": "src/runtime/7.0/cbl-mariner2.0/arm64v8",
              "dockerfileTemplate": "eng/dockerfile-templates/runtime/Dockerfile.linux",
              "os": "linux",
              "osVersion": "cbl-mariner2.0",
              "tags": {
                "$(dotnet|7.0|product-version)-cbl-mariner2.0-arm64v8": {
                  "docType": "Undocumented"
                },
                "7.0-cbl-mariner2.0-arm64v8": {
                  "docType": "Undocumented"
                },
                "7.0-cbl-mariner-arm64v8": {
                  "docType": "Undocumented"
                }
              },
              "variant": "v8",
              "packageQueryOverrides": {
                "getInstalledPackagesPath": "eng/package-scripts/cbl-mariner/get-installed-packages.sh"
              }
            }
          ]
        },
        {
          "productVersion": "$(dotnet|7.0|product-version)",
          "sharedTags": {
            "$(dotnet|7.0|product-version)-cbl-mariner2.0-distroless": {
              "docType": "Undocumented"
            },
            "7.0-cbl-mariner2.0-distroless": {
              "docType": "Undocumented"
            },
            "7.0-cbl-mariner-distroless": {
              "docType": "Undocumented"
            }
          },
          "platforms": [
            {
              "buildArgs": {
                "REPO": "$(Repo:runtime-deps)"
              },
              "dockerfile": "src/runtime/7.0/cbl-mariner2.0-distroless/amd64",
              "dockerfileTemplate": "eng/dockerfile-templates/runtime/Dockerfile.linux",
              "os": "linux",
              "osVersion": "cbl-mariner2.0-distroless",
              "tags": {
                "$(dotnet|7.0|product-version)-cbl-mariner2.0-distroless-amd64": {
                  "docType": "Undocumented"
                },
                "7.0-cbl-mariner2.0-distroless-amd64": {
                  "docType": "Undocumented"
                },
                "7.0-cbl-mariner-distroless-amd64": {
                  "docType": "Undocumented"
                }
              },
              "customBuildLegGroups": [
                {
                  "name": "pr-build",
                  "type": "Supplemental",
                  "dependencies": [
                    "$(Repo:sdk):7.0-cbl-mariner2.0-amd64"
                  ]
                }
              ],
              "packageQueryOverrides": {
                "getInstalledPackagesPath": "eng/package-scripts/cbl-mariner-distroless/dotnet7/get-installed-packages.2.0.sh",
                "getUpgradablePackagesPath": "eng/package-scripts/cbl-mariner-distroless/get-upgradable-packages.2.0.sh"
              }
            },
            {
              "architecture": "arm64",
              "buildArgs": {
                "REPO": "$(Repo:runtime-deps)"
              },
              "dockerfile": "src/runtime/7.0/cbl-mariner2.0-distroless/arm64v8",
              "dockerfileTemplate": "eng/dockerfile-templates/runtime/Dockerfile.linux",
              "os": "linux",
              "osVersion": "cbl-mariner2.0-distroless",
              "tags": {
                "$(dotnet|7.0|product-version)-cbl-mariner2.0-distroless-arm64v8": {
                  "docType": "Undocumented"
                },
                "7.0-cbl-mariner2.0-distroless-arm64v8": {
                  "docType": "Undocumented"
                },
                "7.0-cbl-mariner-distroless-arm64v8": {
                  "docType": "Undocumented"
                }
              },
              "variant": "v8",
              "customBuildLegGroups": [
                {
                  "name": "pr-build",
                  "type": "Supplemental",
                  "dependencies": [
                    "$(Repo:sdk):7.0-cbl-mariner2.0-arm64v8"
                  ]
                }
              ],
              "packageQueryOverrides": {
                "getInstalledPackagesPath": "eng/package-scripts/cbl-mariner-distroless/dotnet7/get-installed-packages.2.0.sh",
                "getUpgradablePackagesPath": "eng/package-scripts/cbl-mariner-distroless/get-upgradable-packages.2.0.sh"
              }
            }
          ]
        },
        {
          "productVersion": "$(dotnet|7.0|product-version)",
          "platforms": [
            {
              "dockerfile": "src/runtime/7.0/windowsservercore-ltsc2019/amd64",
              "dockerfileTemplate": "eng/dockerfile-templates/runtime/Dockerfile.windows",
              "os": "windows",
              "osVersion": "windowsservercore-ltsc2019",
              "tags": {
                "$(dotnet|7.0|product-version)-windowsservercore-ltsc2019": {},
                "7.0-windowsservercore-ltsc2019": {}
              }
            }
          ]
        },
        {
          "productVersion": "$(dotnet|7.0|product-version)",
          "platforms": [
            {
              "dockerfile": "src/runtime/7.0/windowsservercore-ltsc2022/amd64",
              "dockerfileTemplate": "eng/dockerfile-templates/runtime/Dockerfile.windows",
              "os": "windows",
              "osVersion": "windowsservercore-ltsc2022",
              "tags": {
                "$(dotnet|7.0|product-version)-windowsservercore-ltsc2022": {},
                "7.0-windowsservercore-ltsc2022": {}
              }
            }
          ]
        }
      ]
    },
    {
      "id": "aspnet",
<<<<<<< HEAD
      "name": "dotnet/nightly/aspnet",
=======
      "name": "dotnet/aspnet",
>>>>>>> b72a9dea
      "readmes": [
        {
          "path": "README.aspnet.md",
          "templatePath": "eng/readme-templates/README.md"
        },
        {
<<<<<<< HEAD
          "path": ".mcr/portal/README.aspnet.portal.md",
=======
          "path": ".mar/portal/README.aspnet.portal.md",
>>>>>>> b72a9dea
          "templatePath": "eng/readme-templates/README.mcr.md"
        }
      ],
      "mcrTagsMetadataTemplate": "eng/mcr-tags-metadata-templates/aspnet-tags.yml",
      "images": [
        {
          "productVersion": "$(dotnet|3.1|product-version)",
          "sharedTags": {
            "$(dotnet|3.1|product-version)": {
              "syndication": {
                "repo": "$(syndicatedAspnetRepo)"
              }
            },
            "3.1": {
              "syndication": {
                "repo": "$(syndicatedAspnetRepo)",
                "destinationTags": [
                  "3.1",
                  "latest"
                ]
              }
            }
          },
          "platforms": [
            {
              "buildArgs": {
                "REPO": "$(Repo:runtime)"
              },
              "dockerfile": "src/aspnet/3.1/buster-slim/amd64",
              "dockerfileTemplate": "eng/dockerfile-templates/aspnet/Dockerfile.linux",
              "os": "linux",
              "osVersion": "buster-slim",
              "tags": {
                "$(dotnet|3.1|product-version)-buster-slim": {
                  "syndication": {
                    "repo": "$(syndicatedAspnetRepo)"
                  }
                },
                "3.1-buster-slim": {
                  "syndication": {
                    "repo": "$(syndicatedAspnetRepo)"
                  }
                }
              }
            },
            {
              "architecture": "arm",
              "buildArgs": {
                "REPO": "$(Repo:runtime)"
              },
              "dockerfile": "src/aspnet/3.1/buster-slim/arm32v7",
              "dockerfileTemplate": "eng/dockerfile-templates/aspnet/Dockerfile.linux",
              "os": "linux",
              "osVersion": "buster-slim",
              "tags": {
                "$(dotnet|3.1|product-version)-buster-slim-arm32v7": {
                  "syndication": {
                    "repo": "$(syndicatedAspnetRepo)"
                  }
                },
                "3.1-buster-slim-arm32v7": {
                  "syndication": {
                    "repo": "$(syndicatedAspnetRepo)"
                  }
                }
              },
              "variant": "v7"
            },
            {
              "architecture": "arm64",
              "buildArgs": {
                "REPO": "$(Repo:runtime)"
              },
              "dockerfile": "src/aspnet/3.1/buster-slim/arm64v8",
              "dockerfileTemplate": "eng/dockerfile-templates/aspnet/Dockerfile.linux",
              "os": "linux",
              "osVersion": "buster-slim",
              "tags": {
                "$(dotnet|3.1|product-version)-buster-slim-arm64v8": {
                  "syndication": {
                    "repo": "$(syndicatedAspnetRepo)"
                  }
                },
                "3.1-buster-slim-arm64v8": {
                  "syndication": {
                    "repo": "$(syndicatedAspnetRepo)"
                  }
                }
              },
              "variant": "v8"
            },
            {
              "buildArgs": {
                "REPO": "$(Repo:runtime)"
              },
              "dockerfile": "src/aspnet/3.1/nanoserver-1809/amd64",
              "dockerfileTemplate": "eng/dockerfile-templates/aspnet/Dockerfile.windows",
              "os": "windows",
              "osVersion": "nanoserver-1809",
              "tags": {
                "$(dotnet|3.1|product-version)-nanoserver-1809": {
                  "syndication": {
                    "repo": "$(syndicatedAspnetRepo)"
                  }
                },
                "3.1-nanoserver-1809": {
                  "syndication": {
                    "repo": "$(syndicatedAspnetRepo)"
                  }
                }
              }
            },
            {
              "buildArgs": {
                "REPO": "$(Repo:runtime)"
              },
              "dockerfile": "src/aspnet/3.1/nanoserver-20H2/amd64",
              "dockerfileTemplate": "eng/dockerfile-templates/aspnet/Dockerfile.windows",
              "os": "windows",
              "osVersion": "nanoserver-20H2",
              "tags": {
                "$(dotnet|3.1|product-version)-nanoserver-20H2": {},
                "3.1-nanoserver-20H2": {},
                "$(dotnet|3.1|product-version)-nanoserver-2009": {
                  "docType": "Undocumented",
                  "syndication": {
                    "repo": "$(syndicatedAspnetRepo)"
                  }
                },
                "3.1-nanoserver-2009": {
                  "docType": "Undocumented",
                  "syndication": {
                    "repo": "$(syndicatedAspnetRepo)"
                  }
                }
              }
            },
            {
              "buildArgs": {
                "REPO": "$(Repo:runtime)"
              },
              "dockerfile": "src/aspnet/3.1/nanoserver-ltsc2022/amd64",
              "dockerfileTemplate": "eng/dockerfile-templates/aspnet/Dockerfile.windows",
              "os": "windows",
              "osVersion": "nanoserver-ltsc2022",
              "tags": {
                "$(dotnet|3.1|product-version)-nanoserver-ltsc2022": {},
                "3.1-nanoserver-ltsc2022": {}
              }
            }
          ]
        },
        {
          "productVersion": "$(dotnet|3.1|product-version)",
          "platforms": [
            {
              "buildArgs": {
                "REPO": "$(Repo:runtime)"
              },
              "dockerfile": "src/aspnet/3.1/bullseye-slim/amd64",
              "dockerfileTemplate": "eng/dockerfile-templates/aspnet/Dockerfile.linux",
              "os": "linux",
              "osVersion": "bullseye-slim",
              "tags": {
                "$(dotnet|3.1|product-version)-bullseye-slim": {},
                "3.1-bullseye-slim": {}
              }
            }
          ]
        },
        {
          "productVersion": "$(dotnet|3.1|product-version)",
          "platforms": [
            {
              "architecture": "arm",
              "buildArgs": {
                "REPO": "$(Repo:runtime)"
              },
              "dockerfile": "src/aspnet/3.1/bullseye-slim/arm32v7",
              "dockerfileTemplate": "eng/dockerfile-templates/aspnet/Dockerfile.linux",
              "os": "linux",
              "osVersion": "bullseye-slim",
              "tags": {
                "$(dotnet|3.1|product-version)-bullseye-slim-arm32v7": {},
                "3.1-bullseye-slim-arm32v7": {}
              },
              "variant": "v7"
            }
          ]
        },
        {
          "productVersion": "$(dotnet|3.1|product-version)",
          "platforms": [
            {
              "architecture": "arm64",
              "buildArgs": {
                "REPO": "$(Repo:runtime)"
              },
              "dockerfile": "src/aspnet/3.1/bullseye-slim/arm64v8",
              "dockerfileTemplate": "eng/dockerfile-templates/aspnet/Dockerfile.linux",
              "os": "linux",
              "osVersion": "bullseye-slim",
              "tags": {
                "$(dotnet|3.1|product-version)-bullseye-slim-arm64v8": {},
                "3.1-bullseye-slim-arm64v8": {}
              },
              "variant": "v8"
            }
          ]
        },
        {
          "productVersion": "$(dotnet|3.1|product-version)",
          "platforms": [
            {
              "buildArgs": {
                "REPO": "$(Repo:runtime)"
              },
              "dockerfile": "src/aspnet/3.1/alpine3.14/amd64",
              "dockerfileTemplate": "eng/dockerfile-templates/aspnet/Dockerfile.linux",
              "os": "linux",
              "osVersion": "alpine3.14",
              "tags": {
                "$(dotnet|3.1|product-version)-alpine3.14": {},
                "3.1-alpine3.14": {}
              }
            }
          ]
        },
        {
          "productVersion": "$(dotnet|3.1|product-version)",
          "platforms": [
            {
              "architecture": "arm64",
              "buildArgs": {
                "REPO": "$(Repo:runtime)"
              },
              "dockerfile": "src/aspnet/3.1/alpine3.14/arm64v8",
              "dockerfileTemplate": "eng/dockerfile-templates/aspnet/Dockerfile.linux",
              "os": "linux",
              "osVersion": "alpine3.14",
              "tags": {
                "$(dotnet|3.1|product-version)-alpine3.14-arm64v8": {},
                "3.1-alpine3.14-arm64v8": {}
              },
              "variant": "v8",
              "customBuildLegGroups": [
                {
                  "name": "pr-build",
                  "type": "Supplemental",
                  "dependencies": [
                    "$(Repo:sdk):3.1-buster-arm64v8"
                  ]
                }
              ]
            }
          ]
        },
        {
          "productVersion": "$(dotnet|3.1|product-version)",
          "platforms": [
            {
              "buildArgs": {
                "REPO": "$(Repo:runtime)"
              },
              "dockerfile": "src/aspnet/3.1/alpine3.15/amd64",
              "dockerfileTemplate": "eng/dockerfile-templates/aspnet/Dockerfile.linux",
              "os": "linux",
              "osVersion": "alpine3.15",
              "tags": {
                "$(dotnet|3.1|product-version)-alpine3.15": {},
                "3.1-alpine3.15": {}
              }
            }
          ]
        },
        {
          "productVersion": "$(dotnet|3.1|product-version)",
          "platforms": [
            {
              "architecture": "arm64",
              "buildArgs": {
                "REPO": "$(Repo:runtime)"
              },
              "dockerfile": "src/aspnet/3.1/alpine3.15/arm64v8",
              "dockerfileTemplate": "eng/dockerfile-templates/aspnet/Dockerfile.linux",
              "os": "linux",
              "osVersion": "alpine3.15",
              "tags": {
                "$(dotnet|3.1|product-version)-alpine3.15-arm64v8": {},
                "3.1-alpine3.15-arm64v8": {}
              },
              "variant": "v8",
              "customBuildLegGroups": [
                {
                  "name": "pr-build",
                  "type": "Supplemental",
                  "dependencies": [
                    "$(Repo:sdk):3.1-buster-arm64v8"
                  ]
                }
              ]
            }
          ]
        },
        {
          "productVersion": "$(dotnet|3.1|product-version)",
          "platforms": [
            {
              "buildArgs": {
                "REPO": "$(Repo:runtime)"
              },
              "dockerfile": "src/aspnet/3.1/alpine3.16/amd64",
              "dockerfileTemplate": "eng/dockerfile-templates/aspnet/Dockerfile.linux",
              "os": "linux",
              "osVersion": "alpine3.16",
              "tags": {
                "$(dotnet|3.1|product-version)-alpine3.16": {},
                "3.1-alpine3.16": {},
                "3.1-alpine": {
                  "syndication": {
                    "repo": "$(syndicatedAspnetRepo)"
                  }
                }
              }
            }
          ]
        },
        {
          "productVersion": "$(dotnet|3.1|product-version)",
          "platforms": [
            {
              "architecture": "arm64",
              "buildArgs": {
                "REPO": "$(Repo:runtime)"
              },
              "dockerfile": "src/aspnet/3.1/alpine3.16/arm64v8",
              "dockerfileTemplate": "eng/dockerfile-templates/aspnet/Dockerfile.linux",
              "os": "linux",
              "osVersion": "alpine3.16",
              "tags": {
                "$(dotnet|3.1|product-version)-alpine3.16-arm64v8": {},
                "3.1-alpine3.16-arm64v8": {},
                "3.1-alpine-arm64v8": {
                  "syndication": {
                    "repo": "$(syndicatedAspnetRepo)"
                  }
                }
              },
              "variant": "v8",
              "customBuildLegGroups": [
                {
                  "name": "pr-build",
                  "type": "Supplemental",
                  "dependencies": [
                    "$(Repo:sdk):3.1-buster-arm64v8"
                  ]
                }
              ]
            }
          ]
        },
        {
          "productVersion": "$(dotnet|3.1|product-version)",
          "platforms": [
            {
              "buildArgs": {
                "REPO": "$(Repo:runtime)"
              },
              "dockerfile": "src/aspnet/3.1/bionic/amd64",
              "dockerfileTemplate": "eng/dockerfile-templates/aspnet/Dockerfile.linux",
              "os": "linux",
              "osVersion": "bionic",
              "tags": {
                "$(dotnet|3.1|product-version)-bionic": {
                  "syndication": {
                    "repo": "$(syndicatedAspnetRepo)"
                  }
                },
                "3.1-bionic": {
                  "syndication": {
                    "repo": "$(syndicatedAspnetRepo)"
                  }
                }
              }
            }
          ]
        },
        {
          "productVersion": "$(dotnet|3.1|product-version)",
          "platforms": [
            {
              "architecture": "arm",
              "buildArgs": {
                "REPO": "$(Repo:runtime)"
              },
              "dockerfile": "src/aspnet/3.1/bionic/arm32v7",
              "dockerfileTemplate": "eng/dockerfile-templates/aspnet/Dockerfile.linux",
              "os": "linux",
              "osVersion": "bionic",
              "tags": {
                "$(dotnet|3.1|product-version)-bionic-arm32v7": {
                  "syndication": {
                    "repo": "$(syndicatedAspnetRepo)"
                  }
                },
                "3.1-bionic-arm32v7": {
                  "syndication": {
                    "repo": "$(syndicatedAspnetRepo)"
                  }
                }
              },
              "variant": "v7"
            }
          ]
        },
        {
          "productVersion": "$(dotnet|3.1|product-version)",
          "platforms": [
            {
              "architecture": "arm64",
              "buildArgs": {
                "REPO": "$(Repo:runtime)"
              },
              "dockerfile": "src/aspnet/3.1/bionic/arm64v8",
              "dockerfileTemplate": "eng/dockerfile-templates/aspnet/Dockerfile.linux",
              "os": "linux",
              "osVersion": "bionic",
              "tags": {
                "$(dotnet|3.1|product-version)-bionic-arm64v8": {
                  "syndication": {
                    "repo": "$(syndicatedAspnetRepo)"
                  }
                },
                "3.1-bionic-arm64v8": {
                  "syndication": {
                    "repo": "$(syndicatedAspnetRepo)"
                  }
                }
              },
              "variant": "v8"
            }
          ]
        },
        {
          "productVersion": "$(dotnet|3.1|product-version)",
          "platforms": [
            {
              "buildArgs": {
                "REPO": "$(Repo:runtime)"
              },
              "dockerfile": "src/aspnet/3.1/focal/amd64",
              "dockerfileTemplate": "eng/dockerfile-templates/aspnet/Dockerfile.linux",
              "os": "linux",
              "osVersion": "focal",
              "tags": {
                "$(dotnet|3.1|product-version)-focal": {
                  "syndication": {
                    "repo": "$(syndicatedAspnetRepo)"
                  }
                },
                "3.1-focal": {
                  "syndication": {
                    "repo": "$(syndicatedAspnetRepo)"
                  }
                }
              }
            }
          ]
        },
        {
          "productVersion": "$(dotnet|3.1|product-version)",
          "platforms": [
            {
              "architecture": "arm",
              "buildArgs": {
                "REPO": "$(Repo:runtime)"
              },
              "dockerfile": "src/aspnet/3.1/focal/arm32v7",
              "dockerfileTemplate": "eng/dockerfile-templates/aspnet/Dockerfile.linux",
              "os": "linux",
              "osVersion": "focal",
              "tags": {
                "$(dotnet|3.1|product-version)-focal-arm32v7": {
                  "syndication": {
                    "repo": "$(syndicatedAspnetRepo)"
                  }
                },
                "3.1-focal-arm32v7": {
                  "syndication": {
                    "repo": "$(syndicatedAspnetRepo)"
                  }
                }
              },
              "variant": "v7"
            }
          ]
        },
        {
          "productVersion": "$(dotnet|3.1|product-version)",
          "platforms": [
            {
              "architecture": "arm64",
              "buildArgs": {
                "REPO": "$(Repo:runtime)"
              },
              "dockerfile": "src/aspnet/3.1/focal/arm64v8",
              "dockerfileTemplate": "eng/dockerfile-templates/aspnet/Dockerfile.linux",
              "os": "linux",
              "osVersion": "focal",
              "tags": {
                "$(dotnet|3.1|product-version)-focal-arm64v8": {
                  "syndication": {
                    "repo": "$(syndicatedAspnetRepo)"
                  }
                },
                "3.1-focal-arm64v8": {
                  "syndication": {
                    "repo": "$(syndicatedAspnetRepo)"
                  }
                }
              },
              "variant": "v8"
            }
          ]
        },
        {
          "productVersion": "$(dotnet|3.1|product-version)",
          "platforms": [
            {
              "buildArgs": {
                "REPO": "$(Repo:runtime)"
              },
              "dockerfile": "src/aspnet/3.1/cbl-mariner1.0/amd64",
              "dockerfileTemplate": "eng/dockerfile-templates/aspnet/Dockerfile.linux",
              "os": "linux",
              "osVersion": "cbl-mariner1.0",
              "tags": {
                "$(dotnet|3.1|product-version)-cbl-mariner1.0": {
                  "docType": "Undocumented"
                },
                "3.1-cbl-mariner1.0": {
                  "docType": "Undocumented"
                }
              }
            }
          ]
        },
        {
          "productVersion": "$(dotnet|5.0|product-version)",
          "sharedTags": {
            "$(dotnet|5.0|product-version)": {},
            "5.0": {}
          },
          "platforms": [
            {
              "buildArgs": {
                "REPO": "$(Repo:runtime)"
              },
              "dockerfile": "src/aspnet/5.0/buster-slim/amd64",
              "dockerfileTemplate": "eng/dockerfile-templates/aspnet/Dockerfile.linux",
              "os": "linux",
              "osVersion": "buster-slim",
              "tags": {
                "$(dotnet|5.0|product-version)-buster-slim-amd64": {},
                "5.0-buster-slim-amd64": {}
              }
            },
            {
              "architecture": "arm",
              "buildArgs": {
                "REPO": "$(Repo:runtime)"
              },
              "dockerfile": "src/aspnet/5.0/buster-slim/arm32v7",
              "dockerfileTemplate": "eng/dockerfile-templates/aspnet/Dockerfile.linux",
              "os": "linux",
              "osVersion": "buster-slim",
              "tags": {
                "$(dotnet|5.0|product-version)-buster-slim-arm32v7": {},
                "5.0-buster-slim-arm32v7": {}
              },
              "variant": "v7"
            },
            {
              "architecture": "arm64",
              "buildArgs": {
                "REPO": "$(Repo:runtime)"
              },
              "dockerfile": "src/aspnet/5.0/buster-slim/arm64v8",
              "dockerfileTemplate": "eng/dockerfile-templates/aspnet/Dockerfile.linux",
              "os": "linux",
              "osVersion": "buster-slim",
              "tags": {
                "$(dotnet|5.0|product-version)-buster-slim-arm64v8": {},
                "5.0-buster-slim-arm64v8": {}
              },
              "variant": "v8"
            },
            {
              "buildArgs": {
                "REPO": "$(Repo:runtime)"
              },
              "dockerfile": "src/aspnet/5.0/nanoserver-1809/amd64",
              "dockerfileTemplate": "eng/dockerfile-templates/aspnet/Dockerfile.windows",
              "os": "windows",
              "osVersion": "nanoserver-1809",
              "tags": {
                "$(dotnet|5.0|product-version)-nanoserver-1809": {},
                "5.0-nanoserver-1809": {}
              }
            },
            {
              "buildArgs": {
                "REPO": "$(Repo:runtime)"
              },
              "dockerfile": "src/aspnet/5.0/nanoserver-20H2/amd64",
              "dockerfileTemplate": "eng/dockerfile-templates/aspnet/Dockerfile.windows",
              "os": "windows",
              "osVersion": "nanoserver-20H2",
              "tags": {
                "$(dotnet|5.0|product-version)-nanoserver-20H2": {},
                "5.0-nanoserver-20H2": {},
                "$(dotnet|5.0|product-version)-nanoserver-2009": {
                  "docType": "Undocumented"
                },
                "5.0-nanoserver-2009": {
                  "docType": "Undocumented"
                }
              }
            },
            {
              "buildArgs": {
                "REPO": "$(Repo:runtime)"
              },
              "dockerfile": "src/aspnet/5.0/nanoserver-ltsc2022/amd64",
              "dockerfileTemplate": "eng/dockerfile-templates/aspnet/Dockerfile.windows",
              "os": "windows",
              "osVersion": "nanoserver-ltsc2022",
              "tags": {
                "$(dotnet|5.0|product-version)-nanoserver-ltsc2022": {},
                "5.0-nanoserver-ltsc2022": {}
              }
            }
          ]
        },
        {
          "id": "buster-slim",
          "productVersion": "$(dotnet|5.0|product-version)",
          "sharedTags": {
            "$(dotnet|5.0|product-version)-buster-slim": {},
            "5.0-buster-slim": {}
          },
          "platforms": [
            {
              "buildArgs": {
                "REPO": "$(Repo:runtime)"
              },
              "dockerfile": "src/aspnet/5.0/buster-slim/amd64",
              "dockerfileTemplate": "eng/dockerfile-templates/aspnet/Dockerfile.linux",
              "os": "linux",
              "osVersion": "buster-slim",
              "tags": {}
            },
            {
              "architecture": "arm",
              "buildArgs": {
                "REPO": "$(Repo:runtime)"
              },
              "dockerfile": "src/aspnet/5.0/buster-slim/arm32v7",
              "dockerfileTemplate": "eng/dockerfile-templates/aspnet/Dockerfile.linux",
              "os": "linux",
              "osVersion": "buster-slim",
              "tags": {},
              "variant": "v7"
            },
            {
              "architecture": "arm64",
              "buildArgs": {
                "REPO": "$(Repo:runtime)"
              },
              "dockerfile": "src/aspnet/5.0/buster-slim/arm64v8",
              "dockerfileTemplate": "eng/dockerfile-templates/aspnet/Dockerfile.linux",
              "os": "linux",
              "osVersion": "buster-slim",
              "tags": {},
              "variant": "v8"
            }
          ]
        },
        {
          "id": "bullseye-slim",
          "productVersion": "$(dotnet|5.0|product-version)",
          "sharedTags": {
            "$(dotnet|5.0|product-version)-bullseye-slim": {},
            "5.0-bullseye-slim": {}
          },
          "platforms": [
            {
              "buildArgs": {
                "REPO": "$(Repo:runtime)"
              },
              "dockerfile": "src/aspnet/5.0/bullseye-slim/amd64",
              "dockerfileTemplate": "eng/dockerfile-templates/aspnet/Dockerfile.linux",
              "os": "linux",
              "osVersion": "bullseye-slim",
              "tags": {
                "$(dotnet|5.0|product-version)-bullseye-slim-amd64": {},
                "5.0-bullseye-slim-amd64": {}
              }
            },
            {
              "architecture": "arm",
              "buildArgs": {
                "REPO": "$(Repo:runtime)"
              },
              "dockerfile": "src/aspnet/5.0/bullseye-slim/arm32v7",
              "dockerfileTemplate": "eng/dockerfile-templates/aspnet/Dockerfile.linux",
              "os": "linux",
              "osVersion": "bullseye-slim",
              "tags": {
                "$(dotnet|5.0|product-version)-bullseye-slim-arm32v7": {},
                "5.0-bullseye-slim-arm32v7": {}
              },
              "variant": "v7"
            },
            {
              "architecture": "arm64",
              "buildArgs": {
                "REPO": "$(Repo:runtime)"
              },
              "dockerfile": "src/aspnet/5.0/bullseye-slim/arm64v8",
              "dockerfileTemplate": "eng/dockerfile-templates/aspnet/Dockerfile.linux",
              "os": "linux",
              "osVersion": "bullseye-slim",
              "tags": {
                "$(dotnet|5.0|product-version)-bullseye-slim-arm64v8": {},
                "5.0-bullseye-slim-arm64v8": {}
              },
              "variant": "v8"
            }
          ]
        },
        {
          "productVersion": "$(dotnet|5.0|product-version)",
          "sharedTags": {
            "$(dotnet|5.0|product-version)-alpine3.14": {},
            "5.0-alpine3.14": {}
          },
          "platforms": [
            {
              "buildArgs": {
                "REPO": "$(Repo:runtime)"
              },
              "dockerfile": "src/aspnet/5.0/alpine3.14/amd64",
              "dockerfileTemplate": "eng/dockerfile-templates/aspnet/Dockerfile.linux",
              "os": "linux",
              "osVersion": "alpine3.14",
              "tags": {
                "$(dotnet|5.0|product-version)-alpine3.14-amd64": {},
                "5.0-alpine3.14-amd64": {}
              }
            },
            {
              "architecture": "arm",
              "buildArgs": {
                "REPO": "$(Repo:runtime)"
              },
              "dockerfile": "src/aspnet/5.0/alpine3.14/arm32v7",
              "dockerfileTemplate": "eng/dockerfile-templates/aspnet/Dockerfile.linux",
              "os": "linux",
              "osVersion": "alpine3.14",
              "tags": {
                "$(dotnet|5.0|product-version)-alpine3.14-arm32v7": {},
                "5.0-alpine3.14-arm32v7": {}
              },
              "variant": "v7",
              "customBuildLegGroups": [
                {
                  "name": "pr-build",
                  "type": "Supplemental",
                  "dependencies": [
                    "$(Repo:sdk):5.0-buster-slim-arm32v7"
                  ]
                }
              ]
            },
            {
              "architecture": "arm64",
              "buildArgs": {
                "REPO": "$(Repo:runtime)"
              },
              "dockerfile": "src/aspnet/5.0/alpine3.14/arm64v8",
              "dockerfileTemplate": "eng/dockerfile-templates/aspnet/Dockerfile.linux",
              "os": "linux",
              "osVersion": "alpine3.14",
              "tags": {
                "$(dotnet|5.0|product-version)-alpine3.14-arm64v8": {},
                "5.0-alpine3.14-arm64v8": {}
              },
              "variant": "v8",
              "customBuildLegGroups": [
                {
                  "name": "pr-build",
                  "type": "Supplemental",
                  "dependencies": [
                    "$(Repo:sdk):5.0-buster-slim-arm64v8"
                  ]
                }
              ]
            }
          ]
        },
        {
          "productVersion": "$(dotnet|5.0|product-version)",
          "sharedTags": {
            "$(dotnet|5.0|product-version)-alpine3.15": {},
            "5.0-alpine3.15": {},
            "5.0-alpine": {}
          },
          "platforms": [
            {
              "buildArgs": {
                "REPO": "$(Repo:runtime)"
              },
              "dockerfile": "src/aspnet/5.0/alpine3.15/amd64",
              "dockerfileTemplate": "eng/dockerfile-templates/aspnet/Dockerfile.linux",
              "os": "linux",
              "osVersion": "alpine3.15",
              "tags": {
                "$(dotnet|5.0|product-version)-alpine3.15-amd64": {},
                "5.0-alpine3.15-amd64": {},
                "5.0-alpine-amd64": {}
              }
            },
            {
              "architecture": "arm",
              "buildArgs": {
                "REPO": "$(Repo:runtime)"
              },
              "dockerfile": "src/aspnet/5.0/alpine3.15/arm32v7",
              "dockerfileTemplate": "eng/dockerfile-templates/aspnet/Dockerfile.linux",
              "os": "linux",
              "osVersion": "alpine3.15",
              "tags": {
                "$(dotnet|5.0|product-version)-alpine3.15-arm32v7": {},
                "5.0-alpine3.15-arm32v7": {},
                "5.0-alpine-arm32v7": {}
              },
              "variant": "v7",
              "customBuildLegGroups": [
                {
                  "name": "pr-build",
                  "type": "Supplemental",
                  "dependencies": [
                    "$(Repo:sdk):5.0-buster-slim-arm32v7"
                  ]
                }
              ]
            },
            {
              "architecture": "arm64",
              "buildArgs": {
                "REPO": "$(Repo:runtime)"
              },
              "dockerfile": "src/aspnet/5.0/alpine3.15/arm64v8",
              "dockerfileTemplate": "eng/dockerfile-templates/aspnet/Dockerfile.linux",
              "os": "linux",
              "osVersion": "alpine3.15",
              "tags": {
                "$(dotnet|5.0|product-version)-alpine3.15-arm64v8": {},
                "5.0-alpine3.15-arm64v8": {},
                "5.0-alpine-arm64v8": {}
              },
              "variant": "v8",
              "customBuildLegGroups": [
                {
                  "name": "pr-build",
                  "type": "Supplemental",
                  "dependencies": [
                    "$(Repo:sdk):5.0-buster-slim-arm64v8"
                  ]
                }
              ]
            }
          ]
        },
        {
          "productVersion": "$(dotnet|5.0|product-version)",
          "sharedTags": {
            "$(dotnet|5.0|product-version)-focal": {},
            "5.0-focal": {}
          },
          "platforms": [
            {
              "buildArgs": {
                "REPO": "$(Repo:runtime)"
              },
              "dockerfile": "src/aspnet/5.0/focal/amd64",
              "dockerfileTemplate": "eng/dockerfile-templates/aspnet/Dockerfile.linux",
              "os": "linux",
              "osVersion": "focal",
              "tags": {
                "$(dotnet|5.0|product-version)-focal-amd64": {},
                "5.0-focal-amd64": {}
              }
            },
            {
              "architecture": "arm",
              "buildArgs": {
                "REPO": "$(Repo:runtime)"
              },
              "dockerfile": "src/aspnet/5.0/focal/arm32v7",
              "dockerfileTemplate": "eng/dockerfile-templates/aspnet/Dockerfile.linux",
              "os": "linux",
              "osVersion": "focal",
              "tags": {
                "$(dotnet|5.0|product-version)-focal-arm32v7": {},
                "5.0-focal-arm32v7": {}
              },
              "variant": "v7"
            },
            {
              "architecture": "arm64",
              "buildArgs": {
                "REPO": "$(Repo:runtime)"
              },
              "dockerfile": "src/aspnet/5.0/focal/arm64v8",
              "dockerfileTemplate": "eng/dockerfile-templates/aspnet/Dockerfile.linux",
              "os": "linux",
              "osVersion": "focal",
              "tags": {
                "$(dotnet|5.0|product-version)-focal-arm64v8": {},
                "5.0-focal-arm64v8": {}
              },
              "variant": "v8"
            }
          ]
        },
        {
          "productVersion": "$(dotnet|5.0|product-version)",
          "sharedTags": {
            "$(dotnet|5.0|product-version)-cbl-mariner1.0": {
              "docType": "Undocumented"
            },
            "5.0-cbl-mariner1.0": {
              "docType": "Undocumented"
            }
          },
          "platforms": [
            {
              "buildArgs": {
                "REPO": "$(Repo:runtime)"
              },
              "dockerfile": "src/aspnet/5.0/cbl-mariner1.0/amd64",
              "dockerfileTemplate": "eng/dockerfile-templates/aspnet/Dockerfile.linux",
              "os": "linux",
              "osVersion": "cbl-mariner1.0",
              "tags": {
                "$(dotnet|5.0|product-version)-cbl-mariner1.0-amd64": {
                  "docType": "Undocumented"
                },
                "5.0-cbl-mariner1.0-amd64": {
                  "docType": "Undocumented"
                }
              }
            }
          ]
        },
        {
          "productVersion": "$(dotnet|5.0|product-version)",
          "platforms": [
            {
              "buildArgs": {
                "REPO": "$(Repo:runtime)"
              },
              "dockerfile": "src/aspnet/5.0/windowsservercore-ltsc2019/amd64",
              "dockerfileTemplate": "eng/dockerfile-templates/aspnet/Dockerfile.windows",
              "os": "windows",
              "osVersion": "windowsservercore-ltsc2019",
              "tags": {
                "$(dotnet|5.0|product-version)-windowsservercore-ltsc2019": {},
                "5.0-windowsservercore-ltsc2019": {}
              }
            }
          ]
        },
        {
          "productVersion": "$(dotnet|5.0|product-version)",
          "platforms": [
            {
              "buildArgs": {
                "REPO": "$(Repo:runtime)"
              },
              "dockerfile": "src/aspnet/5.0/windowsservercore-ltsc2022/amd64",
              "dockerfileTemplate": "eng/dockerfile-templates/aspnet/Dockerfile.windows",
              "os": "windows",
              "osVersion": "windowsservercore-ltsc2022",
              "tags": {
                "$(dotnet|5.0|product-version)-windowsservercore-ltsc2022": {},
                "5.0-windowsservercore-ltsc2022": {}
              }
            }
          ]
        },
        {
          "productVersion": "$(dotnet|6.0|product-version)",
          "sharedTags": {
            "$(dotnet|6.0|product-version)": {},
            "6.0": {}
          },
          "platforms": [
            {
              "buildArgs": {
                "REPO": "$(Repo:runtime)"
              },
              "dockerfile": "src/aspnet/6.0/bullseye-slim/amd64",
              "dockerfileTemplate": "eng/dockerfile-templates/aspnet/Dockerfile.linux",
              "os": "linux",
              "osVersion": "bullseye-slim",
              "tags": {
                "$(dotnet|6.0|product-version)-bullseye-slim-amd64": {},
                "6.0-bullseye-slim-amd64": {}
              }
            },
            {
              "architecture": "arm",
              "buildArgs": {
                "REPO": "$(Repo:runtime)"
              },
              "dockerfile": "src/aspnet/6.0/bullseye-slim/arm32v7",
              "dockerfileTemplate": "eng/dockerfile-templates/aspnet/Dockerfile.linux",
              "os": "linux",
              "osVersion": "bullseye-slim",
              "tags": {
                "$(dotnet|6.0|product-version)-bullseye-slim-arm32v7": {},
                "6.0-bullseye-slim-arm32v7": {}
              },
              "variant": "v7"
            },
            {
              "architecture": "arm64",
              "buildArgs": {
                "REPO": "$(Repo:runtime)"
              },
              "dockerfile": "src/aspnet/6.0/bullseye-slim/arm64v8",
              "dockerfileTemplate": "eng/dockerfile-templates/aspnet/Dockerfile.linux",
              "os": "linux",
              "osVersion": "bullseye-slim",
              "tags": {
                "$(dotnet|6.0|product-version)-bullseye-slim-arm64v8": {},
                "6.0-bullseye-slim-arm64v8": {}
              },
              "variant": "v8"
            },
            {
              "buildArgs": {
                "REPO": "$(Repo:runtime)"
              },
              "dockerfile": "src/aspnet/6.0/nanoserver-1809/amd64",
              "dockerfileTemplate": "eng/dockerfile-templates/aspnet/Dockerfile.windows",
              "os": "windows",
              "osVersion": "nanoserver-1809",
              "tags": {
                "$(dotnet|6.0|product-version)-nanoserver-1809": {},
                "6.0-nanoserver-1809": {}
              }
            },
            {
              "buildArgs": {
                "REPO": "$(Repo:runtime)"
              },
              "dockerfile": "src/aspnet/6.0/nanoserver-20H2/amd64",
              "dockerfileTemplate": "eng/dockerfile-templates/aspnet/Dockerfile.windows",
              "os": "windows",
              "osVersion": "nanoserver-20H2",
              "tags": {
                "$(dotnet|6.0|product-version)-nanoserver-20H2": {},
                "6.0-nanoserver-20H2": {}
              }
            },
            {
              "buildArgs": {
                "REPO": "$(Repo:runtime)"
              },
              "dockerfile": "src/aspnet/6.0/nanoserver-ltsc2022/amd64",
              "dockerfileTemplate": "eng/dockerfile-templates/aspnet/Dockerfile.windows",
              "os": "windows",
              "osVersion": "nanoserver-ltsc2022",
              "tags": {
                "$(dotnet|6.0|product-version)-nanoserver-ltsc2022": {},
                "6.0-nanoserver-ltsc2022": {}
              }
            }
          ]
        },
        {
          "id": "bullseye-slim",
          "productVersion": "$(dotnet|6.0|product-version)",
          "sharedTags": {
            "$(dotnet|6.0|product-version)-bullseye-slim": {},
            "6.0-bullseye-slim": {}
          },
          "platforms": [
            {
              "buildArgs": {
                "REPO": "$(Repo:runtime)"
              },
              "dockerfile": "src/aspnet/6.0/bullseye-slim/amd64",
              "dockerfileTemplate": "eng/dockerfile-templates/aspnet/Dockerfile.linux",
              "os": "linux",
              "osVersion": "bullseye-slim",
              "tags": {}
            },
            {
              "architecture": "arm",
              "buildArgs": {
                "REPO": "$(Repo:runtime)"
              },
              "dockerfile": "src/aspnet/6.0/bullseye-slim/arm32v7",
              "dockerfileTemplate": "eng/dockerfile-templates/aspnet/Dockerfile.linux",
              "os": "linux",
              "osVersion": "bullseye-slim",
              "tags": {},
              "variant": "v7"
            },
            {
              "architecture": "arm64",
              "buildArgs": {
                "REPO": "$(Repo:runtime)"
              },
              "dockerfile": "src/aspnet/6.0/bullseye-slim/arm64v8",
              "dockerfileTemplate": "eng/dockerfile-templates/aspnet/Dockerfile.linux",
              "os": "linux",
              "osVersion": "bullseye-slim",
              "tags": {},
              "variant": "v8"
            }
          ]
        },
        {
          "productVersion": "$(dotnet|6.0|product-version)",
          "sharedTags": {
            "$(dotnet|6.0|product-version)-alpine3.14": {},
            "6.0-alpine3.14": {}
          },
          "platforms": [
            {
              "buildArgs": {
                "REPO": "$(Repo:runtime)"
              },
              "dockerfile": "src/aspnet/6.0/alpine3.14/amd64",
              "dockerfileTemplate": "eng/dockerfile-templates/aspnet/Dockerfile.linux",
              "os": "linux",
              "osVersion": "alpine3.14",
              "tags": {
                "$(dotnet|6.0|product-version)-alpine3.14-amd64": {},
                "6.0-alpine3.14-amd64": {}
              }
            },
            {
              "architecture": "arm",
              "buildArgs": {
                "REPO": "$(Repo:runtime)"
              },
              "dockerfile": "src/aspnet/6.0/alpine3.14/arm32v7",
              "dockerfileTemplate": "eng/dockerfile-templates/aspnet/Dockerfile.linux",
              "os": "linux",
              "osVersion": "alpine3.14",
              "tags": {
                "$(dotnet|6.0|product-version)-alpine3.14-arm32v7": {},
                "6.0-alpine3.14-arm32v7": {}
              },
              "variant": "v7"
            },
            {
              "architecture": "arm64",
              "buildArgs": {
                "REPO": "$(Repo:runtime)"
              },
              "dockerfile": "src/aspnet/6.0/alpine3.14/arm64v8",
              "dockerfileTemplate": "eng/dockerfile-templates/aspnet/Dockerfile.linux",
              "os": "linux",
              "osVersion": "alpine3.14",
              "tags": {
                "$(dotnet|6.0|product-version)-alpine3.14-arm64v8": {},
                "6.0-alpine3.14-arm64v8": {}
              },
              "variant": "v8"
            }
          ]
        },
        {
          "productVersion": "$(dotnet|6.0|product-version)",
          "sharedTags": {
            "$(dotnet|6.0|product-version)-alpine3.15": {},
            "6.0-alpine3.15": {}
          },
          "platforms": [
            {
              "buildArgs": {
                "REPO": "$(Repo:runtime)"
              },
              "dockerfile": "src/aspnet/6.0/alpine3.15/amd64",
              "dockerfileTemplate": "eng/dockerfile-templates/aspnet/Dockerfile.linux",
              "os": "linux",
              "osVersion": "alpine3.15",
              "tags": {
                "$(dotnet|6.0|product-version)-alpine3.15-amd64": {},
                "6.0-alpine3.15-amd64": {}
              }
            },
            {
              "architecture": "arm",
              "buildArgs": {
                "REPO": "$(Repo:runtime)"
              },
              "dockerfile": "src/aspnet/6.0/alpine3.15/arm32v7",
              "dockerfileTemplate": "eng/dockerfile-templates/aspnet/Dockerfile.linux",
              "os": "linux",
              "osVersion": "alpine3.15",
              "tags": {
                "$(dotnet|6.0|product-version)-alpine3.15-arm32v7": {},
                "6.0-alpine3.15-arm32v7": {}
              },
              "variant": "v7"
            },
            {
              "architecture": "arm64",
              "buildArgs": {
                "REPO": "$(Repo:runtime)"
              },
              "dockerfile": "src/aspnet/6.0/alpine3.15/arm64v8",
              "dockerfileTemplate": "eng/dockerfile-templates/aspnet/Dockerfile.linux",
              "os": "linux",
              "osVersion": "alpine3.15",
              "tags": {
                "$(dotnet|6.0|product-version)-alpine3.15-arm64v8": {},
                "6.0-alpine3.15-arm64v8": {}
              },
              "variant": "v8"
            }
          ]
        },
        {
          "productVersion": "$(dotnet|6.0|product-version)",
          "sharedTags": {
            "$(dotnet|6.0|product-version)-alpine3.16": {},
            "6.0-alpine3.16": {},
            "6.0-alpine": {}
          },
          "platforms": [
            {
              "buildArgs": {
                "REPO": "$(Repo:runtime)"
              },
              "dockerfile": "src/aspnet/6.0/alpine3.16/amd64",
              "dockerfileTemplate": "eng/dockerfile-templates/aspnet/Dockerfile.linux",
              "os": "linux",
              "osVersion": "alpine3.16",
              "tags": {
                "$(dotnet|6.0|product-version)-alpine3.16-amd64": {},
                "6.0-alpine3.16-amd64": {},
                "6.0-alpine-amd64": {}
              }
            },
            {
              "architecture": "arm",
              "buildArgs": {
                "REPO": "$(Repo:runtime)"
              },
              "dockerfile": "src/aspnet/6.0/alpine3.16/arm32v7",
              "dockerfileTemplate": "eng/dockerfile-templates/aspnet/Dockerfile.linux",
              "os": "linux",
              "osVersion": "alpine3.16",
              "tags": {
                "$(dotnet|6.0|product-version)-alpine3.16-arm32v7": {},
                "6.0-alpine3.16-arm32v7": {},
                "6.0-alpine-arm32v7": {}
              },
              "variant": "v7"
            },
            {
              "architecture": "arm64",
              "buildArgs": {
                "REPO": "$(Repo:runtime)"
              },
              "dockerfile": "src/aspnet/6.0/alpine3.16/arm64v8",
              "dockerfileTemplate": "eng/dockerfile-templates/aspnet/Dockerfile.linux",
              "os": "linux",
              "osVersion": "alpine3.16",
              "tags": {
                "$(dotnet|6.0|product-version)-alpine3.16-arm64v8": {},
                "6.0-alpine3.16-arm64v8": {},
                "6.0-alpine-arm64v8": {}
              },
              "variant": "v8"
            }
          ]
        },
        {
          "productVersion": "$(dotnet|6.0|product-version)",
          "sharedTags": {
            "$(dotnet|6.0|product-version)-focal": {},
            "6.0-focal": {}
          },
          "platforms": [
            {
              "buildArgs": {
                "REPO": "$(Repo:runtime)"
              },
              "dockerfile": "src/aspnet/6.0/focal/amd64",
              "dockerfileTemplate": "eng/dockerfile-templates/aspnet/Dockerfile.linux",
              "os": "linux",
              "osVersion": "focal",
              "tags": {
                "$(dotnet|6.0|product-version)-focal-amd64": {},
                "6.0-focal-amd64": {}
              }
            },
            {
              "architecture": "arm",
              "buildArgs": {
                "REPO": "$(Repo:runtime)"
              },
              "dockerfile": "src/aspnet/6.0/focal/arm32v7",
              "dockerfileTemplate": "eng/dockerfile-templates/aspnet/Dockerfile.linux",
              "os": "linux",
              "osVersion": "focal",
              "tags": {
                "$(dotnet|6.0|product-version)-focal-arm32v7": {},
                "6.0-focal-arm32v7": {}
              },
              "variant": "v7"
            },
            {
              "architecture": "arm64",
              "buildArgs": {
                "REPO": "$(Repo:runtime)"
              },
              "dockerfile": "src/aspnet/6.0/focal/arm64v8",
              "dockerfileTemplate": "eng/dockerfile-templates/aspnet/Dockerfile.linux",
              "os": "linux",
              "osVersion": "focal",
              "tags": {
                "$(dotnet|6.0|product-version)-focal-arm64v8": {},
                "6.0-focal-arm64v8": {}
              },
              "variant": "v8"
            }
          ]
        },
        {
          "productVersion": "$(dotnet|6.0|product-version)",
          "sharedTags": {
            "$(dotnet|6.0|product-version)-jammy": {},
            "6.0-jammy": {}
          },
          "platforms": [
            {
              "buildArgs": {
                "REPO": "$(Repo:runtime)"
              },
              "dockerfile": "src/aspnet/6.0/jammy/amd64",
              "dockerfileTemplate": "eng/dockerfile-templates/aspnet/Dockerfile.linux",
              "os": "linux",
              "osVersion": "jammy",
              "tags": {
                "$(dotnet|6.0|product-version)-jammy-amd64": {},
                "6.0-jammy-amd64": {}
              }
            },
            {
              "architecture": "arm",
              "buildArgs": {
                "REPO": "$(Repo:runtime)"
              },
              "dockerfile": "src/aspnet/6.0/jammy/arm32v7",
              "dockerfileTemplate": "eng/dockerfile-templates/aspnet/Dockerfile.linux",
              "os": "linux",
              "osVersion": "jammy",
              "tags": {
                "$(dotnet|6.0|product-version)-jammy-arm32v7": {},
                "6.0-jammy-arm32v7": {}
              },
              "variant": "v7"
            },
            {
              "architecture": "arm64",
              "buildArgs": {
                "REPO": "$(Repo:runtime)"
              },
              "dockerfile": "src/aspnet/6.0/jammy/arm64v8",
              "dockerfileTemplate": "eng/dockerfile-templates/aspnet/Dockerfile.linux",
              "os": "linux",
              "osVersion": "jammy",
              "tags": {
                "$(dotnet|6.0|product-version)-jammy-arm64v8": {},
                "6.0-jammy-arm64v8": {}
              },
              "variant": "v8"
            }
          ]
        },
        {
          "productVersion": "$(dotnet|6.0|product-version)",
          "sharedTags": {
            "$(dotnet|6.0|product-version)-cbl-mariner1.0": {
              "docType": "Undocumented"
            },
            "6.0-cbl-mariner1.0": {
              "docType": "Undocumented"
            }
          },
          "platforms": [
            {
              "buildArgs": {
                "REPO": "$(Repo:runtime)"
              },
              "dockerfile": "src/aspnet/6.0/cbl-mariner1.0/amd64",
              "dockerfileTemplate": "eng/dockerfile-templates/aspnet/Dockerfile.linux",
              "os": "linux",
              "osVersion": "cbl-mariner1.0",
              "tags": {
                "$(dotnet|6.0|product-version)-cbl-mariner1.0-amd64": {
                  "docType": "Undocumented"
                },
                "6.0-cbl-mariner1.0-amd64": {
                  "docType": "Undocumented"
                }
              }
            }
          ]
        },
        {
          "productVersion": "$(dotnet|6.0|product-version)",
          "sharedTags": {
            "$(dotnet|6.0|product-version)-cbl-mariner2.0": {
              "docType": "Undocumented"
            },
            "6.0-cbl-mariner2.0": {
              "docType": "Undocumented"
            },
            "6.0-cbl-mariner": {
              "docType": "Undocumented"
            }
          },
          "platforms": [
            {
              "buildArgs": {
                "REPO": "$(Repo:runtime)"
              },
              "dockerfile": "src/aspnet/6.0/cbl-mariner2.0/amd64",
              "dockerfileTemplate": "eng/dockerfile-templates/aspnet/Dockerfile.linux",
              "os": "linux",
              "osVersion": "cbl-mariner2.0",
              "tags": {
                "$(dotnet|6.0|product-version)-cbl-mariner2.0-amd64": {
                  "docType": "Undocumented"
                },
                "6.0-cbl-mariner2.0-amd64": {
                  "docType": "Undocumented"
                },
                "6.0-cbl-mariner-amd64": {
                  "docType": "Undocumented"
                }
              },
              "packageQueryOverrides": {
                "getInstalledPackagesPath": "eng/package-scripts/cbl-mariner/get-installed-packages.sh"
              }
            },
            {
              "architecture": "arm64",
              "buildArgs": {
                "REPO": "$(Repo:runtime)"
              },
              "dockerfile": "src/aspnet/6.0/cbl-mariner2.0/arm64v8",
              "dockerfileTemplate": "eng/dockerfile-templates/aspnet/Dockerfile.linux",
              "os": "linux",
              "osVersion": "cbl-mariner2.0",
              "tags": {
                "$(dotnet|6.0|product-version)-cbl-mariner2.0-arm64v8": {
                  "docType": "Undocumented"
                },
                "6.0-cbl-mariner2.0-arm64v8": {
                  "docType": "Undocumented"
                },
                "6.0-cbl-mariner-arm64v8": {
                  "docType": "Undocumented"
                }
              },
              "variant": "v8",
              "packageQueryOverrides": {
                "getInstalledPackagesPath": "eng/package-scripts/cbl-mariner/get-installed-packages.sh"
              }
            }
          ]
        },
        {
          "productVersion": "$(dotnet|6.0|product-version)",
          "sharedTags": {
            "$(dotnet|6.0|product-version)-cbl-mariner1.0-distroless": {
              "docType": "Undocumented"
            },
            "6.0-cbl-mariner1.0-distroless": {
              "docType": "Undocumented"
            }
          },
          "platforms": [
            {
              "buildArgs": {
                "REPO": "$(Repo:runtime)"
              },
              "dockerfile": "src/aspnet/6.0/cbl-mariner1.0-distroless/amd64",
              "dockerfileTemplate": "eng/dockerfile-templates/aspnet/Dockerfile.linux",
              "os": "linux",
              "osVersion": "cbl-mariner1.0-distroless",
              "tags": {
                "$(dotnet|6.0|product-version)-cbl-mariner1.0-distroless-amd64": {
                  "docType": "Undocumented"
                },
                "6.0-cbl-mariner1.0-distroless-amd64": {
                  "docType": "Undocumented"
                }
              },
              "customBuildLegGroups": [
                {
                  "name": "pr-build",
                  "type": "Supplemental",
                  "dependencies": [
                    "$(Repo:sdk):6.0-cbl-mariner1.0-amd64"
                  ]
                }
              ],
              "packageQueryOverrides": {
                "getInstalledPackagesPath": "eng/package-scripts/cbl-mariner-distroless/get-installed-packages.1.0.sh",
                "getUpgradablePackagesPath": "eng/package-scripts/cbl-mariner-distroless/get-upgradable-packages.1.0.sh"
              }
            }
          ]
        },
        {
          "productVersion": "$(dotnet|6.0|product-version)",
          "sharedTags": {
            "$(dotnet|6.0|product-version)-cbl-mariner2.0-distroless": {
              "docType": "Undocumented"
            },
            "6.0-cbl-mariner2.0-distroless": {
              "docType": "Undocumented"
            },
            "6.0-cbl-mariner-distroless": {
              "docType": "Undocumented"
            }
          },
          "platforms": [
            {
              "buildArgs": {
                "REPO": "$(Repo:runtime)"
              },
              "dockerfile": "src/aspnet/6.0/cbl-mariner2.0-distroless/amd64",
              "dockerfileTemplate": "eng/dockerfile-templates/aspnet/Dockerfile.linux",
              "os": "linux",
              "osVersion": "cbl-mariner2.0-distroless",
              "tags": {
                "$(dotnet|6.0|product-version)-cbl-mariner2.0-distroless-amd64": {
                  "docType": "Undocumented"
                },
                "6.0-cbl-mariner2.0-distroless-amd64": {
                  "docType": "Undocumented"
                },
                "6.0-cbl-mariner-distroless-amd64": {
                  "docType": "Undocumented"
                }
              },
              "customBuildLegGroups": [
                {
                  "name": "pr-build",
                  "type": "Supplemental",
                  "dependencies": [
                    "$(Repo:sdk):6.0-cbl-mariner2.0-amd64"
                  ]
                }
              ],
              "packageQueryOverrides": {
                "getInstalledPackagesPath": "eng/package-scripts/cbl-mariner-distroless/get-installed-packages.2.0.sh",
                "getUpgradablePackagesPath": "eng/package-scripts/cbl-mariner-distroless/get-upgradable-packages.2.0.sh"
              }
            },
            {
              "architecture": "arm64",
              "buildArgs": {
                "REPO": "$(Repo:runtime)"
              },
              "dockerfile": "src/aspnet/6.0/cbl-mariner2.0-distroless/arm64v8",
              "dockerfileTemplate": "eng/dockerfile-templates/aspnet/Dockerfile.linux",
              "os": "linux",
              "osVersion": "cbl-mariner2.0-distroless",
              "tags": {
                "$(dotnet|6.0|product-version)-cbl-mariner2.0-distroless-arm64v8": {
                  "docType": "Undocumented"
                },
                "6.0-cbl-mariner2.0-distroless-arm64v8": {
                  "docType": "Undocumented"
                },
                "6.0-cbl-mariner-distroless-arm64v8": {
                  "docType": "Undocumented"
                }
              },
              "variant": "v8",
              "customBuildLegGroups": [
                {
                  "name": "pr-build",
                  "type": "Supplemental",
                  "dependencies": [
                    "$(Repo:sdk):6.0-cbl-mariner2.0-arm64v8"
                  ]
                }
              ],
              "packageQueryOverrides": {
                "getInstalledPackagesPath": "eng/package-scripts/cbl-mariner-distroless/get-installed-packages.2.0.sh",
                "getUpgradablePackagesPath": "eng/package-scripts/cbl-mariner-distroless/get-upgradable-packages.2.0.sh"
              }
            }
          ]
        },
        {
          "productVersion": "$(dotnet|6.0|product-version)",
          "platforms": [
            {
              "buildArgs": {
                "REPO": "$(Repo:runtime)"
              },
              "dockerfile": "src/aspnet/6.0/windowsservercore-ltsc2019/amd64",
              "dockerfileTemplate": "eng/dockerfile-templates/aspnet/Dockerfile.windows",
              "os": "windows",
              "osVersion": "windowsservercore-ltsc2019",
              "tags": {
                "$(dotnet|6.0|product-version)-windowsservercore-ltsc2019": {},
                "6.0-windowsservercore-ltsc2019": {}
              }
            }
          ]
        },
        {
          "productVersion": "$(dotnet|6.0|product-version)",
          "platforms": [
            {
              "buildArgs": {
                "REPO": "$(Repo:runtime)"
              },
              "dockerfile": "src/aspnet/6.0/windowsservercore-ltsc2022/amd64",
              "dockerfileTemplate": "eng/dockerfile-templates/aspnet/Dockerfile.windows",
              "os": "windows",
              "osVersion": "windowsservercore-ltsc2022",
              "tags": {
                "$(dotnet|6.0|product-version)-windowsservercore-ltsc2022": {},
                "6.0-windowsservercore-ltsc2022": {}
              }
            }
          ]
        },
        {
          "productVersion": "$(dotnet|7.0|product-version)",
          "sharedTags": {
            "$(dotnet|7.0|product-version)": {},
            "7.0": {},
            "latest": {}
          },
          "platforms": [
            {
              "buildArgs": {
                "REPO": "$(Repo:runtime)"
              },
              "dockerfile": "src/aspnet/7.0/bullseye-slim/amd64",
              "dockerfileTemplate": "eng/dockerfile-templates/aspnet/Dockerfile.linux",
              "os": "linux",
              "osVersion": "bullseye-slim",
              "tags": {
                "$(dotnet|7.0|product-version)-bullseye-slim-amd64": {},
                "7.0-bullseye-slim-amd64": {}
              }
            },
            {
              "architecture": "arm",
              "buildArgs": {
                "REPO": "$(Repo:runtime)"
              },
              "dockerfile": "src/aspnet/7.0/bullseye-slim/arm32v7",
              "dockerfileTemplate": "eng/dockerfile-templates/aspnet/Dockerfile.linux",
              "os": "linux",
              "osVersion": "bullseye-slim",
              "tags": {
                "$(dotnet|7.0|product-version)-bullseye-slim-arm32v7": {},
                "7.0-bullseye-slim-arm32v7": {}
              },
              "variant": "v7"
            },
            {
              "architecture": "arm64",
              "buildArgs": {
                "REPO": "$(Repo:runtime)"
              },
              "dockerfile": "src/aspnet/7.0/bullseye-slim/arm64v8",
              "dockerfileTemplate": "eng/dockerfile-templates/aspnet/Dockerfile.linux",
              "os": "linux",
              "osVersion": "bullseye-slim",
              "tags": {
                "$(dotnet|7.0|product-version)-bullseye-slim-arm64v8": {},
                "7.0-bullseye-slim-arm64v8": {}
              },
              "variant": "v8"
            },
            {
              "buildArgs": {
                "REPO": "$(Repo:runtime)"
              },
              "dockerfile": "src/aspnet/7.0/nanoserver-1809/amd64",
              "dockerfileTemplate": "eng/dockerfile-templates/aspnet/Dockerfile.windows",
              "os": "windows",
              "osVersion": "nanoserver-1809",
              "tags": {
                "$(dotnet|7.0|product-version)-nanoserver-1809": {},
                "7.0-nanoserver-1809": {}
              }
            },
            {
              "buildArgs": {
                "REPO": "$(Repo:runtime)"
              },
              "dockerfile": "src/aspnet/7.0/nanoserver-ltsc2022/amd64",
              "dockerfileTemplate": "eng/dockerfile-templates/aspnet/Dockerfile.windows",
              "os": "windows",
              "osVersion": "nanoserver-ltsc2022",
              "tags": {
                "$(dotnet|7.0|product-version)-nanoserver-ltsc2022": {},
                "7.0-nanoserver-ltsc2022": {}
              }
            }
          ]
        },
        {
          "id": "bullseye-slim",
          "productVersion": "$(dotnet|7.0|product-version)",
          "sharedTags": {
            "$(dotnet|7.0|product-version)-bullseye-slim": {},
            "7.0-bullseye-slim": {}
          },
          "platforms": [
            {
              "buildArgs": {
                "REPO": "$(Repo:runtime)"
              },
              "dockerfile": "src/aspnet/7.0/bullseye-slim/amd64",
              "dockerfileTemplate": "eng/dockerfile-templates/aspnet/Dockerfile.linux",
              "os": "linux",
              "osVersion": "bullseye-slim",
              "tags": {}
            },
            {
              "architecture": "arm",
              "buildArgs": {
                "REPO": "$(Repo:runtime)"
              },
              "dockerfile": "src/aspnet/7.0/bullseye-slim/arm32v7",
              "dockerfileTemplate": "eng/dockerfile-templates/aspnet/Dockerfile.linux",
              "os": "linux",
              "osVersion": "bullseye-slim",
              "tags": {},
              "variant": "v7"
            },
            {
              "architecture": "arm64",
              "buildArgs": {
                "REPO": "$(Repo:runtime)"
              },
              "dockerfile": "src/aspnet/7.0/bullseye-slim/arm64v8",
              "dockerfileTemplate": "eng/dockerfile-templates/aspnet/Dockerfile.linux",
              "os": "linux",
              "osVersion": "bullseye-slim",
              "tags": {},
              "variant": "v8"
            }
          ]
        },
        {
          "productVersion": "$(dotnet|7.0|product-version)",
          "sharedTags": {
            "$(dotnet|7.0|product-version)-alpine3.16": {},
            "7.0-alpine3.16": {},
            "7.0-alpine": {}
          },
          "platforms": [
            {
              "buildArgs": {
                "REPO": "$(Repo:runtime)"
              },
              "dockerfile": "src/aspnet/7.0/alpine3.16/amd64",
              "dockerfileTemplate": "eng/dockerfile-templates/aspnet/Dockerfile.linux",
              "os": "linux",
              "osVersion": "alpine3.16",
              "tags": {
                "$(dotnet|7.0|product-version)-alpine3.16-amd64": {},
                "7.0-alpine3.16-amd64": {},
                "7.0-alpine-amd64": {}
              }
            },
            {
              "architecture": "arm",
              "buildArgs": {
                "REPO": "$(Repo:runtime)"
              },
              "dockerfile": "src/aspnet/7.0/alpine3.16/arm32v7",
              "dockerfileTemplate": "eng/dockerfile-templates/aspnet/Dockerfile.linux",
              "os": "linux",
              "osVersion": "alpine3.16",
              "tags": {
                "$(dotnet|7.0|product-version)-alpine3.16-arm32v7": {},
                "7.0-alpine3.16-arm32v7": {},
                "7.0-alpine-arm32v7": {}
              },
              "variant": "v7"
            },
            {
              "architecture": "arm64",
              "buildArgs": {
                "REPO": "$(Repo:runtime)"
              },
              "dockerfile": "src/aspnet/7.0/alpine3.16/arm64v8",
              "dockerfileTemplate": "eng/dockerfile-templates/aspnet/Dockerfile.linux",
              "os": "linux",
              "osVersion": "alpine3.16",
              "tags": {
                "$(dotnet|7.0|product-version)-alpine3.16-arm64v8": {},
                "7.0-alpine3.16-arm64v8": {},
                "7.0-alpine-arm64v8": {}
              },
              "variant": "v8"
            }
          ]
        },
        {
          "productVersion": "$(dotnet|7.0|product-version)",
          "sharedTags": {
            "$(dotnet|7.0|product-version)-jammy": {},
            "7.0-jammy": {}
          },
          "platforms": [
            {
              "buildArgs": {
                "REPO": "$(Repo:runtime)"
              },
              "dockerfile": "src/aspnet/7.0/jammy/amd64",
              "dockerfileTemplate": "eng/dockerfile-templates/aspnet/Dockerfile.linux",
              "os": "linux",
              "osVersion": "jammy",
              "tags": {
                "$(dotnet|7.0|product-version)-jammy-amd64": {},
                "7.0-jammy-amd64": {}
              }
            },
            {
              "architecture": "arm",
              "buildArgs": {
                "REPO": "$(Repo:runtime)"
              },
              "dockerfile": "src/aspnet/7.0/jammy/arm32v7",
              "dockerfileTemplate": "eng/dockerfile-templates/aspnet/Dockerfile.linux",
              "os": "linux",
              "osVersion": "jammy",
              "tags": {
                "$(dotnet|7.0|product-version)-jammy-arm32v7": {},
                "7.0-jammy-arm32v7": {}
              },
              "variant": "v7"
            },
            {
              "architecture": "arm64",
              "buildArgs": {
                "REPO": "$(Repo:runtime)"
              },
              "dockerfile": "src/aspnet/7.0/jammy/arm64v8",
              "dockerfileTemplate": "eng/dockerfile-templates/aspnet/Dockerfile.linux",
              "os": "linux",
              "osVersion": "jammy",
              "tags": {
                "$(dotnet|7.0|product-version)-jammy-arm64v8": {},
                "7.0-jammy-arm64v8": {}
              },
              "variant": "v8"
            }
          ]
        },
        {
          "productVersion": "$(dotnet|7.0|product-version)",
          "sharedTags": {
            "$(dotnet|7.0|product-version)-cbl-mariner2.0": {
              "docType": "Undocumented"
            },
            "7.0-cbl-mariner2.0": {
              "docType": "Undocumented"
            },
            "7.0-cbl-mariner": {
              "docType": "Undocumented"
            }
          },
          "platforms": [
            {
              "buildArgs": {
                "REPO": "$(Repo:runtime)"
              },
              "dockerfile": "src/aspnet/7.0/cbl-mariner2.0/amd64",
              "dockerfileTemplate": "eng/dockerfile-templates/aspnet/Dockerfile.linux",
              "os": "linux",
              "osVersion": "cbl-mariner2.0",
              "tags": {
                "$(dotnet|7.0|product-version)-cbl-mariner2.0-amd64": {
                  "docType": "Undocumented"
                },
                "7.0-cbl-mariner2.0-amd64": {
                  "docType": "Undocumented"
                },
                "7.0-cbl-mariner-amd64": {
                  "docType": "Undocumented"
                }
              },
              "packageQueryOverrides": {
                "getInstalledPackagesPath": "eng/package-scripts/cbl-mariner/get-installed-packages.sh"
              }
            },
            {
              "architecture": "arm64",
              "buildArgs": {
                "REPO": "$(Repo:runtime)"
              },
              "dockerfile": "src/aspnet/7.0/cbl-mariner2.0/arm64v8",
              "dockerfileTemplate": "eng/dockerfile-templates/aspnet/Dockerfile.linux",
              "os": "linux",
              "osVersion": "cbl-mariner2.0",
              "tags": {
                "$(dotnet|7.0|product-version)-cbl-mariner2.0-arm64v8": {
                  "docType": "Undocumented"
                },
                "7.0-cbl-mariner2.0-arm64v8": {
                  "docType": "Undocumented"
                },
                "7.0-cbl-mariner-arm64v8": {
                  "docType": "Undocumented"
                }
              },
              "variant": "v8",
              "packageQueryOverrides": {
                "getInstalledPackagesPath": "eng/package-scripts/cbl-mariner/get-installed-packages.sh"
              }
            }
          ]
        },
        {
          "productVersion": "$(dotnet|7.0|product-version)",
          "sharedTags": {
            "$(dotnet|7.0|product-version)-cbl-mariner2.0-distroless": {
              "docType": "Undocumented"
            },
            "7.0-cbl-mariner2.0-distroless": {
              "docType": "Undocumented"
            },
            "7.0-cbl-mariner-distroless": {
              "docType": "Undocumented"
            }
          },
          "platforms": [
            {
              "buildArgs": {
                "REPO": "$(Repo:runtime)"
              },
              "dockerfile": "src/aspnet/7.0/cbl-mariner2.0-distroless/amd64",
              "dockerfileTemplate": "eng/dockerfile-templates/aspnet/Dockerfile.linux",
              "os": "linux",
              "osVersion": "cbl-mariner2.0-distroless",
              "tags": {
                "$(dotnet|7.0|product-version)-cbl-mariner2.0-distroless-amd64": {
                  "docType": "Undocumented"
                },
                "7.0-cbl-mariner2.0-distroless-amd64": {
                  "docType": "Undocumented"
                },
                "7.0-cbl-mariner-distroless-amd64": {
                  "docType": "Undocumented"
                }
              },
              "customBuildLegGroups": [
                {
                  "name": "pr-build",
                  "type": "Supplemental",
                  "dependencies": [
                    "$(Repo:sdk):7.0-cbl-mariner2.0-amd64"
                  ]
                }
              ],
              "packageQueryOverrides": {
                "getInstalledPackagesPath": "eng/package-scripts/cbl-mariner-distroless/dotnet7/get-installed-packages.2.0.sh",
                "getUpgradablePackagesPath": "eng/package-scripts/cbl-mariner-distroless/get-upgradable-packages.2.0.sh"
              }
            },
            {
              "architecture": "arm64",
              "buildArgs": {
                "REPO": "$(Repo:runtime)"
              },
              "dockerfile": "src/aspnet/7.0/cbl-mariner2.0-distroless/arm64v8",
              "dockerfileTemplate": "eng/dockerfile-templates/aspnet/Dockerfile.linux",
              "os": "linux",
              "osVersion": "cbl-mariner2.0-distroless",
              "tags": {
                "$(dotnet|7.0|product-version)-cbl-mariner2.0-distroless-arm64v8": {
                  "docType": "Undocumented"
                },
                "7.0-cbl-mariner2.0-distroless-arm64v8": {
                  "docType": "Undocumented"
                },
                "7.0-cbl-mariner-distroless-arm64v8": {
                  "docType": "Undocumented"
                }
              },
              "variant": "v8",
              "customBuildLegGroups": [
                {
                  "name": "pr-build",
                  "type": "Supplemental",
                  "dependencies": [
                    "$(Repo:sdk):7.0-cbl-mariner2.0-arm64v8"
                  ]
                }
              ],
              "packageQueryOverrides": {
                "getInstalledPackagesPath": "eng/package-scripts/cbl-mariner-distroless/dotnet7/get-installed-packages.2.0.sh",
                "getUpgradablePackagesPath": "eng/package-scripts/cbl-mariner-distroless/get-upgradable-packages.2.0.sh"
              }
            }
          ]
        },
        {
          "productVersion": "$(dotnet|7.0|product-version)",
          "platforms": [
            {
              "buildArgs": {
                "REPO": "$(Repo:runtime)"
              },
              "dockerfile": "src/aspnet/7.0/windowsservercore-ltsc2019/amd64",
              "dockerfileTemplate": "eng/dockerfile-templates/aspnet/Dockerfile.windows",
              "os": "windows",
              "osVersion": "windowsservercore-ltsc2019",
              "tags": {
                "$(dotnet|7.0|product-version)-windowsservercore-ltsc2019": {},
                "7.0-windowsservercore-ltsc2019": {}
              }
            }
          ]
        },
        {
          "productVersion": "$(dotnet|7.0|product-version)",
          "platforms": [
            {
              "buildArgs": {
                "REPO": "$(Repo:runtime)"
              },
              "dockerfile": "src/aspnet/7.0/windowsservercore-ltsc2022/amd64",
              "dockerfileTemplate": "eng/dockerfile-templates/aspnet/Dockerfile.windows",
              "os": "windows",
              "osVersion": "windowsservercore-ltsc2022",
              "tags": {
                "$(dotnet|7.0|product-version)-windowsservercore-ltsc2022": {},
                "7.0-windowsservercore-ltsc2022": {}
              }
            }
          ]
        }
      ]
    },
    {
      "id": "sdk",
<<<<<<< HEAD
      "name": "dotnet/nightly/sdk",
=======
      "name": "dotnet/sdk",
>>>>>>> b72a9dea
      "readmes": [
        {
          "path": "README.sdk.md",
          "templatePath": "eng/readme-templates/README.md"
        },
        {
<<<<<<< HEAD
          "path": ".mcr/portal/README.sdk.portal.md",
=======
          "path": ".mar/portal/README.sdk.portal.md",
>>>>>>> b72a9dea
          "templatePath": "eng/readme-templates/README.mcr.md"
        }
      ],
      "mcrTagsMetadataTemplate": "eng/mcr-tags-metadata-templates/sdk-tags.yml",
      "images": [
        {
          "productVersion": "$(sdk|3.1|product-version)",
          "sharedTags": {
            "$(sdk|3.1|product-version)": {
              "syndication": {
                "repo": "$(syndicatedSdkRepo)"
              }
            },
            "3.1": {
              "syndication": {
                "repo": "$(syndicatedSdkRepo)",
                "destinationTags": [
                  "3.1",
                  "latest"
                ]
              }
            }
          },
          "platforms": [
            {
              "dockerfile": "src/sdk/3.1/buster/amd64",
              "dockerfileTemplate": "eng/dockerfile-templates/sdk/Dockerfile.linux",
              "os": "linux",
              "osVersion": "buster",
              "tags": {
                "$(sdk|3.1|product-version)-buster": {
                  "syndication": {
                    "repo": "$(syndicatedSdkRepo)"
                  }
                },
                "3.1-buster": {
                  "syndication": {
                    "repo": "$(syndicatedSdkRepo)"
                  }
                }
              },
              "customBuildLegGroups": [
                {
                  "name": "test-dependencies",
                  "type": "Integral",
                  "dependencies": [
                    "$(Repo:aspnet):3.1-buster-slim"
                  ]
                }
              ]
            },
            {
              "architecture": "arm",
              "dockerfile": "src/sdk/3.1/buster/arm32v7",
              "dockerfileTemplate": "eng/dockerfile-templates/sdk/Dockerfile.linux",
              "os": "linux",
              "osVersion": "buster",
              "tags": {
                "$(sdk|3.1|product-version)-buster-arm32v7": {
                  "syndication": {
                    "repo": "$(syndicatedSdkRepo)"
                  }
                },
                "3.1-buster-arm32v7": {
                  "syndication": {
                    "repo": "$(syndicatedSdkRepo)"
                  }
                }
              },
              "variant": "v7",
              "customBuildLegGroups": [
                {
                  "name": "test-dependencies",
                  "type": "Integral",
                  "dependencies": [
                    "$(Repo:aspnet):3.1-buster-slim-arm32v7"
                  ]
                }
              ]
            },
            {
              "architecture": "arm64",
              "dockerfile": "src/sdk/3.1/buster/arm64v8",
              "dockerfileTemplate": "eng/dockerfile-templates/sdk/Dockerfile.linux",
              "os": "linux",
              "osVersion": "buster",
              "tags": {
                "$(sdk|3.1|product-version)-buster-arm64v8": {
                  "syndication": {
                    "repo": "$(syndicatedSdkRepo)"
                  }
                },
                "3.1-buster-arm64v8": {
                  "syndication": {
                    "repo": "$(syndicatedSdkRepo)"
                  }
                }
              },
              "variant": "v8",
              "customBuildLegGroups": [
                {
                  "name": "test-dependencies",
                  "type": "Integral",
                  "dependencies": [
                    "$(Repo:aspnet):3.1-buster-slim-arm64v8"
                  ]
                }
              ]
            },
            {
              "buildArgs": {
                "REPO": "$(Repo:aspnet)"
              },
              "dockerfile": "src/sdk/3.1/nanoserver-1809/amd64",
              "dockerfileTemplate": "eng/dockerfile-templates/sdk/Dockerfile.windows",
              "os": "windows",
              "osVersion": "nanoserver-1809",
              "tags": {
                "$(sdk|3.1|product-version)-nanoserver-1809": {
                  "syndication": {
                    "repo": "$(syndicatedSdkRepo)"
                  }
                },
                "3.1-nanoserver-1809": {
                  "syndication": {
                    "repo": "$(syndicatedSdkRepo)"
                  }
                }
              }
            },
            {
              "buildArgs": {
                "REPO": "$(Repo:aspnet)"
              },
              "dockerfile": "src/sdk/3.1/nanoserver-20H2/amd64",
              "dockerfileTemplate": "eng/dockerfile-templates/sdk/Dockerfile.windows",
              "os": "windows",
              "osVersion": "nanoserver-20H2",
              "tags": {
                "$(sdk|3.1|product-version)-nanoserver-20H2": {},
                "3.1-nanoserver-20H2": {},
                "$(sdk|3.1|product-version)-nanoserver-2009": {
                  "docType": "Undocumented",
                  "syndication": {
                    "repo": "$(syndicatedSdkRepo)"
                  }
                },
                "3.1-nanoserver-2009": {
                  "docType": "Undocumented",
                  "syndication": {
                    "repo": "$(syndicatedSdkRepo)"
                  }
                }
              }
            },
            {
              "buildArgs": {
                "REPO": "$(Repo:aspnet)"
              },
              "dockerfile": "src/sdk/3.1/nanoserver-ltsc2022/amd64",
              "dockerfileTemplate": "eng/dockerfile-templates/sdk/Dockerfile.windows",
              "os": "windows",
              "osVersion": "nanoserver-ltsc2022",
              "tags": {
                "$(sdk|3.1|product-version)-nanoserver-ltsc2022": {},
                "3.1-nanoserver-ltsc2022": {}
              }
            }
          ]
        },
        {
          "productVersion": "$(sdk|3.1|product-version)",
          "platforms": [
            {
              "dockerfile": "src/sdk/3.1/bullseye/amd64",
              "dockerfileTemplate": "eng/dockerfile-templates/sdk/Dockerfile.linux",
              "os": "linux",
              "osVersion": "bullseye",
              "tags": {
                "$(sdk|3.1|product-version)-bullseye": {},
                "3.1-bullseye": {}
              },
              "customBuildLegGroups": [
                {
                  "name": "test-dependencies",
                  "type": "Integral",
                  "dependencies": [
                    "$(Repo:aspnet):3.1-bullseye-slim"
                  ]
                }
              ]
            }
          ]
        },
        {
          "productVersion": "$(sdk|3.1|product-version)",
          "platforms": [
            {
              "architecture": "arm",
              "dockerfile": "src/sdk/3.1/bullseye/arm32v7",
              "dockerfileTemplate": "eng/dockerfile-templates/sdk/Dockerfile.linux",
              "os": "linux",
              "osVersion": "bullseye",
              "tags": {
                "$(sdk|3.1|product-version)-bullseye-arm32v7": {},
                "3.1-bullseye-arm32v7": {}
              },
              "variant": "v7",
              "customBuildLegGroups": [
                {
                  "name": "test-dependencies",
                  "type": "Integral",
                  "dependencies": [
                    "$(Repo:aspnet):3.1-bullseye-slim-arm32v7"
                  ]
                }
              ]
            }
          ]
        },
        {
          "productVersion": "$(sdk|3.1|product-version)",
          "platforms": [
            {
              "architecture": "arm64",
              "dockerfile": "src/sdk/3.1/bullseye/arm64v8",
              "dockerfileTemplate": "eng/dockerfile-templates/sdk/Dockerfile.linux",
              "os": "linux",
              "osVersion": "bullseye",
              "tags": {
                "$(sdk|3.1|product-version)-bullseye-arm64v8": {},
                "3.1-bullseye-arm64v8": {}
              },
              "variant": "v8",
              "customBuildLegGroups": [
                {
                  "name": "test-dependencies",
                  "type": "Integral",
                  "dependencies": [
                    "$(Repo:aspnet):3.1-bullseye-slim-arm64v8"
                  ]
                }
              ]
            }
          ]
        },
        {
          "productVersion": "$(sdk|3.1|product-version)",
          "platforms": [
            {
              "buildArgs": {
                "REPO": "$(Repo:aspnet)"
              },
              "dockerfile": "src/sdk/3.1/alpine3.14/amd64",
              "dockerfileTemplate": "eng/dockerfile-templates/sdk/Dockerfile.linux",
              "os": "linux",
              "osVersion": "alpine3.14",
              "tags": {
                "$(sdk|3.1|product-version)-alpine3.14": {},
                "3.1-alpine3.14": {}
              }
            }
          ]
        },
        {
          "productVersion": "$(sdk|3.1|product-version)",
          "platforms": [
            {
              "buildArgs": {
                "REPO": "$(Repo:aspnet)"
              },
              "dockerfile": "src/sdk/3.1/alpine3.15/amd64",
              "dockerfileTemplate": "eng/dockerfile-templates/sdk/Dockerfile.linux",
              "os": "linux",
              "osVersion": "alpine3.15",
              "tags": {
                "$(sdk|3.1|product-version)-alpine3.15": {},
                "3.1-alpine3.15": {}
              }
            }
          ]
        },
        {
          "productVersion": "$(sdk|3.1|product-version)",
          "platforms": [
            {
              "buildArgs": {
                "REPO": "$(Repo:aspnet)"
              },
              "dockerfile": "src/sdk/3.1/alpine3.16/amd64",
              "dockerfileTemplate": "eng/dockerfile-templates/sdk/Dockerfile.linux",
              "os": "linux",
              "osVersion": "alpine3.16",
              "tags": {
                "$(sdk|3.1|product-version)-alpine3.16": {},
                "3.1-alpine3.16": {},
                "3.1-alpine": {
                  "syndication": {
                    "repo": "$(syndicatedSdkRepo)"
                  }
                }
              }
            }
          ]
        },
        {
          "productVersion": "$(sdk|3.1|product-version)",
          "platforms": [
            {
              "dockerfile": "src/sdk/3.1/bionic/amd64",
              "dockerfileTemplate": "eng/dockerfile-templates/sdk/Dockerfile.linux",
              "os": "linux",
              "osVersion": "bionic",
              "tags": {
                "$(sdk|3.1|product-version)-bionic": {
                  "syndication": {
                    "repo": "$(syndicatedSdkRepo)"
                  }
                },
                "3.1-bionic": {
                  "syndication": {
                    "repo": "$(syndicatedSdkRepo)"
                  }
                }
              },
              "customBuildLegGroups": [
                {
                  "name": "test-dependencies",
                  "type": "Integral",
                  "dependencies": [
                    "$(Repo:aspnet):3.1-bionic"
                  ]
                }
              ]
            }
          ]
        },
        {
          "productVersion": "$(sdk|3.1|product-version)",
          "platforms": [
            {
              "architecture": "arm",
              "dockerfile": "src/sdk/3.1/bionic/arm32v7",
              "dockerfileTemplate": "eng/dockerfile-templates/sdk/Dockerfile.linux",
              "os": "linux",
              "osVersion": "bionic",
              "tags": {
                "$(sdk|3.1|product-version)-bionic-arm32v7": {
                  "syndication": {
                    "repo": "$(syndicatedSdkRepo)"
                  }
                },
                "3.1-bionic-arm32v7": {
                  "syndication": {
                    "repo": "$(syndicatedSdkRepo)"
                  }
                }
              },
              "variant": "v7",
              "customBuildLegGroups": [
                {
                  "name": "test-dependencies",
                  "type": "Integral",
                  "dependencies": [
                    "$(Repo:aspnet):3.1-bionic-arm32v7"
                  ]
                }
              ]
            }
          ]
        },
        {
          "productVersion": "$(sdk|3.1|product-version)",
          "platforms": [
            {
              "architecture": "arm64",
              "dockerfile": "src/sdk/3.1/bionic/arm64v8",
              "dockerfileTemplate": "eng/dockerfile-templates/sdk/Dockerfile.linux",
              "os": "linux",
              "osVersion": "bionic",
              "tags": {
                "$(sdk|3.1|product-version)-bionic-arm64v8": {
                  "syndication": {
                    "repo": "$(syndicatedSdkRepo)"
                  }
                },
                "3.1-bionic-arm64v8": {
                  "syndication": {
                    "repo": "$(syndicatedSdkRepo)"
                  }
                }
              },
              "variant": "v8",
              "customBuildLegGroups": [
                {
                  "name": "test-dependencies",
                  "type": "Integral",
                  "dependencies": [
                    "$(Repo:aspnet):3.1-bionic-arm64v8"
                  ]
                }
              ]
            }
          ]
        },
        {
          "productVersion": "$(sdk|3.1|product-version)",
          "platforms": [
            {
              "dockerfile": "src/sdk/3.1/focal/amd64",
              "dockerfileTemplate": "eng/dockerfile-templates/sdk/Dockerfile.linux",
              "os": "linux",
              "osVersion": "focal",
              "tags": {
                "$(sdk|3.1|product-version)-focal": {
                  "syndication": {
                    "repo": "$(syndicatedSdkRepo)"
                  }
                },
                "3.1-focal": {
                  "syndication": {
                    "repo": "$(syndicatedSdkRepo)"
                  }
                }
              },
              "customBuildLegGroups": [
                {
                  "name": "test-dependencies",
                  "type": "Integral",
                  "dependencies": [
                    "$(Repo:aspnet):3.1-focal"
                  ]
                }
              ]
            }
          ]
        },
        {
          "productVersion": "$(sdk|3.1|product-version)",
          "platforms": [
            {
              "architecture": "arm",
              "dockerfile": "src/sdk/3.1/focal/arm32v7",
              "dockerfileTemplate": "eng/dockerfile-templates/sdk/Dockerfile.linux",
              "os": "linux",
              "osVersion": "focal",
              "tags": {
                "$(sdk|3.1|product-version)-focal-arm32v7": {
                  "syndication": {
                    "repo": "$(syndicatedSdkRepo)"
                  }
                },
                "3.1-focal-arm32v7": {
                  "syndication": {
                    "repo": "$(syndicatedSdkRepo)"
                  }
                }
              },
              "variant": "v7",
              "customBuildLegGroups": [
                {
                  "name": "test-dependencies",
                  "type": "Integral",
                  "dependencies": [
                    "$(Repo:aspnet):3.1-focal-arm32v7"
                  ]
                }
              ]
            }
          ]
        },
        {
          "productVersion": "$(sdk|3.1|product-version)",
          "platforms": [
            {
              "architecture": "arm64",
              "dockerfile": "src/sdk/3.1/focal/arm64v8",
              "dockerfileTemplate": "eng/dockerfile-templates/sdk/Dockerfile.linux",
              "os": "linux",
              "osVersion": "focal",
              "tags": {
                "$(sdk|3.1|product-version)-focal-arm64v8": {
                  "syndication": {
                    "repo": "$(syndicatedSdkRepo)"
                  }
                },
                "3.1-focal-arm64v8": {
                  "syndication": {
                    "repo": "$(syndicatedSdkRepo)"
                  }
                }
              },
              "variant": "v8",
              "customBuildLegGroups": [
                {
                  "name": "test-dependencies",
                  "type": "Integral",
                  "dependencies": [
                    "$(Repo:aspnet):3.1-focal-arm64v8"
                  ]
                }
              ]
            }
          ]
        },
        {
          "productVersion": "$(sdk|3.1|product-version)",
          "platforms": [
            {
              "buildArgs": {
                "REPO": "$(Repo:aspnet)"
              },
              "dockerfile": "src/sdk/3.1/cbl-mariner1.0/amd64",
              "dockerfileTemplate": "eng/dockerfile-templates/sdk/Dockerfile.linux",
              "os": "linux",
              "osVersion": "cbl-mariner1.0",
              "tags": {
                "$(sdk|3.1|product-version)-cbl-mariner1.0": {
                  "docType": "Undocumented"
                },
                "3.1-cbl-mariner1.0": {
                  "docType": "Undocumented"
                }
              }
            }
          ]
        },
        {
          "productVersion": "$(sdk|5.0|product-version)",
          "sharedTags": {
            "$(sdk|5.0|product-version)": {},
            "5.0": {}
          },
          "platforms": [
            {
              "buildArgs": {
                "REPO": "$(Repo:aspnet)"
              },
              "dockerfile": "src/sdk/5.0/buster-slim/amd64",
              "dockerfileTemplate": "eng/dockerfile-templates/sdk/Dockerfile.linux",
              "os": "linux",
              "osVersion": "buster-slim",
              "tags": {
                "$(sdk|5.0|product-version)-buster-slim-amd64": {},
                "5.0-buster-slim-amd64": {}
              }
            },
            {
              "buildArgs": {
                "REPO": "$(Repo:aspnet)"
              },
              "architecture": "arm",
              "dockerfile": "src/sdk/5.0/buster-slim/arm32v7",
              "dockerfileTemplate": "eng/dockerfile-templates/sdk/Dockerfile.linux",
              "os": "linux",
              "osVersion": "buster-slim",
              "tags": {
                "$(sdk|5.0|product-version)-buster-slim-arm32v7": {},
                "5.0-buster-slim-arm32v7": {}
              },
              "variant": "v7"
            },
            {
              "buildArgs": {
                "REPO": "$(Repo:aspnet)"
              },
              "architecture": "arm64",
              "dockerfile": "src/sdk/5.0/buster-slim/arm64v8",
              "dockerfileTemplate": "eng/dockerfile-templates/sdk/Dockerfile.linux",
              "os": "linux",
              "osVersion": "buster-slim",
              "tags": {
                "$(sdk|5.0|product-version)-buster-slim-arm64v8": {},
                "5.0-buster-slim-arm64v8": {}
              },
              "variant": "v8"
            },
            {
              "buildArgs": {
                "REPO": "$(Repo:aspnet)"
              },
              "dockerfile": "src/sdk/5.0/nanoserver-1809/amd64",
              "dockerfileTemplate": "eng/dockerfile-templates/sdk/Dockerfile.windows",
              "os": "windows",
              "osVersion": "nanoserver-1809",
              "tags": {
                "$(sdk|5.0|product-version)-nanoserver-1809": {},
                "5.0-nanoserver-1809": {}
              }
            },
            {
              "buildArgs": {
                "REPO": "$(Repo:aspnet)"
              },
              "dockerfile": "src/sdk/5.0/nanoserver-20H2/amd64",
              "dockerfileTemplate": "eng/dockerfile-templates/sdk/Dockerfile.windows",
              "os": "windows",
              "osVersion": "nanoserver-20H2",
              "tags": {
                "$(sdk|5.0|product-version)-nanoserver-20H2": {},
                "5.0-nanoserver-20H2": {},
                "$(sdk|5.0|product-version)-nanoserver-2009": {
                  "docType": "Undocumented"
                },
                "5.0-nanoserver-2009": {
                  "docType": "Undocumented"
                }
              }
            },
            {
              "buildArgs": {
                "REPO": "$(Repo:aspnet)"
              },
              "dockerfile": "src/sdk/5.0/nanoserver-ltsc2022/amd64",
              "dockerfileTemplate": "eng/dockerfile-templates/sdk/Dockerfile.windows",
              "os": "windows",
              "osVersion": "nanoserver-ltsc2022",
              "tags": {
                "$(sdk|5.0|product-version)-nanoserver-ltsc2022": {},
                "5.0-nanoserver-ltsc2022": {}
              }
            }
          ]
        },
        {
          "id": "buster-slim",
          "productVersion": "$(sdk|5.0|product-version)",
          "sharedTags": {
            "$(sdk|5.0|product-version)-buster-slim": {},
            "5.0-buster-slim": {}
          },
          "platforms": [
            {
              "buildArgs": {
                "REPO": "$(Repo:aspnet)"
              },
              "dockerfile": "src/sdk/5.0/buster-slim/amd64",
              "dockerfileTemplate": "eng/dockerfile-templates/sdk/Dockerfile.linux",
              "os": "linux",
              "osVersion": "buster-slim",
              "tags": {}
            },
            {
              "buildArgs": {
                "REPO": "$(Repo:aspnet)"
              },
              "architecture": "arm",
              "dockerfile": "src/sdk/5.0/buster-slim/arm32v7",
              "dockerfileTemplate": "eng/dockerfile-templates/sdk/Dockerfile.linux",
              "os": "linux",
              "osVersion": "buster-slim",
              "tags": {},
              "variant": "v7"
            },
            {
              "buildArgs": {
                "REPO": "$(Repo:aspnet)"
              },
              "architecture": "arm64",
              "dockerfile": "src/sdk/5.0/buster-slim/arm64v8",
              "dockerfileTemplate": "eng/dockerfile-templates/sdk/Dockerfile.linux",
              "os": "linux",
              "osVersion": "buster-slim",
              "tags": {},
              "variant": "v8"
            }
          ]
        },
        {
          "id": "bullseye-slim",
          "productVersion": "$(sdk|5.0|product-version)",
          "sharedTags": {
            "$(sdk|5.0|product-version)-bullseye-slim": {},
            "5.0-bullseye-slim": {}
          },
          "platforms": [
            {
              "buildArgs": {
                "REPO": "$(Repo:aspnet)"
              },
              "dockerfile": "src/sdk/5.0/bullseye-slim/amd64",
              "dockerfileTemplate": "eng/dockerfile-templates/sdk/Dockerfile.linux",
              "os": "linux",
              "osVersion": "bullseye-slim",
              "tags": {
                "$(sdk|5.0|product-version)-bullseye-slim-amd64": {},
                "5.0-bullseye-slim-amd64": {}
              }
            },
            {
              "buildArgs": {
                "REPO": "$(Repo:aspnet)"
              },
              "architecture": "arm",
              "dockerfile": "src/sdk/5.0/bullseye-slim/arm32v7",
              "dockerfileTemplate": "eng/dockerfile-templates/sdk/Dockerfile.linux",
              "os": "linux",
              "osVersion": "bullseye-slim",
              "tags": {
                "$(sdk|5.0|product-version)-bullseye-slim-arm32v7": {},
                "5.0-bullseye-slim-arm32v7": {}
              },
              "variant": "v7"
            },
            {
              "buildArgs": {
                "REPO": "$(Repo:aspnet)"
              },
              "architecture": "arm64",
              "dockerfile": "src/sdk/5.0/bullseye-slim/arm64v8",
              "dockerfileTemplate": "eng/dockerfile-templates/sdk/Dockerfile.linux",
              "os": "linux",
              "osVersion": "bullseye-slim",
              "tags": {
                "$(sdk|5.0|product-version)-bullseye-slim-arm64v8": {},
                "5.0-bullseye-slim-arm64v8": {}
              },
              "variant": "v8"
            }
          ]
        },
        {
          "productVersion": "$(sdk|5.0|product-version)",
          "sharedTags": {
            "$(sdk|5.0|product-version)-alpine3.14": {},
            "5.0-alpine3.14": {}
          },
          "platforms": [
            {
              "buildArgs": {
                "REPO": "$(Repo:aspnet)"
              },
              "dockerfile": "src/sdk/5.0/alpine3.14/amd64",
              "dockerfileTemplate": "eng/dockerfile-templates/sdk/Dockerfile.linux",
              "os": "linux",
              "osVersion": "alpine3.14",
              "tags": {
                "$(sdk|5.0|product-version)-alpine3.14-amd64": {},
                "5.0-alpine3.14-amd64": {}
              }
            }
          ]
        },
        {
          "productVersion": "$(sdk|5.0|product-version)",
          "sharedTags": {
            "$(sdk|5.0|product-version)-alpine3.15": {},
            "5.0-alpine3.15": {},
            "5.0-alpine": {}
          },
          "platforms": [
            {
              "buildArgs": {
                "REPO": "$(Repo:aspnet)"
              },
              "dockerfile": "src/sdk/5.0/alpine3.15/amd64",
              "dockerfileTemplate": "eng/dockerfile-templates/sdk/Dockerfile.linux",
              "os": "linux",
              "osVersion": "alpine3.15",
              "tags": {
                "$(sdk|5.0|product-version)-alpine3.15-amd64": {},
                "5.0-alpine3.15-amd64": {},
                "5.0-alpine-amd64": {}
              }
            }
          ]
        },
        {
          "productVersion": "$(sdk|5.0|product-version)",
          "sharedTags": {
            "$(sdk|5.0|product-version)-focal": {},
            "5.0-focal": {}
          },
          "platforms": [
            {
              "buildArgs": {
                "REPO": "$(Repo:aspnet)"
              },
              "dockerfile": "src/sdk/5.0/focal/amd64",
              "dockerfileTemplate": "eng/dockerfile-templates/sdk/Dockerfile.linux",
              "os": "linux",
              "osVersion": "focal",
              "tags": {
                "$(sdk|5.0|product-version)-focal-amd64": {},
                "5.0-focal-amd64": {}
              }
            },
            {
              "buildArgs": {
                "REPO": "$(Repo:aspnet)"
              },
              "architecture": "arm",
              "dockerfile": "src/sdk/5.0/focal/arm32v7",
              "dockerfileTemplate": "eng/dockerfile-templates/sdk/Dockerfile.linux",
              "os": "linux",
              "osVersion": "focal",
              "tags": {
                "$(sdk|5.0|product-version)-focal-arm32v7": {},
                "5.0-focal-arm32v7": {}
              },
              "variant": "v7"
            },
            {
              "buildArgs": {
                "REPO": "$(Repo:aspnet)"
              },
              "architecture": "arm64",
              "dockerfile": "src/sdk/5.0/focal/arm64v8",
              "dockerfileTemplate": "eng/dockerfile-templates/sdk/Dockerfile.linux",
              "os": "linux",
              "osVersion": "focal",
              "tags": {
                "$(sdk|5.0|product-version)-focal-arm64v8": {},
                "5.0-focal-arm64v8": {}
              },
              "variant": "v8"
            }
          ]
        },
        {
          "productVersion": "$(sdk|5.0|product-version)",
          "sharedTags": {
            "$(sdk|5.0|product-version)-cbl-mariner1.0": {
              "docType": "Undocumented"
            },
            "5.0-cbl-mariner1.0": {
              "docType": "Undocumented"
            }
          },
          "platforms": [
            {
              "buildArgs": {
                "REPO": "$(Repo:aspnet)"
              },
              "dockerfile": "src/sdk/5.0/cbl-mariner1.0/amd64",
              "dockerfileTemplate": "eng/dockerfile-templates/sdk/Dockerfile.linux",
              "os": "linux",
              "osVersion": "cbl-mariner1.0",
              "tags": {
                "$(sdk|5.0|product-version)-cbl-mariner1.0-amd64": {
                  "docType": "Undocumented"
                },
                "5.0-cbl-mariner1.0-amd64": {
                  "docType": "Undocumented"
                }
              }
            }
          ]
        },
        {
          "productVersion": "$(sdk|5.0|product-version)",
          "platforms": [
            {
              "buildArgs": {
                "REPO": "$(Repo:aspnet)"
              },
              "dockerfile": "src/sdk/5.0/windowsservercore-ltsc2019/amd64",
              "dockerfileTemplate": "eng/dockerfile-templates/sdk/Dockerfile.windows",
              "os": "windows",
              "osVersion": "windowsservercore-ltsc2019",
              "tags": {
                "$(sdk|5.0|product-version)-windowsservercore-ltsc2019": {},
                "5.0-windowsservercore-ltsc2019": {}
              }
            }
          ]
        },
        {
          "productVersion": "$(sdk|5.0|product-version)",
          "platforms": [
            {
              "buildArgs": {
                "REPO": "$(Repo:aspnet)"
              },
              "dockerfile": "src/sdk/5.0/windowsservercore-ltsc2022/amd64",
              "dockerfileTemplate": "eng/dockerfile-templates/sdk/Dockerfile.windows",
              "os": "windows",
              "osVersion": "windowsservercore-ltsc2022",
              "tags": {
                "$(sdk|5.0|product-version)-windowsservercore-ltsc2022": {},
                "5.0-windowsservercore-ltsc2022": {}
              }
            }
          ]
        },
        {
          "productVersion": "$(sdk|6.0|product-version)",
          "sharedTags": {
            "$(sdk|6.0|product-version)": {},
            "6.0": {}
          },
          "platforms": [
            {
              "buildArgs": {
                "REPO": "$(Repo:aspnet)"
              },
              "dockerfile": "src/sdk/6.0/bullseye-slim/amd64",
              "dockerfileTemplate": "eng/dockerfile-templates/sdk/Dockerfile.linux",
              "os": "linux",
              "osVersion": "bullseye-slim",
              "tags": {
                "$(sdk|6.0|product-version)-bullseye-slim-amd64": {},
                "6.0-bullseye-slim-amd64": {}
              }
            },
            {
              "buildArgs": {
                "REPO": "$(Repo:aspnet)"
              },
              "architecture": "arm",
              "dockerfile": "src/sdk/6.0/bullseye-slim/arm32v7",
              "dockerfileTemplate": "eng/dockerfile-templates/sdk/Dockerfile.linux",
              "os": "linux",
              "osVersion": "bullseye-slim",
              "tags": {
                "$(sdk|6.0|product-version)-bullseye-slim-arm32v7": {},
                "6.0-bullseye-slim-arm32v7": {}
              },
              "variant": "v7"
            },
            {
              "buildArgs": {
                "REPO": "$(Repo:aspnet)"
              },
              "architecture": "arm64",
              "dockerfile": "src/sdk/6.0/bullseye-slim/arm64v8",
              "dockerfileTemplate": "eng/dockerfile-templates/sdk/Dockerfile.linux",
              "os": "linux",
              "osVersion": "bullseye-slim",
              "tags": {
                "$(sdk|6.0|product-version)-bullseye-slim-arm64v8": {},
                "6.0-bullseye-slim-arm64v8": {}
              },
              "variant": "v8"
            },
            {
              "buildArgs": {
                "REPO": "$(Repo:aspnet)"
              },
              "dockerfile": "src/sdk/6.0/nanoserver-1809/amd64",
              "dockerfileTemplate": "eng/dockerfile-templates/sdk/Dockerfile.windows",
              "os": "windows",
              "osVersion": "nanoserver-1809",
              "tags": {
                "$(sdk|6.0|product-version)-nanoserver-1809": {},
                "6.0-nanoserver-1809": {}
              }
            },
            {
              "buildArgs": {
                "REPO": "$(Repo:aspnet)"
              },
              "dockerfile": "src/sdk/6.0/nanoserver-20H2/amd64",
              "dockerfileTemplate": "eng/dockerfile-templates/sdk/Dockerfile.windows",
              "os": "windows",
              "osVersion": "nanoserver-20H2",
              "tags": {
                "$(sdk|6.0|product-version)-nanoserver-20H2": {},
                "6.0-nanoserver-20H2": {}
              }
            },
            {
              "buildArgs": {
                "REPO": "$(Repo:aspnet)"
              },
              "dockerfile": "src/sdk/6.0/nanoserver-ltsc2022/amd64",
              "dockerfileTemplate": "eng/dockerfile-templates/sdk/Dockerfile.windows",
              "os": "windows",
              "osVersion": "nanoserver-ltsc2022",
              "tags": {
                "$(sdk|6.0|product-version)-nanoserver-ltsc2022": {},
                "6.0-nanoserver-ltsc2022": {}
              }
            }
          ]
        },
        {
          "id": "bullseye-slim",
          "productVersion": "$(sdk|6.0|product-version)",
          "sharedTags": {
            "$(sdk|6.0|product-version)-bullseye-slim": {},
            "6.0-bullseye-slim": {}
          },
          "platforms": [
            {
              "buildArgs": {
                "REPO": "$(Repo:aspnet)"
              },
              "dockerfile": "src/sdk/6.0/bullseye-slim/amd64",
              "dockerfileTemplate": "eng/dockerfile-templates/sdk/Dockerfile.linux",
              "os": "linux",
              "osVersion": "bullseye-slim",
              "tags": {}
            },
            {
              "buildArgs": {
                "REPO": "$(Repo:aspnet)"
              },
              "architecture": "arm",
              "dockerfile": "src/sdk/6.0/bullseye-slim/arm32v7",
              "dockerfileTemplate": "eng/dockerfile-templates/sdk/Dockerfile.linux",
              "os": "linux",
              "osVersion": "bullseye-slim",
              "tags": {},
              "variant": "v7"
            },
            {
              "buildArgs": {
                "REPO": "$(Repo:aspnet)"
              },
              "architecture": "arm64",
              "dockerfile": "src/sdk/6.0/bullseye-slim/arm64v8",
              "dockerfileTemplate": "eng/dockerfile-templates/sdk/Dockerfile.linux",
              "os": "linux",
              "osVersion": "bullseye-slim",
              "tags": {},
              "variant": "v8"
            }
          ]
        },
        {
          "productVersion": "$(sdk|6.0|product-version)",
          "sharedTags": {
            "$(sdk|6.0|product-version)-alpine3.14": {},
            "6.0-alpine3.14": {}
          },
          "platforms": [
            {
              "buildArgs": {
                "REPO": "$(Repo:aspnet)"
              },
              "dockerfile": "src/sdk/6.0/alpine3.14/amd64",
              "dockerfileTemplate": "eng/dockerfile-templates/sdk/Dockerfile.linux",
              "os": "linux",
              "osVersion": "alpine3.14",
              "tags": {
                "$(sdk|6.0|product-version)-alpine3.14-amd64": {},
                "6.0-alpine3.14-amd64": {}
              }
            },
            {
              "buildArgs": {
                "REPO": "$(Repo:aspnet)"
              },
              "architecture": "arm",
              "dockerfile": "src/sdk/6.0/alpine3.14/arm32v7",
              "dockerfileTemplate": "eng/dockerfile-templates/sdk/Dockerfile.linux",
              "os": "linux",
              "osVersion": "alpine3.14",
              "tags": {
                "$(sdk|6.0|product-version)-alpine3.14-arm32v7": {},
                "6.0-alpine3.14-arm32v7": {}
              },
              "variant": "v7"
            },
            {
              "buildArgs": {
                "REPO": "$(Repo:aspnet)"
              },
              "architecture": "arm64",
              "dockerfile": "src/sdk/6.0/alpine3.14/arm64v8",
              "dockerfileTemplate": "eng/dockerfile-templates/sdk/Dockerfile.linux",
              "os": "linux",
              "osVersion": "alpine3.14",
              "tags": {
                "$(sdk|6.0|product-version)-alpine3.14-arm64v8": {},
                "6.0-alpine3.14-arm64v8": {}
              },
              "variant": "v8"
            }
          ]
        },
        {
          "productVersion": "$(sdk|6.0|product-version)",
          "sharedTags": {
            "$(sdk|6.0|product-version)-alpine3.15": {},
            "6.0-alpine3.15": {}
          },
          "platforms": [
            {
              "buildArgs": {
                "REPO": "$(Repo:aspnet)"
              },
              "dockerfile": "src/sdk/6.0/alpine3.15/amd64",
              "dockerfileTemplate": "eng/dockerfile-templates/sdk/Dockerfile.linux",
              "os": "linux",
              "osVersion": "alpine3.15",
              "tags": {
                "$(sdk|6.0|product-version)-alpine3.15-amd64": {},
                "6.0-alpine3.15-amd64": {}
              }
            },
            {
              "buildArgs": {
                "REPO": "$(Repo:aspnet)"
              },
              "architecture": "arm",
              "dockerfile": "src/sdk/6.0/alpine3.15/arm32v7",
              "dockerfileTemplate": "eng/dockerfile-templates/sdk/Dockerfile.linux",
              "os": "linux",
              "osVersion": "alpine3.15",
              "tags": {
                "$(sdk|6.0|product-version)-alpine3.15-arm32v7": {},
                "6.0-alpine3.15-arm32v7": {}
              },
              "variant": "v7"
            },
            {
              "buildArgs": {
                "REPO": "$(Repo:aspnet)"
              },
              "architecture": "arm64",
              "dockerfile": "src/sdk/6.0/alpine3.15/arm64v8",
              "dockerfileTemplate": "eng/dockerfile-templates/sdk/Dockerfile.linux",
              "os": "linux",
              "osVersion": "alpine3.15",
              "tags": {
                "$(sdk|6.0|product-version)-alpine3.15-arm64v8": {},
                "6.0-alpine3.15-arm64v8": {}
              },
              "variant": "v8"
            }
          ]
        },
        {
          "productVersion": "$(sdk|6.0|product-version)",
          "sharedTags": {
            "$(sdk|6.0|product-version)-alpine3.16": {},
            "6.0-alpine3.16": {},
            "6.0-alpine": {}
          },
          "platforms": [
            {
              "buildArgs": {
                "REPO": "$(Repo:aspnet)"
              },
              "dockerfile": "src/sdk/6.0/alpine3.16/amd64",
              "dockerfileTemplate": "eng/dockerfile-templates/sdk/Dockerfile.linux",
              "os": "linux",
              "osVersion": "alpine3.16",
              "tags": {
                "$(sdk|6.0|product-version)-alpine3.16-amd64": {},
                "6.0-alpine3.16-amd64": {},
                "6.0-alpine-amd64": {}
              }
            },
            {
              "buildArgs": {
                "REPO": "$(Repo:aspnet)"
              },
              "architecture": "arm",
              "dockerfile": "src/sdk/6.0/alpine3.16/arm32v7",
              "dockerfileTemplate": "eng/dockerfile-templates/sdk/Dockerfile.linux",
              "os": "linux",
              "osVersion": "alpine3.16",
              "tags": {
                "$(sdk|6.0|product-version)-alpine3.16-arm32v7": {},
                "6.0-alpine3.16-arm32v7": {},
                "6.0-alpine-arm32v7": {}
              },
              "variant": "v7"
            },
            {
              "buildArgs": {
                "REPO": "$(Repo:aspnet)"
              },
              "architecture": "arm64",
              "dockerfile": "src/sdk/6.0/alpine3.16/arm64v8",
              "dockerfileTemplate": "eng/dockerfile-templates/sdk/Dockerfile.linux",
              "os": "linux",
              "osVersion": "alpine3.16",
              "tags": {
                "$(sdk|6.0|product-version)-alpine3.16-arm64v8": {},
                "6.0-alpine3.16-arm64v8": {},
                "6.0-alpine-arm64v8": {}
              },
              "variant": "v8"
            }
          ]
        },
        {
          "productVersion": "$(sdk|6.0|product-version)",
          "sharedTags": {
            "$(sdk|6.0|product-version)-focal": {},
            "6.0-focal": {}
          },
          "platforms": [
            {
              "buildArgs": {
                "REPO": "$(Repo:aspnet)"
              },
              "dockerfile": "src/sdk/6.0/focal/amd64",
              "dockerfileTemplate": "eng/dockerfile-templates/sdk/Dockerfile.linux",
              "os": "linux",
              "osVersion": "focal",
              "tags": {
                "$(sdk|6.0|product-version)-focal-amd64": {},
                "6.0-focal-amd64": {}
              }
            },
            {
              "buildArgs": {
                "REPO": "$(Repo:aspnet)"
              },
              "architecture": "arm",
              "dockerfile": "src/sdk/6.0/focal/arm32v7",
              "dockerfileTemplate": "eng/dockerfile-templates/sdk/Dockerfile.linux",
              "os": "linux",
              "osVersion": "focal",
              "tags": {
                "$(sdk|6.0|product-version)-focal-arm32v7": {},
                "6.0-focal-arm32v7": {}
              },
              "variant": "v7"
            },
            {
              "buildArgs": {
                "REPO": "$(Repo:aspnet)"
              },
              "architecture": "arm64",
              "dockerfile": "src/sdk/6.0/focal/arm64v8",
              "dockerfileTemplate": "eng/dockerfile-templates/sdk/Dockerfile.linux",
              "os": "linux",
              "osVersion": "focal",
              "tags": {
                "$(sdk|6.0|product-version)-focal-arm64v8": {},
                "6.0-focal-arm64v8": {}
              },
              "variant": "v8"
            }
          ]
        },
        {
          "productVersion": "$(sdk|6.0|product-version)",
          "sharedTags": {
            "$(sdk|6.0|product-version)-jammy": {},
            "6.0-jammy": {}
          },
          "platforms": [
            {
              "buildArgs": {
                "REPO": "$(Repo:aspnet)"
              },
              "dockerfile": "src/sdk/6.0/jammy/amd64",
              "dockerfileTemplate": "eng/dockerfile-templates/sdk/Dockerfile.linux",
              "os": "linux",
              "osVersion": "jammy",
              "tags": {
                "$(sdk|6.0|product-version)-jammy-amd64": {},
                "6.0-jammy-amd64": {}
              }
            },
            {
              "buildArgs": {
                "REPO": "$(Repo:aspnet)"
              },
              "architecture": "arm",
              "dockerfile": "src/sdk/6.0/jammy/arm32v7",
              "dockerfileTemplate": "eng/dockerfile-templates/sdk/Dockerfile.linux",
              "os": "linux",
              "osVersion": "jammy",
              "tags": {
                "$(sdk|6.0|product-version)-jammy-arm32v7": {},
                "6.0-jammy-arm32v7": {}
              },
              "variant": "v7"
            },
            {
              "buildArgs": {
                "REPO": "$(Repo:aspnet)"
              },
              "architecture": "arm64",
              "dockerfile": "src/sdk/6.0/jammy/arm64v8",
              "dockerfileTemplate": "eng/dockerfile-templates/sdk/Dockerfile.linux",
              "os": "linux",
              "osVersion": "jammy",
              "tags": {
                "$(sdk|6.0|product-version)-jammy-arm64v8": {},
                "6.0-jammy-arm64v8": {}
              },
              "variant": "v8"
            }
          ]
        },
        {
          "productVersion": "$(sdk|6.0|product-version)",
          "sharedTags": {
            "$(sdk|6.0|product-version)-cbl-mariner1.0": {
              "docType": "Undocumented"
            },
            "6.0-cbl-mariner1.0": {
              "docType": "Undocumented"
            }
          },
          "platforms": [
            {
              "buildArgs": {
                "REPO": "$(Repo:aspnet)"
              },
              "dockerfile": "src/sdk/6.0/cbl-mariner1.0/amd64",
              "dockerfileTemplate": "eng/dockerfile-templates/sdk/Dockerfile.linux",
              "os": "linux",
              "osVersion": "cbl-mariner1.0",
              "tags": {
                "$(sdk|6.0|product-version)-cbl-mariner1.0-amd64": {
                  "docType": "Undocumented"
                },
                "6.0-cbl-mariner1.0-amd64": {
                  "docType": "Undocumented"
                }
              }
            }
          ]
        },
        {
          "productVersion": "$(sdk|6.0|product-version)",
          "sharedTags": {
            "$(sdk|6.0|product-version)-cbl-mariner2.0": {
              "docType": "Undocumented"
            },
            "6.0-cbl-mariner2.0": {
              "docType": "Undocumented"
            },
            "6.0-cbl-mariner": {
              "docType": "Undocumented"
            }
          },
          "platforms": [
            {
              "buildArgs": {
                "REPO": "$(Repo:aspnet)"
              },
              "dockerfile": "src/sdk/6.0/cbl-mariner2.0/amd64",
              "dockerfileTemplate": "eng/dockerfile-templates/sdk/Dockerfile.linux",
              "os": "linux",
              "osVersion": "cbl-mariner2.0",
              "tags": {
                "$(sdk|6.0|product-version)-cbl-mariner2.0-amd64": {
                  "docType": "Undocumented"
                },
                "6.0-cbl-mariner2.0-amd64": {
                  "docType": "Undocumented"
                },
                "6.0-cbl-mariner-amd64": {
                  "docType": "Undocumented"
                }
              },
              "packageQueryOverrides": {
                "getInstalledPackagesPath": "eng/package-scripts/cbl-mariner/get-installed-packages.sh"
              }
            },
            {
              "architecture": "arm64",
              "buildArgs": {
                "REPO": "$(Repo:aspnet)"
              },
              "dockerfile": "src/sdk/6.0/cbl-mariner2.0/arm64v8",
              "dockerfileTemplate": "eng/dockerfile-templates/sdk/Dockerfile.linux",
              "os": "linux",
              "osVersion": "cbl-mariner2.0",
              "tags": {
                "$(sdk|6.0|product-version)-cbl-mariner2.0-arm64v8": {
                  "docType": "Undocumented"
                },
                "6.0-cbl-mariner2.0-arm64v8": {
                  "docType": "Undocumented"
                },
                "6.0-cbl-mariner-arm64v8": {
                  "docType": "Undocumented"
                }
              },
              "variant": "v8",
              "packageQueryOverrides": {
                "getInstalledPackagesPath": "eng/package-scripts/cbl-mariner/get-installed-packages.sh"
              }
            }
          ]
        },
        {
          "productVersion": "$(sdk|6.0|product-version)",
          "platforms": [
            {
              "buildArgs": {
                "REPO": "$(Repo:aspnet)"
              },
              "dockerfile": "src/sdk/6.0/windowsservercore-ltsc2019/amd64",
              "dockerfileTemplate": "eng/dockerfile-templates/sdk/Dockerfile.windows",
              "os": "windows",
              "osVersion": "windowsservercore-ltsc2019",
              "tags": {
                "$(sdk|6.0|product-version)-windowsservercore-ltsc2019": {},
                "6.0-windowsservercore-ltsc2019": {}
              }
            }
          ]
        },
        {
          "productVersion": "$(sdk|6.0|product-version)",
          "platforms": [
            {
              "buildArgs": {
                "REPO": "$(Repo:aspnet)"
              },
              "dockerfile": "src/sdk/6.0/windowsservercore-ltsc2022/amd64",
              "dockerfileTemplate": "eng/dockerfile-templates/sdk/Dockerfile.windows",
              "os": "windows",
              "osVersion": "windowsservercore-ltsc2022",
              "tags": {
                "$(sdk|6.0|product-version)-windowsservercore-ltsc2022": {},
                "6.0-windowsservercore-ltsc2022": {}
              }
            }
          ]
        },
        {
          "productVersion": "$(sdk|7.0|product-version)",
          "sharedTags": {
            "$(sdk|7.0|product-version)": {},
            "7.0": {},
            "latest": {}
          },
          "platforms": [
            {
              "buildArgs": {
                "REPO": "$(Repo:aspnet)"
              },
              "dockerfile": "src/sdk/7.0/bullseye-slim/amd64",
              "dockerfileTemplate": "eng/dockerfile-templates/sdk/Dockerfile.linux",
              "os": "linux",
              "osVersion": "bullseye-slim",
              "tags": {
                "$(sdk|7.0|product-version)-bullseye-slim-amd64": {},
                "7.0-bullseye-slim-amd64": {}
              }
            },
            {
              "buildArgs": {
                "REPO": "$(Repo:aspnet)"
              },
              "architecture": "arm",
              "dockerfile": "src/sdk/7.0/bullseye-slim/arm32v7",
              "dockerfileTemplate": "eng/dockerfile-templates/sdk/Dockerfile.linux",
              "os": "linux",
              "osVersion": "bullseye-slim",
              "tags": {
                "$(sdk|7.0|product-version)-bullseye-slim-arm32v7": {},
                "7.0-bullseye-slim-arm32v7": {}
              },
              "variant": "v7"
            },
            {
              "buildArgs": {
                "REPO": "$(Repo:aspnet)"
              },
              "architecture": "arm64",
              "dockerfile": "src/sdk/7.0/bullseye-slim/arm64v8",
              "dockerfileTemplate": "eng/dockerfile-templates/sdk/Dockerfile.linux",
              "os": "linux",
              "osVersion": "bullseye-slim",
              "tags": {
                "$(sdk|7.0|product-version)-bullseye-slim-arm64v8": {},
                "7.0-bullseye-slim-arm64v8": {}
              },
              "variant": "v8"
            },
            {
              "buildArgs": {
                "REPO": "$(Repo:aspnet)"
              },
              "dockerfile": "src/sdk/7.0/nanoserver-1809/amd64",
              "dockerfileTemplate": "eng/dockerfile-templates/sdk/Dockerfile.windows",
              "os": "windows",
              "osVersion": "nanoserver-1809",
              "tags": {
                "$(sdk|7.0|product-version)-nanoserver-1809": {},
                "7.0-nanoserver-1809": {}
              }
            },
            {
              "buildArgs": {
                "REPO": "$(Repo:aspnet)"
              },
              "dockerfile": "src/sdk/7.0/nanoserver-ltsc2022/amd64",
              "dockerfileTemplate": "eng/dockerfile-templates/sdk/Dockerfile.windows",
              "os": "windows",
              "osVersion": "nanoserver-ltsc2022",
              "tags": {
                "$(sdk|7.0|product-version)-nanoserver-ltsc2022": {},
                "7.0-nanoserver-ltsc2022": {}
              }
            }
          ]
        },
        {
          "id": "bullseye-slim",
          "productVersion": "$(sdk|7.0|product-version)",
          "sharedTags": {
            "$(sdk|7.0|product-version)-bullseye-slim": {},
            "7.0-bullseye-slim": {}
          },
          "platforms": [
            {
              "buildArgs": {
                "REPO": "$(Repo:aspnet)"
              },
              "dockerfile": "src/sdk/7.0/bullseye-slim/amd64",
              "dockerfileTemplate": "eng/dockerfile-templates/sdk/Dockerfile.linux",
              "os": "linux",
              "osVersion": "bullseye-slim",
              "tags": {}
            },
            {
              "buildArgs": {
                "REPO": "$(Repo:aspnet)"
              },
              "architecture": "arm",
              "dockerfile": "src/sdk/7.0/bullseye-slim/arm32v7",
              "dockerfileTemplate": "eng/dockerfile-templates/sdk/Dockerfile.linux",
              "os": "linux",
              "osVersion": "bullseye-slim",
              "tags": {},
              "variant": "v7"
            },
            {
              "buildArgs": {
                "REPO": "$(Repo:aspnet)"
              },
              "architecture": "arm64",
              "dockerfile": "src/sdk/7.0/bullseye-slim/arm64v8",
              "dockerfileTemplate": "eng/dockerfile-templates/sdk/Dockerfile.linux",
              "os": "linux",
              "osVersion": "bullseye-slim",
              "tags": {},
              "variant": "v8"
            }
          ]
        },
        {
          "productVersion": "$(sdk|7.0|product-version)",
          "sharedTags": {
            "$(sdk|7.0|product-version)-alpine3.16": {},
            "7.0-alpine3.16": {},
            "7.0-alpine": {}
          },
          "platforms": [
            {
              "buildArgs": {
                "REPO": "$(Repo:aspnet)"
              },
              "dockerfile": "src/sdk/7.0/alpine3.16/amd64",
              "dockerfileTemplate": "eng/dockerfile-templates/sdk/Dockerfile.linux",
              "os": "linux",
              "osVersion": "alpine3.16",
              "tags": {
                "$(sdk|7.0|product-version)-alpine3.16-amd64": {},
                "7.0-alpine3.16-amd64": {},
                "7.0-alpine-amd64": {}
              }
            },
            {
              "buildArgs": {
                "REPO": "$(Repo:aspnet)"
              },
              "architecture": "arm",
              "dockerfile": "src/sdk/7.0/alpine3.16/arm32v7",
              "dockerfileTemplate": "eng/dockerfile-templates/sdk/Dockerfile.linux",
              "os": "linux",
              "osVersion": "alpine3.16",
              "tags": {
                "$(sdk|7.0|product-version)-alpine3.16-arm32v7": {},
                "7.0-alpine3.16-arm32v7": {},
                "7.0-alpine-arm32v7": {}
              },
              "variant": "v7"
            },
            {
              "buildArgs": {
                "REPO": "$(Repo:aspnet)"
              },
              "architecture": "arm64",
              "dockerfile": "src/sdk/7.0/alpine3.16/arm64v8",
              "dockerfileTemplate": "eng/dockerfile-templates/sdk/Dockerfile.linux",
              "os": "linux",
              "osVersion": "alpine3.16",
              "tags": {
                "$(sdk|7.0|product-version)-alpine3.16-arm64v8": {},
                "7.0-alpine3.16-arm64v8": {},
                "7.0-alpine-arm64v8": {}
              },
              "variant": "v8"
            }
          ]
        },
        {
          "productVersion": "$(sdk|7.0|product-version)",
          "sharedTags": {
            "$(sdk|7.0|product-version)-jammy": {},
            "7.0-jammy": {}
          },
          "platforms": [
            {
              "buildArgs": {
                "REPO": "$(Repo:aspnet)"
              },
              "dockerfile": "src/sdk/7.0/jammy/amd64",
              "dockerfileTemplate": "eng/dockerfile-templates/sdk/Dockerfile.linux",
              "os": "linux",
              "osVersion": "jammy",
              "tags": {
                "$(sdk|7.0|product-version)-jammy-amd64": {},
                "7.0-jammy-amd64": {}
              }
            },
            {
              "buildArgs": {
                "REPO": "$(Repo:aspnet)"
              },
              "architecture": "arm",
              "dockerfile": "src/sdk/7.0/jammy/arm32v7",
              "dockerfileTemplate": "eng/dockerfile-templates/sdk/Dockerfile.linux",
              "os": "linux",
              "osVersion": "jammy",
              "tags": {
                "$(sdk|7.0|product-version)-jammy-arm32v7": {},
                "7.0-jammy-arm32v7": {}
              },
              "variant": "v7"
            },
            {
              "buildArgs": {
                "REPO": "$(Repo:aspnet)"
              },
              "architecture": "arm64",
              "dockerfile": "src/sdk/7.0/jammy/arm64v8",
              "dockerfileTemplate": "eng/dockerfile-templates/sdk/Dockerfile.linux",
              "os": "linux",
              "osVersion": "jammy",
              "tags": {
                "$(sdk|7.0|product-version)-jammy-arm64v8": {},
                "7.0-jammy-arm64v8": {}
              },
              "variant": "v8"
            }
          ]
        },
        {
          "productVersion": "$(sdk|7.0|product-version)",
          "sharedTags": {
            "$(sdk|7.0|product-version)-cbl-mariner2.0": {
              "docType": "Undocumented"
            },
            "7.0-cbl-mariner2.0": {
              "docType": "Undocumented"
            },
            "7.0-cbl-mariner": {
              "docType": "Undocumented"
            }
          },
          "platforms": [
            {
              "buildArgs": {
                "REPO": "$(Repo:aspnet)"
              },
              "dockerfile": "src/sdk/7.0/cbl-mariner2.0/amd64",
              "dockerfileTemplate": "eng/dockerfile-templates/sdk/Dockerfile.linux",
              "os": "linux",
              "osVersion": "cbl-mariner2.0",
              "tags": {
                "$(sdk|7.0|product-version)-cbl-mariner2.0-amd64": {
                  "docType": "Undocumented"
                },
                "7.0-cbl-mariner2.0-amd64": {
                  "docType": "Undocumented"
                },
                "7.0-cbl-mariner-amd64": {
                  "docType": "Undocumented"
                }
              },
              "packageQueryOverrides": {
                "getInstalledPackagesPath": "eng/package-scripts/cbl-mariner/get-installed-packages.sh"
              }
            },
            {
              "architecture": "arm64",
              "buildArgs": {
                "REPO": "$(Repo:aspnet)"
              },
              "dockerfile": "src/sdk/7.0/cbl-mariner2.0/arm64v8",
              "dockerfileTemplate": "eng/dockerfile-templates/sdk/Dockerfile.linux",
              "os": "linux",
              "osVersion": "cbl-mariner2.0",
              "tags": {
                "$(sdk|7.0|product-version)-cbl-mariner2.0-arm64v8": {
                  "docType": "Undocumented"
                },
                "7.0-cbl-mariner2.0-arm64v8": {
                  "docType": "Undocumented"
                },
                "7.0-cbl-mariner-arm64v8": {
                  "docType": "Undocumented"
                }
              },
              "variant": "v8",
              "packageQueryOverrides": {
                "getInstalledPackagesPath": "eng/package-scripts/cbl-mariner/get-installed-packages.sh"
              }
            }
          ]
        },
        {
          "productVersion": "$(sdk|7.0|product-version)",
          "platforms": [
            {
              "buildArgs": {
                "REPO": "$(Repo:aspnet)"
              },
              "dockerfile": "src/sdk/7.0/windowsservercore-ltsc2019/amd64",
              "dockerfileTemplate": "eng/dockerfile-templates/sdk/Dockerfile.windows",
              "os": "windows",
              "osVersion": "windowsservercore-ltsc2019",
              "tags": {
                "$(sdk|7.0|product-version)-windowsservercore-ltsc2019": {},
                "7.0-windowsservercore-ltsc2019": {}
              }
            }
          ]
        },
        {
          "productVersion": "$(sdk|7.0|product-version)",
          "platforms": [
            {
              "buildArgs": {
                "REPO": "$(Repo:aspnet)"
              },
              "dockerfile": "src/sdk/7.0/windowsservercore-ltsc2022/amd64",
              "dockerfileTemplate": "eng/dockerfile-templates/sdk/Dockerfile.windows",
              "os": "windows",
              "osVersion": "windowsservercore-ltsc2022",
              "tags": {
                "$(sdk|7.0|product-version)-windowsservercore-ltsc2022": {},
                "7.0-windowsservercore-ltsc2022": {}
              }
            }
          ]
        }
      ]
    },
    {
      "id": "monitor",
<<<<<<< HEAD
      "name": "dotnet/nightly/monitor",
=======
      "name": "dotnet/monitor",
>>>>>>> b72a9dea
      "readmes": [
        {
          "path": "README.monitor.md",
          "templatePath": "eng/readme-templates/README.md"
        },
        {
<<<<<<< HEAD
          "path": ".mcr/portal/README.monitor.portal.md",
=======
          "path": ".mar/portal/README.monitor.portal.md",
>>>>>>> b72a9dea
          "templatePath": "eng/readme-templates/README.mcr.md"
        }
      ],
      "mcrTagsMetadataTemplate": "eng/mcr-tags-metadata-templates/monitor-tags.yml",
      "images": [
        {
          "productVersion": "$(monitor|6.1|product-version)",
          "sharedTags": {
            "$(monitor|6.1|product-version)-alpine": {},
            "6.1-alpine": {},
            "6-alpine": {},
            "$(monitor|6.1|product-version)": {},
            "6.1": {},
            "6": {}
          },
          "platforms": [
            {
              "buildArgs": {
                "ASPNET_REPO": "$(Repo:aspnet)",
                "SDK_REPO": "$(Repo:sdk)"
              },
              "dockerfile": "src/monitor/6.1/alpine/amd64",
              "dockerfileTemplate": "eng/dockerfile-templates/monitor/Dockerfile",
              "os": "linux",
              "osVersion": "alpine3.16",
              "tags": {
                "$(monitor|6.1|product-version)-alpine-amd64": {},
                "6.1-alpine-amd64": {},
                "6-alpine-amd64": {}
              }
            }
          ]
        },
        {
          "productVersion": "$(monitor|6.1|product-version)",
          "sharedTags": {
            "$(monitor|6.1|product-version)-cbl-mariner": {
              "docType": "Undocumented"
            },
            "6.1-cbl-mariner": {
              "docType": "Undocumented"
            },
            "6-cbl-mariner": {
              "docType": "Undocumented"
            }
          },
          "platforms": [
            {
              "buildArgs": {
                "ASPNET_REPO": "$(Repo:aspnet)",
                "SDK_REPO": "$(Repo:sdk)"
              },
              "dockerfile": "src/monitor/6.1/cbl-mariner/amd64",
              "dockerfileTemplate": "eng/dockerfile-templates/monitor/Dockerfile",
              "os": "linux",
              "osVersion": "cbl-mariner2.0",
              "tags": {
                "$(monitor|6.1|product-version)-cbl-mariner-amd64": {
                  "docType": "Undocumented"
                },
                "6.1-cbl-mariner-amd64": {
                  "docType": "Undocumented"
                },
                "6-cbl-mariner-amd64": {
                  "docType": "Undocumented"
                }
              },
              "packageQueryOverrides": {
                "getInstalledPackagesPath": "eng/package-scripts/cbl-mariner/get-installed-packages.sh"
              }
            }
          ]
        },
        {
          "productVersion": "$(monitor|6.2|product-version)",
          "sharedTags": {
            "$(monitor|6.2|product-version)-alpine": {},
            "6.2-alpine": {},
            "$(monitor|6.2|product-version)": {},
            "6.2": {}
          },
          "platforms": [
            {
              "buildArgs": {
                "ASPNET_REPO": "$(Repo:aspnet)",
                "SDK_REPO": "$(Repo:sdk)"
              },
              "dockerfile": "src/monitor/6.2/alpine/amd64",
              "dockerfileTemplate": "eng/dockerfile-templates/monitor/Dockerfile",
              "os": "linux",
              "osVersion": "alpine3.16",
              "tags": {
                "$(monitor|6.2|product-version)-alpine-amd64": {},
                "6.2-alpine-amd64": {}
              }
            },
            {
              "architecture": "arm64",
              "buildArgs": {
                "ASPNET_REPO": "$(Repo:aspnet)",
                "SDK_REPO": "$(Repo:sdk)"
              },
              "dockerfile": "src/monitor/6.2/alpine/arm64v8",
              "dockerfileTemplate": "eng/dockerfile-templates/monitor/Dockerfile",
              "os": "linux",
              "osVersion": "alpine3.16",
              "tags": {
                "$(monitor|6.2|product-version)-alpine-arm64v8": {},
                "6.2-alpine-arm64v8": {}
              },
              "variant": "v8"
            }
          ]
        },
        {
          "productVersion": "$(monitor|6.2|product-version)",
          "sharedTags": {
            "$(monitor|6.2|product-version)-cbl-mariner": {
              "docType": "Undocumented"
            },
            "6.2-cbl-mariner": {
              "docType": "Undocumented"
            }
          },
          "platforms": [
            {
              "buildArgs": {
                "ASPNET_REPO": "$(Repo:aspnet)",
                "SDK_REPO": "$(Repo:sdk)"
              },
              "dockerfile": "src/monitor/6.2/cbl-mariner/amd64",
              "dockerfileTemplate": "eng/dockerfile-templates/monitor/Dockerfile",
              "os": "linux",
              "osVersion": "cbl-mariner2.0",
              "tags": {
                "$(monitor|6.2|product-version)-cbl-mariner-amd64": {
                  "docType": "Undocumented"
                },
                "6.2-cbl-mariner-amd64": {
                  "docType": "Undocumented"
                }
              },
              "packageQueryOverrides": {
                "getInstalledPackagesPath": "eng/package-scripts/cbl-mariner/get-installed-packages.sh"
              }
            },
            {
              "architecture": "arm64",
              "buildArgs": {
                "ASPNET_REPO": "$(Repo:aspnet)",
                "SDK_REPO": "$(Repo:sdk)"
              },
              "dockerfile": "src/monitor/6.2/cbl-mariner/arm64v8",
              "dockerfileTemplate": "eng/dockerfile-templates/monitor/Dockerfile",
              "os": "linux",
              "osVersion": "cbl-mariner2.0",
              "tags": {
                "$(monitor|6.2|product-version)-cbl-mariner-arm64v8": {
                  "docType": "Undocumented"
                },
                "6.2-cbl-mariner-arm64v8": {
                  "docType": "Undocumented"
                }
              },
              "variant": "v8",
              "packageQueryOverrides": {
                "getInstalledPackagesPath": "eng/package-scripts/cbl-mariner/get-installed-packages.sh"
              }
            }
          ]
        },
        {
          "productVersion": "$(monitor|7.0|product-version)",
          "sharedTags": {
            "$(monitor|7.0|product-version)-alpine": {},
            "7.0-alpine": {},
            "7-alpine": {},
            "$(monitor|7.0|product-version)": {},
            "7.0": {},
            "7": {},
            "latest": {}
          },
          "platforms": [
            {
              "buildArgs": {
                "ASPNET_REPO": "$(Repo:aspnet)",
                "SDK_REPO": "$(Repo:sdk)"
              },
              "dockerfile": "src/monitor/7.0/alpine/amd64",
              "dockerfileTemplate": "eng/dockerfile-templates/monitor/Dockerfile",
              "os": "linux",
              "osVersion": "alpine3.16",
              "tags": {
                "$(monitor|7.0|product-version)-alpine-amd64": {},
                "7.0-alpine-amd64": {},
                "7-alpine-amd64": {}
              }
            },
            {
              "architecture": "arm64",
              "buildArgs": {
                "ASPNET_REPO": "$(Repo:aspnet)",
                "SDK_REPO": "$(Repo:sdk)"
              },
              "dockerfile": "src/monitor/7.0/alpine/arm64v8",
              "dockerfileTemplate": "eng/dockerfile-templates/monitor/Dockerfile",
              "os": "linux",
              "osVersion": "alpine3.16",
              "tags": {
                "$(monitor|7.0|product-version)-alpine-arm64v8": {},
                "7.0-alpine-arm64v8": {},
                "7-alpine-arm64v8": {}
              },
              "variant": "v8"
            }
          ]
        },
        {
          "productVersion": "$(monitor|7.0|product-version)",
          "sharedTags": {
            "$(monitor|7.0|product-version)-cbl-mariner": {
              "docType": "Undocumented"
            },
            "7.0-cbl-mariner": {
              "docType": "Undocumented"
            },
            "7-cbl-mariner": {
              "docType": "Undocumented"
            }
          },
          "platforms": [
            {
              "buildArgs": {
                "ASPNET_REPO": "$(Repo:aspnet)",
                "SDK_REPO": "$(Repo:sdk)"
              },
              "dockerfile": "src/monitor/7.0/cbl-mariner/amd64",
              "dockerfileTemplate": "eng/dockerfile-templates/monitor/Dockerfile",
              "os": "linux",
              "osVersion": "cbl-mariner2.0",
              "tags": {
                "$(monitor|7.0|product-version)-cbl-mariner-amd64": {
                  "docType": "Undocumented"
                },
                "7.0-cbl-mariner-amd64": {
                  "docType": "Undocumented"
                },
                "7-cbl-mariner-amd64": {
                  "docType": "Undocumented"
                }
              },
              "packageQueryOverrides": {
                "getInstalledPackagesPath": "eng/package-scripts/cbl-mariner/get-installed-packages.sh"
              }
            },
            {
              "architecture": "arm64",
              "buildArgs": {
                "ASPNET_REPO": "$(Repo:aspnet)",
                "SDK_REPO": "$(Repo:sdk)"
              },
              "dockerfile": "src/monitor/7.0/cbl-mariner/arm64v8",
              "dockerfileTemplate": "eng/dockerfile-templates/monitor/Dockerfile",
              "os": "linux",
              "osVersion": "cbl-mariner2.0",
              "tags": {
                "$(monitor|7.0|product-version)-cbl-mariner-arm64v8": {
                  "docType": "Undocumented"
                },
                "7.0-cbl-mariner-arm64v8": {
                  "docType": "Undocumented"
                },
                "7-cbl-mariner-arm64v8": {
                  "docType": "Undocumented"
                }
              },
              "variant": "v8",
              "packageQueryOverrides": {
                "getInstalledPackagesPath": "eng/package-scripts/cbl-mariner/get-installed-packages.sh"
              }
            }
          ]
        }
      ]
    }
  ]
}<|MERGE_RESOLUTION|>--- conflicted
+++ resolved
@@ -16,22 +16,14 @@
   "repos": [
     {
       "id": "runtime-deps",
-<<<<<<< HEAD
       "name": "dotnet/nightly/runtime-deps",
-=======
-      "name": "dotnet/runtime-deps",
->>>>>>> b72a9dea
       "readmes": [
         {
           "path": "README.runtime-deps.md",
           "templatePath": "eng/readme-templates/README.md"
         },
         {
-<<<<<<< HEAD
-          "path": ".mcr/portal/README.runtime-deps.portal.md",
-=======
           "path": ".mar/portal/README.runtime-deps.portal.md",
->>>>>>> b72a9dea
           "templatePath": "eng/readme-templates/README.mcr.md"
         }
       ],
@@ -1427,22 +1419,14 @@
     },
     {
       "id": "runtime",
-<<<<<<< HEAD
       "name": "dotnet/nightly/runtime",
-=======
-      "name": "dotnet/runtime",
->>>>>>> b72a9dea
       "readmes": [
         {
           "path": "README.runtime.md",
           "templatePath": "eng/readme-templates/README.md"
         },
         {
-<<<<<<< HEAD
-          "path": ".mcr/portal/README.runtime.portal.md",
-=======
           "path": ".mar/portal/README.runtime.portal.md",
->>>>>>> b72a9dea
           "templatePath": "eng/readme-templates/README.mcr.md"
         }
       ],
@@ -3470,22 +3454,14 @@
     },
     {
       "id": "aspnet",
-<<<<<<< HEAD
       "name": "dotnet/nightly/aspnet",
-=======
-      "name": "dotnet/aspnet",
->>>>>>> b72a9dea
       "readmes": [
         {
           "path": "README.aspnet.md",
           "templatePath": "eng/readme-templates/README.md"
         },
         {
-<<<<<<< HEAD
-          "path": ".mcr/portal/README.aspnet.portal.md",
-=======
           "path": ".mar/portal/README.aspnet.portal.md",
->>>>>>> b72a9dea
           "templatePath": "eng/readme-templates/README.mcr.md"
         }
       ],
@@ -5564,22 +5540,14 @@
     },
     {
       "id": "sdk",
-<<<<<<< HEAD
       "name": "dotnet/nightly/sdk",
-=======
-      "name": "dotnet/sdk",
->>>>>>> b72a9dea
       "readmes": [
         {
           "path": "README.sdk.md",
           "templatePath": "eng/readme-templates/README.md"
         },
         {
-<<<<<<< HEAD
-          "path": ".mcr/portal/README.sdk.portal.md",
-=======
           "path": ".mar/portal/README.sdk.portal.md",
->>>>>>> b72a9dea
           "templatePath": "eng/readme-templates/README.mcr.md"
         }
       ],
@@ -7329,22 +7297,14 @@
     },
     {
       "id": "monitor",
-<<<<<<< HEAD
       "name": "dotnet/nightly/monitor",
-=======
-      "name": "dotnet/monitor",
->>>>>>> b72a9dea
       "readmes": [
         {
           "path": "README.monitor.md",
           "templatePath": "eng/readme-templates/README.md"
         },
         {
-<<<<<<< HEAD
-          "path": ".mcr/portal/README.monitor.portal.md",
-=======
           "path": ".mar/portal/README.monitor.portal.md",
->>>>>>> b72a9dea
           "templatePath": "eng/readme-templates/README.mcr.md"
         }
       ],
