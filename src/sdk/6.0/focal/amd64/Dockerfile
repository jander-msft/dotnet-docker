ARG REPO=mcr.microsoft.com/dotnet/aspnet
FROM $REPO:6.0.0-rc.2-focal-amd64

ENV \
    # Unset ASPNETCORE_URLS from aspnet base image
    ASPNETCORE_URLS= \
    # Do not generate certificate
    DOTNET_GENERATE_ASPNET_CERTIFICATE=false \
    # Do not show first run text
    DOTNET_NOLOGO=true \
    # SDK version
<<<<<<< HEAD
    DOTNET_SDK_VERSION=6.0.100-rc.2.21478.37 \
=======
    DOTNET_SDK_VERSION=6.0.100-rc.2.21505.57 \
>>>>>>> 2ec15b55
    # Enable correct mode for dotnet watch (only mode supported in a container)
    DOTNET_USE_POLLING_FILE_WATCHER=true \
    # Unset Logging__Console__FormatterName from aspnet base image
    Logging__Console__FormatterName= \
    # Skip extraction of XML docs - generally not useful within an image/container - helps performance
    NUGET_XMLDOC_MODE=skip \
    # PowerShell telemetry for docker image usage
    POWERSHELL_DISTRIBUTION_CHANNEL=PSDocker-DotnetSDK-Ubuntu-20.04

RUN apt-get update \
    && apt-get install -y --no-install-recommends \
        curl \
        git \
        wget \
    && rm -rf /var/lib/apt/lists/*

# Install .NET SDK
RUN curl -SL --output dotnet.tar.gz https://dotnetcli.azureedge.net/dotnet/Sdk/$DOTNET_SDK_VERSION/dotnet-sdk-$DOTNET_SDK_VERSION-linux-x64.tar.gz \
<<<<<<< HEAD
    && dotnet_sha512='9d18374357a7241a164ee543602e2c7ff6256c0b1b8b4c70e2d87a26edad576de596d43d416304eb4c990ef38a4cac6c29991f1034e23f557baf7455633c0f1f' \
=======
    && dotnet_sha512='0a8f85a2757f61ca7f9b8c546af4554c2aac9cdb06f6d62879a60de6f2a3d37ea7136f48896c9c85828a2d55df354e7b9b5b4dc22896c927f0c6370a5ade1b9c' \
>>>>>>> 2ec15b55
    && echo "$dotnet_sha512  dotnet.tar.gz" | sha512sum -c - \
    && mkdir -p /usr/share/dotnet \
    && tar -C /usr/share/dotnet -oxzf dotnet.tar.gz ./packs ./sdk ./sdk-manifests ./templates ./LICENSE.txt ./ThirdPartyNotices.txt \
    && rm dotnet.tar.gz \
    # Trigger first run experience by running arbitrary cmd
    && dotnet help

# Install PowerShell global tool
RUN powershell_version=7.2.0-preview.10 \
    && curl -SL --output PowerShell.Linux.x64.$powershell_version.nupkg https://pwshtool.blob.core.windows.net/tool/$powershell_version/PowerShell.Linux.x64.$powershell_version.nupkg \
    && powershell_sha512='bcf4cb050215742e08a31079b85b9289955017c91a6c6c5bb2865b0ff5c9a967422c9c5235b0e38329d2d44fd2d1c40922f55371df782ed7e44fdf048c229a0a' \
    && echo "$powershell_sha512  PowerShell.Linux.x64.$powershell_version.nupkg" | sha512sum -c - \
    && mkdir -p /usr/share/powershell \
    && dotnet tool install --add-source / --tool-path /usr/share/powershell --version $powershell_version PowerShell.Linux.x64 \
    && dotnet nuget locals all --clear \
    && rm PowerShell.Linux.x64.$powershell_version.nupkg \
    && ln -s /usr/share/powershell/pwsh /usr/bin/pwsh \
    && chmod 755 /usr/share/powershell/pwsh \
    # To reduce image size, remove the copy nupkg that nuget keeps.
    && find /usr/share/powershell -print | grep -i '.*[.]nupkg$' | xargs rm<|MERGE_RESOLUTION|>--- conflicted
+++ resolved
@@ -9,11 +9,7 @@
     # Do not show first run text
     DOTNET_NOLOGO=true \
     # SDK version
-<<<<<<< HEAD
-    DOTNET_SDK_VERSION=6.0.100-rc.2.21478.37 \
-=======
     DOTNET_SDK_VERSION=6.0.100-rc.2.21505.57 \
->>>>>>> 2ec15b55
     # Enable correct mode for dotnet watch (only mode supported in a container)
     DOTNET_USE_POLLING_FILE_WATCHER=true \
     # Unset Logging__Console__FormatterName from aspnet base image
@@ -32,11 +28,7 @@
 
 # Install .NET SDK
 RUN curl -SL --output dotnet.tar.gz https://dotnetcli.azureedge.net/dotnet/Sdk/$DOTNET_SDK_VERSION/dotnet-sdk-$DOTNET_SDK_VERSION-linux-x64.tar.gz \
-<<<<<<< HEAD
-    && dotnet_sha512='9d18374357a7241a164ee543602e2c7ff6256c0b1b8b4c70e2d87a26edad576de596d43d416304eb4c990ef38a4cac6c29991f1034e23f557baf7455633c0f1f' \
-=======
     && dotnet_sha512='0a8f85a2757f61ca7f9b8c546af4554c2aac9cdb06f6d62879a60de6f2a3d37ea7136f48896c9c85828a2d55df354e7b9b5b4dc22896c927f0c6370a5ade1b9c' \
->>>>>>> 2ec15b55
     && echo "$dotnet_sha512  dotnet.tar.gz" | sha512sum -c - \
     && mkdir -p /usr/share/dotnet \
     && tar -C /usr/share/dotnet -oxzf dotnet.tar.gz ./packs ./sdk ./sdk-manifests ./templates ./LICENSE.txt ./ThirdPartyNotices.txt \
