--- conflicted
+++ resolved
@@ -10,15 +10,9 @@
         $ProgressPreference = 'SilentlyContinue'; `
         `
         # Retrieve .NET SDK
-<<<<<<< HEAD
-        $sdk_version = '6.0.419'; `
-        Invoke-WebRequest -OutFile dotnet.zip https://dotnetcli.azureedge.net/dotnet/Sdk/$sdk_version/dotnet-sdk-$sdk_version-win-x64.zip; `
-        $dotnet_sha512 = '102d1e2ec71b7a1caf169b83f3004d30f1684eb77777a3c8dffa929e0e05d04ce21e585f670c212d4bd840928909605e2d580989cef9bb3f000e790b2da73eeb'; `
-=======
         $sdk_version = '6.0.420'; `
         Invoke-WebRequest -OutFile dotnet.zip https://dotnetcli.azureedge.net/dotnet/Sdk/$sdk_version/dotnet-sdk-$sdk_version-win-x64.zip; `
         $dotnet_sha512 = '871406108ff51ffce161cfbbdd778f3410041b270ecaaa03dfaa5a5315e2c546a16fb298a2daf7a04d92c30317e101bfa90efc4a2d0123de74c8b6a46db18654'; `
->>>>>>> 95a080f4
         if ((Get-FileHash dotnet.zip -Algorithm sha512).Hash -ne $dotnet_sha512) { `
             Write-Host 'CHECKSUM VERIFICATION FAILED!'; `
             exit 1; `
@@ -47,11 +41,7 @@
             | Remove-Item -Force -Recurse"
 
 # SDK image
-<<<<<<< HEAD
-FROM $REPO:6.0.27-nanoserver-1809
-=======
 FROM $REPO:6.0.28-nanoserver-1809
->>>>>>> 95a080f4
 
 ENV `
     # Unset ASPNETCORE_URLS from aspnet base image
@@ -61,11 +51,7 @@
     # Do not show first run text
     DOTNET_NOLOGO=true `
     # SDK version
-<<<<<<< HEAD
-    DOTNET_SDK_VERSION=6.0.419 `
-=======
     DOTNET_SDK_VERSION=6.0.420 `
->>>>>>> 95a080f4
     # Enable correct mode for dotnet watch (only mode supported in a container)
     DOTNET_USE_POLLING_FILE_WATCHER=true `
     # Skip extraction of XML docs - generally not useful within an image/container - helps performance
