﻿// Licensed to the .NET Foundation under one or more agreements.
// The .NET Foundation licenses this file to you under the MIT license.
// See the LICENSE file in the project root for more information.

using System;
using System.Collections.Generic;
using System.Linq;
using System.Text.RegularExpressions;
using static Microsoft.DotNet.Docker.Tests.ImageVersion;

namespace Microsoft.DotNet.Docker.Tests
{
    public static class TestData
    {
        private static readonly ProductImageData[] s_linuxTestData =
        {
            new ProductImageData { Version = V6_0, OS = OS.BullseyeSlim,        Arch = Arch.Amd64 },
            new ProductImageData { Version = V6_0, OS = OS.BookwormSlim,        Arch = Arch.Amd64 },
            new ProductImageData { Version = V6_0, OS = OS.Focal,               Arch = Arch.Amd64 },
            new ProductImageData { Version = V6_0, OS = OS.Jammy,               Arch = Arch.Amd64 },
            new ProductImageData { Version = V6_0, OS = OS.JammyChiseled,       Arch = Arch.Amd64,   SdkOS = OS.Jammy },
            new ProductImageData { Version = V6_0, OS = OS.JammyChiseled,       Arch = Arch.Amd64,   SdkOS = OS.Jammy,
                    ImageVariant = DotNetImageVariant.Extra, SupportedImageRepos = DotNetImageRepo.Runtime_Deps | DotNetImageRepo.Runtime | DotNetImageRepo.Aspnet },
            new ProductImageData { Version = V6_0, OS = OS.Alpine319,           Arch = Arch.Amd64 },
            new ProductImageData { Version = V6_0, OS = OS.Alpine320,           Arch = Arch.Amd64 },
            new ProductImageData { Version = V6_0, OS = OS.Mariner20,           Arch = Arch.Amd64 },
            new ProductImageData { Version = V6_0, OS = OS.Mariner20Distroless, Arch = Arch.Amd64,   SdkOS = OS.Mariner20 },

            new ProductImageData { Version = V6_0, OS = OS.Mariner20,           Arch = Arch.Arm64 },
            new ProductImageData { Version = V6_0, OS = OS.Mariner20Distroless, Arch = Arch.Arm64,   SdkOS = OS.Mariner20 },
            new ProductImageData { Version = V6_0, OS = OS.BullseyeSlim,        Arch = Arch.Arm64 },
            new ProductImageData { Version = V6_0, OS = OS.BookwormSlim,        Arch = Arch.Arm64 },
            new ProductImageData { Version = V6_0, OS = OS.Focal,               Arch = Arch.Arm64 },
            new ProductImageData { Version = V6_0, OS = OS.Jammy,               Arch = Arch.Arm64 },
            new ProductImageData { Version = V6_0, OS = OS.JammyChiseled,       Arch = Arch.Arm64,   SdkOS = OS.Jammy },
            new ProductImageData { Version = V6_0, OS = OS.JammyChiseled,       Arch = Arch.Arm64,   SdkOS = OS.Jammy,
                    ImageVariant = DotNetImageVariant.Extra, SupportedImageRepos = DotNetImageRepo.Runtime_Deps | DotNetImageRepo.Runtime | DotNetImageRepo.Aspnet },
            new ProductImageData { Version = V6_0, OS = OS.Alpine319,           Arch = Arch.Arm64 },
            new ProductImageData { Version = V6_0, OS = OS.Alpine320,           Arch = Arch.Arm64 },

            new ProductImageData { Version = V6_0, OS = OS.BullseyeSlim,        Arch = Arch.Arm },
            new ProductImageData { Version = V6_0, OS = OS.BookwormSlim,        Arch = Arch.Arm },
            new ProductImageData { Version = V6_0, OS = OS.Focal,               Arch = Arch.Arm },
            new ProductImageData { Version = V6_0, OS = OS.Jammy,               Arch = Arch.Arm },
            new ProductImageData { Version = V6_0, OS = OS.JammyChiseled,       Arch = Arch.Arm,     SdkOS = OS.Jammy },
            new ProductImageData { Version = V6_0, OS = OS.JammyChiseled,       Arch = Arch.Arm,     SdkOS = OS.Jammy,
                    ImageVariant = DotNetImageVariant.Extra, SupportedImageRepos = DotNetImageRepo.Runtime_Deps | DotNetImageRepo.Runtime | DotNetImageRepo.Aspnet },
            new ProductImageData { Version = V6_0, OS = OS.Alpine319,           Arch = Arch.Arm },
            new ProductImageData { Version = V6_0, OS = OS.Alpine320,           Arch = Arch.Arm },


            new ProductImageData { Version = V8_0, OS = OS.BookwormSlim,        Arch = Arch.Amd64 },
            new ProductImageData { Version = V8_0, OS = OS.Jammy,               Arch = Arch.Amd64 },
            new ProductImageData { Version = V8_0, OS = OS.JammyChiseled,       Arch = Arch.Amd64,   SdkOS = OS.Jammy },
            new ProductImageData { Version = V8_0, OS = OS.JammyChiseled,       Arch = Arch.Amd64,   SdkOS = OS.Jammy },
            new ProductImageData { Version = V8_0, OS = OS.JammyChiseled,       Arch = Arch.Amd64,   SdkOS = OS.Jammy,
                    ImageVariant = DotNetImageVariant.Composite, SupportedImageRepos = DotNetImageRepo.Aspnet },
            new ProductImageData { Version = V8_0, OS = OS.JammyChiseled,       Arch = Arch.Amd64,   SdkOS = OS.Jammy,
                    ImageVariant = DotNetImageVariant.Composite | DotNetImageVariant.Extra, SupportedImageRepos = DotNetImageRepo.Aspnet },
            new ProductImageData { Version = V8_0, OS = OS.JammyChiseled,       Arch = Arch.Amd64,   SdkOS = OS.Jammy,
                    ImageVariant = DotNetImageVariant.Extra, SupportedImageRepos = DotNetImageRepo.Runtime_Deps | DotNetImageRepo.Runtime | DotNetImageRepo.Aspnet },
            new ProductImageData { Version = V8_0, OS = OS.JammyChiseled,       Arch = Arch.Amd64,   SdkOS = OS.Jammy, SdkImageVariant = DotNetImageVariant.AOT,
                    ImageVariant = DotNetImageVariant.AOT, SupportedImageRepos = DotNetImageRepo.Runtime_Deps },
            new ProductImageData { Version = V8_0, OS = OS.Noble,               Arch = Arch.Amd64 },
            new ProductImageData { Version = V8_0, OS = OS.NobleChiseled,       Arch = Arch.Amd64,   SdkOS = OS.Noble },
            new ProductImageData { Version = V8_0, OS = OS.NobleChiseled,       Arch = Arch.Amd64,   SdkOS = OS.Noble },
            new ProductImageData { Version = V8_0, OS = OS.NobleChiseled,       Arch = Arch.Amd64,   SdkOS = OS.Noble,
                    ImageVariant = DotNetImageVariant.Composite, SupportedImageRepos = DotNetImageRepo.Aspnet },
            new ProductImageData { Version = V8_0, OS = OS.NobleChiseled,       Arch = Arch.Amd64,   SdkOS = OS.Noble,
                    ImageVariant = DotNetImageVariant.Composite | DotNetImageVariant.Extra, SupportedImageRepos = DotNetImageRepo.Aspnet },
            new ProductImageData { Version = V8_0, OS = OS.NobleChiseled,       Arch = Arch.Amd64,   SdkOS = OS.Noble,
                    ImageVariant = DotNetImageVariant.Extra, SupportedImageRepos = DotNetImageRepo.Runtime_Deps | DotNetImageRepo.Runtime | DotNetImageRepo.Aspnet },
<<<<<<< HEAD
            new ProductImageData { Version = V8_0, OS = OS.NobleChiseled,       Arch = Arch.Amd64,   SdkOS = OS.Noble, SdkImageVariant = DotNetImageVariant.AOT,
                    ImageVariant = DotNetImageVariant.AOT, SupportedImageRepos = DotNetImageRepo.Runtime_Deps },
=======
>>>>>>> fb789519
            new ProductImageData { Version = V8_0, OS = OS.Alpine319,           Arch = Arch.Amd64 },
            new ProductImageData { Version = V8_0, OS = OS.Alpine319,           Arch = Arch.Amd64,   SdkOS = OS.Alpine319,
                    ImageVariant = DotNetImageVariant.Composite, SupportedImageRepos = DotNetImageRepo.Aspnet },
            new ProductImageData { Version = V8_0, OS = OS.Alpine319,           Arch = Arch.Amd64,   SdkOS = OS.Alpine319,
                    ImageVariant = DotNetImageVariant.Extra, SupportedImageRepos = DotNetImageRepo.Runtime_Deps },
<<<<<<< HEAD
            new ProductImageData { Version = V8_0, OS = OS.Alpine319,           Arch = Arch.Amd64,   SdkOS = OS.Alpine319, SdkImageVariant = DotNetImageVariant.AOT,
                    ImageVariant = DotNetImageVariant.AOT, SupportedImageRepos = DotNetImageRepo.Runtime_Deps },
=======
>>>>>>> fb789519
            new ProductImageData { Version = V8_0, OS = OS.Alpine320,           Arch = Arch.Amd64 },
            new ProductImageData { Version = V8_0, OS = OS.Alpine320,           Arch = Arch.Amd64,   SdkOS = OS.Alpine320,
                    ImageVariant = DotNetImageVariant.Composite, SupportedImageRepos = DotNetImageRepo.Aspnet },
            new ProductImageData { Version = V8_0, OS = OS.Alpine320,           Arch = Arch.Amd64,   SdkOS = OS.Alpine320,
                    ImageVariant = DotNetImageVariant.Extra, SupportedImageRepos = DotNetImageRepo.Runtime_Deps },
<<<<<<< HEAD
            new ProductImageData { Version = V8_0, OS = OS.Alpine320,           Arch = Arch.Amd64,   SdkOS = OS.Alpine320, SdkImageVariant = DotNetImageVariant.AOT,
                    ImageVariant = DotNetImageVariant.AOT, SupportedImageRepos = DotNetImageRepo.Runtime_Deps },
            new ProductImageData { Version = V8_0, OS = OS.AzureLinux30,           Arch = Arch.Amd64 },
            new ProductImageData { Version = V8_0, OS = OS.AzureLinux30Distroless, Arch = Arch.Amd64,   SdkOS = OS.AzureLinux30 },
            new ProductImageData { Version = V8_0, OS = OS.AzureLinux30Distroless, Arch = Arch.Amd64,   SdkOS = OS.AzureLinux30,
                    ImageVariant = DotNetImageVariant.Extra, SupportedImageRepos = DotNetImageRepo.Runtime_Deps | DotNetImageRepo.Runtime | DotNetImageRepo.Aspnet },
            new ProductImageData { Version = V8_0, OS = OS.AzureLinux30Distroless, Arch = Arch.Amd64,   SdkOS = OS.AzureLinux30,
                    ImageVariant = DotNetImageVariant.Composite, SupportedImageRepos = DotNetImageRepo.Aspnet },
            new ProductImageData { Version = V8_0, OS = OS.AzureLinux30Distroless, Arch = Arch.Amd64,   SdkOS = OS.AzureLinux30,
                    ImageVariant = DotNetImageVariant.Composite | DotNetImageVariant.Extra, SupportedImageRepos = DotNetImageRepo.Aspnet },
            new ProductImageData { Version = V8_0, OS = OS.AzureLinux30Distroless, Arch = Arch.Amd64,   SdkOS = OS.AzureLinux30, SdkImageVariant = DotNetImageVariant.AOT,
                    ImageVariant = DotNetImageVariant.AOT, SupportedImageRepos = DotNetImageRepo.Runtime_Deps },
=======
>>>>>>> fb789519
            new ProductImageData { Version = V8_0, OS = OS.Mariner20,           Arch = Arch.Amd64 },
            new ProductImageData { Version = V8_0, OS = OS.Mariner20Distroless, Arch = Arch.Amd64,   SdkOS = OS.Mariner20 },
            new ProductImageData { Version = V8_0, OS = OS.Mariner20Distroless, Arch = Arch.Amd64,   SdkOS = OS.Mariner20,
                    ImageVariant = DotNetImageVariant.Extra, SupportedImageRepos = DotNetImageRepo.Runtime_Deps | DotNetImageRepo.Runtime | DotNetImageRepo.Aspnet },
            new ProductImageData { Version = V8_0, OS = OS.Mariner20Distroless, Arch = Arch.Amd64,   SdkOS = OS.Mariner20,
                    ImageVariant = DotNetImageVariant.Composite, SupportedImageRepos = DotNetImageRepo.Aspnet },
            new ProductImageData { Version = V8_0, OS = OS.Mariner20Distroless, Arch = Arch.Amd64,   SdkOS = OS.Mariner20,
                    ImageVariant = DotNetImageVariant.Composite | DotNetImageVariant.Extra, SupportedImageRepos = DotNetImageRepo.Aspnet },
            new ProductImageData { Version = V8_0, OS = OS.Mariner20Distroless, Arch = Arch.Amd64,   SdkOS = OS.Mariner20, SdkImageVariant = DotNetImageVariant.AOT,
                    ImageVariant = DotNetImageVariant.AOT, SupportedImageRepos = DotNetImageRepo.Runtime_Deps },

            new ProductImageData { Version = V8_0, OS = OS.AzureLinux30,           Arch = Arch.Arm64 },
            new ProductImageData { Version = V8_0, OS = OS.AzureLinux30Distroless, Arch = Arch.Arm64,   SdkOS = OS.AzureLinux30 },
            new ProductImageData { Version = V8_0, OS = OS.AzureLinux30Distroless, Arch = Arch.Arm64,   SdkOS = OS.AzureLinux30,
                    ImageVariant = DotNetImageVariant.Extra, SupportedImageRepos = DotNetImageRepo.Runtime_Deps | DotNetImageRepo.Runtime | DotNetImageRepo.Aspnet },
            new ProductImageData { Version = V8_0, OS = OS.AzureLinux30Distroless, Arch = Arch.Arm64,   SdkOS = OS.AzureLinux30,
                    ImageVariant = DotNetImageVariant.Composite, SupportedImageRepos = DotNetImageRepo.Aspnet },
            new ProductImageData { Version = V8_0, OS = OS.AzureLinux30Distroless, Arch = Arch.Arm64,   SdkOS = OS.AzureLinux30,
                    ImageVariant = DotNetImageVariant.Composite | DotNetImageVariant.Extra, SupportedImageRepos = DotNetImageRepo.Aspnet },
            new ProductImageData { Version = V8_0, OS = OS.Mariner20,           Arch = Arch.Arm64 },
            new ProductImageData { Version = V8_0, OS = OS.Mariner20Distroless, Arch = Arch.Arm64,   SdkOS = OS.Mariner20 },
            new ProductImageData { Version = V8_0, OS = OS.Mariner20Distroless, Arch = Arch.Arm64,   SdkOS = OS.Mariner20,
                    ImageVariant = DotNetImageVariant.Extra, SupportedImageRepos = DotNetImageRepo.Runtime_Deps | DotNetImageRepo.Runtime | DotNetImageRepo.Aspnet },
            new ProductImageData { Version = V8_0, OS = OS.Mariner20Distroless, Arch = Arch.Arm64,   SdkOS = OS.Mariner20,
                    ImageVariant = DotNetImageVariant.Composite, SupportedImageRepos = DotNetImageRepo.Aspnet },
            new ProductImageData { Version = V8_0, OS = OS.Mariner20Distroless, Arch = Arch.Arm64,   SdkOS = OS.Mariner20,
                    ImageVariant = DotNetImageVariant.Composite | DotNetImageVariant.Extra, SupportedImageRepos = DotNetImageRepo.Aspnet },
            new ProductImageData { Version = V8_0, OS = OS.BookwormSlim,        Arch = Arch.Arm64 },
            new ProductImageData { Version = V8_0, OS = OS.Jammy,               Arch = Arch.Arm64 },
            new ProductImageData { Version = V8_0, OS = OS.JammyChiseled,       Arch = Arch.Arm64,   SdkOS = OS.Jammy },
            new ProductImageData { Version = V8_0, OS = OS.JammyChiseled,       Arch = Arch.Arm64,   SdkOS = OS.Jammy,
                    ImageVariant = DotNetImageVariant.Composite, SupportedImageRepos = DotNetImageRepo.Aspnet },
            new ProductImageData { Version = V8_0, OS = OS.JammyChiseled,       Arch = Arch.Arm64,   SdkOS = OS.Jammy,
                    ImageVariant = DotNetImageVariant.Composite | DotNetImageVariant.Extra, SupportedImageRepos = DotNetImageRepo.Aspnet },
            new ProductImageData { Version = V8_0, OS = OS.JammyChiseled,       Arch = Arch.Arm64,   SdkOS = OS.Jammy,
                    ImageVariant = DotNetImageVariant.Extra, SupportedImageRepos = DotNetImageRepo.Runtime_Deps | DotNetImageRepo.Runtime | DotNetImageRepo.Aspnet },
            new ProductImageData { Version = V8_0, OS = OS.JammyChiseled,       Arch = Arch.Arm64,   SdkOS = OS.Jammy, SdkImageVariant = DotNetImageVariant.AOT,
                    ImageVariant = DotNetImageVariant.AOT, SupportedImageRepos = DotNetImageRepo.Runtime_Deps },
            new ProductImageData { Version = V8_0, OS = OS.Noble,               Arch = Arch.Arm64 },
            new ProductImageData { Version = V8_0, OS = OS.NobleChiseled,       Arch = Arch.Arm64,   SdkOS = OS.Noble },
            new ProductImageData { Version = V8_0, OS = OS.NobleChiseled,       Arch = Arch.Arm64,   SdkOS = OS.Noble,
                    ImageVariant = DotNetImageVariant.Composite, SupportedImageRepos = DotNetImageRepo.Aspnet },
            new ProductImageData { Version = V8_0, OS = OS.NobleChiseled,       Arch = Arch.Arm64,   SdkOS = OS.Noble,
                    ImageVariant = DotNetImageVariant.Composite | DotNetImageVariant.Extra, SupportedImageRepos = DotNetImageRepo.Aspnet },
            new ProductImageData { Version = V8_0, OS = OS.NobleChiseled,       Arch = Arch.Arm64,   SdkOS = OS.Noble,
                    ImageVariant = DotNetImageVariant.Extra, SupportedImageRepos = DotNetImageRepo.Runtime_Deps | DotNetImageRepo.Runtime | DotNetImageRepo.Aspnet },
<<<<<<< HEAD
            new ProductImageData { Version = V8_0, OS = OS.NobleChiseled,       Arch = Arch.Arm64,   SdkOS = OS.Noble, SdkImageVariant = DotNetImageVariant.AOT,
                    ImageVariant = DotNetImageVariant.AOT, SupportedImageRepos = DotNetImageRepo.Runtime_Deps },
=======
>>>>>>> fb789519
            new ProductImageData { Version = V8_0, OS = OS.Alpine319,           Arch = Arch.Arm64 },
            new ProductImageData { Version = V8_0, OS = OS.Alpine319,           Arch = Arch.Arm64,   SdkOS = OS.Alpine319,
                    ImageVariant = DotNetImageVariant.Composite, SupportedImageRepos = DotNetImageRepo.Aspnet },
            new ProductImageData { Version = V8_0, OS = OS.Alpine319,           Arch = Arch.Arm64,   SdkOS = OS.Alpine319,
                    ImageVariant = DotNetImageVariant.Extra, SupportedImageRepos = DotNetImageRepo.Runtime_Deps },
<<<<<<< HEAD
            new ProductImageData { Version = V8_0, OS = OS.Alpine319,           Arch = Arch.Arm64,   SdkOS = OS.Alpine319, SdkImageVariant = DotNetImageVariant.AOT,
                    ImageVariant = DotNetImageVariant.AOT, SupportedImageRepos = DotNetImageRepo.Runtime_Deps },
=======
>>>>>>> fb789519
            new ProductImageData { Version = V8_0, OS = OS.Alpine320,           Arch = Arch.Arm64 },
            new ProductImageData { Version = V8_0, OS = OS.Alpine320,           Arch = Arch.Arm64,   SdkOS = OS.Alpine320,
                    ImageVariant = DotNetImageVariant.Composite, SupportedImageRepos = DotNetImageRepo.Aspnet },
            new ProductImageData { Version = V8_0, OS = OS.Alpine320,           Arch = Arch.Arm64,   SdkOS = OS.Alpine320,
                    ImageVariant = DotNetImageVariant.Extra, SupportedImageRepos = DotNetImageRepo.Runtime_Deps },
<<<<<<< HEAD
            new ProductImageData { Version = V8_0, OS = OS.Alpine320,           Arch = Arch.Arm64,   SdkOS = OS.Alpine320, SdkImageVariant = DotNetImageVariant.AOT,
                    ImageVariant = DotNetImageVariant.AOT, SupportedImageRepos = DotNetImageRepo.Runtime_Deps },
=======
>>>>>>> fb789519

            new ProductImageData { Version = V8_0, OS = OS.BookwormSlim,        Arch = Arch.Arm },
            new ProductImageData { Version = V8_0, OS = OS.Jammy,               Arch = Arch.Arm },
            new ProductImageData { Version = V8_0, OS = OS.JammyChiseled,       Arch = Arch.Arm,     SdkOS = OS.Jammy },
            new ProductImageData { Version = V8_0, OS = OS.JammyChiseled,       Arch = Arch.Arm,     SdkOS = OS.Jammy,
                    ImageVariant = DotNetImageVariant.Composite, SupportedImageRepos = DotNetImageRepo.Aspnet },
            new ProductImageData { Version = V8_0, OS = OS.JammyChiseled,       Arch = Arch.Arm,     SdkOS = OS.Jammy,
                    ImageVariant = DotNetImageVariant.Composite | DotNetImageVariant.Extra, SupportedImageRepos = DotNetImageRepo.Aspnet },
            new ProductImageData { Version = V8_0, OS = OS.JammyChiseled,       Arch = Arch.Arm,     SdkOS = OS.Jammy,
                    ImageVariant = DotNetImageVariant.Extra, SupportedImageRepos = DotNetImageRepo.Runtime_Deps | DotNetImageRepo.Runtime | DotNetImageRepo.Aspnet },
<<<<<<< HEAD
            new ProductImageData { Version = V8_0, OS = OS.JammyChiseled,       Arch = Arch.Arm,     SdkOS = OS.Jammy, SdkImageVariant = DotNetImageVariant.AOT,
                                ImageVariant = DotNetImageVariant.AOT, SupportedImageRepos = DotNetImageRepo.Runtime_Deps },
=======
>>>>>>> fb789519
            new ProductImageData { Version = V8_0, OS = OS.Alpine319,           Arch = Arch.Arm },
            new ProductImageData { Version = V8_0, OS = OS.Alpine319,           Arch = Arch.Arm,     SdkOS = OS.Alpine319,
                    ImageVariant = DotNetImageVariant.Composite, SupportedImageRepos = DotNetImageRepo.Aspnet },
            new ProductImageData { Version = V8_0, OS = OS.Alpine319,           Arch = Arch.Arm,     SdkOS = OS.Alpine319,
                    ImageVariant = DotNetImageVariant.Extra, SupportedImageRepos = DotNetImageRepo.Runtime_Deps },
<<<<<<< HEAD
            new ProductImageData { Version = V8_0, OS = OS.Alpine319,           Arch = Arch.Arm,     SdkOS = OS.Alpine319, SdkImageVariant = DotNetImageVariant.AOT,
                    ImageVariant = DotNetImageVariant.AOT, SupportedImageRepos = DotNetImageRepo.Runtime_Deps },
=======
>>>>>>> fb789519
            new ProductImageData { Version = V8_0, OS = OS.Alpine320,           Arch = Arch.Arm },
            new ProductImageData { Version = V8_0, OS = OS.Alpine320,           Arch = Arch.Arm,     SdkOS = OS.Alpine320,
                    ImageVariant = DotNetImageVariant.Composite, SupportedImageRepos = DotNetImageRepo.Aspnet },
            new ProductImageData { Version = V8_0, OS = OS.Alpine320,           Arch = Arch.Arm,     SdkOS = OS.Alpine320,
                    ImageVariant = DotNetImageVariant.Extra, SupportedImageRepos = DotNetImageRepo.Runtime_Deps },
<<<<<<< HEAD
            new ProductImageData { Version = V8_0, OS = OS.Alpine320,           Arch = Arch.Arm,     SdkOS = OS.Alpine320, SdkImageVariant = DotNetImageVariant.AOT,
                    ImageVariant = DotNetImageVariant.AOT, SupportedImageRepos = DotNetImageRepo.Runtime_Deps },
=======
>>>>>>> fb789519


            new ProductImageData { Version = V9_0, OS = OS.BookwormSlim,        Arch = Arch.Amd64 },
            new ProductImageData { Version = V9_0, OS = OS.Noble,               Arch = Arch.Amd64 },
            new ProductImageData { Version = V9_0, OS = OS.NobleChiseled,       Arch = Arch.Amd64,   SdkOS = OS.Noble },
            new ProductImageData { Version = V9_0, OS = OS.NobleChiseled,       Arch = Arch.Amd64,   SdkOS = OS.Noble },
            new ProductImageData { Version = V9_0, OS = OS.NobleChiseled,       Arch = Arch.Amd64,   SdkOS = OS.Noble,
                    ImageVariant = DotNetImageVariant.Composite, SupportedImageRepos = DotNetImageRepo.Aspnet },
            new ProductImageData { Version = V9_0, OS = OS.NobleChiseled,       Arch = Arch.Amd64,   SdkOS = OS.Noble,
                    ImageVariant = DotNetImageVariant.Composite | DotNetImageVariant.Extra, SupportedImageRepos = DotNetImageRepo.Aspnet },
            new ProductImageData { Version = V9_0, OS = OS.NobleChiseled,       Arch = Arch.Amd64,   SdkOS = OS.Noble,
                    ImageVariant = DotNetImageVariant.Extra, SupportedImageRepos = DotNetImageRepo.Runtime_Deps | DotNetImageRepo.Runtime | DotNetImageRepo.Aspnet },
<<<<<<< HEAD
            new ProductImageData { Version = V9_0, OS = OS.NobleChiseled,       Arch = Arch.Amd64,   SdkOS = OS.Noble, SdkImageVariant = DotNetImageVariant.AOT,
                    ImageVariant = DotNetImageVariant.AOT, SupportedImageRepos = DotNetImageRepo.Runtime_Deps },
=======
>>>>>>> fb789519
            new ProductImageData { Version = V9_0, OS = OS.Alpine320,           Arch = Arch.Amd64 },
            new ProductImageData { Version = V9_0, OS = OS.Alpine320,           Arch = Arch.Amd64,   SdkOS = OS.Alpine320,
                    ImageVariant = DotNetImageVariant.Composite, SupportedImageRepos = DotNetImageRepo.Aspnet },
            new ProductImageData { Version = V9_0, OS = OS.Alpine320,           Arch = Arch.Amd64,   SdkOS = OS.Alpine320,
                    ImageVariant = DotNetImageVariant.Extra, SupportedImageRepos = DotNetImageRepo.Runtime_Deps },
<<<<<<< HEAD
            new ProductImageData { Version = V9_0, OS = OS.Alpine320,           Arch = Arch.Amd64,   SdkOS = OS.Alpine320, SdkImageVariant = DotNetImageVariant.AOT,
                    ImageVariant = DotNetImageVariant.AOT, SupportedImageRepos = DotNetImageRepo.Runtime_Deps },
=======
>>>>>>> fb789519
            new ProductImageData { Version = V9_0, OS = OS.AzureLinux30,           Arch = Arch.Amd64 },
            new ProductImageData { Version = V9_0, OS = OS.AzureLinux30Distroless, Arch = Arch.Amd64,   SdkOS = OS.AzureLinux30 },
            new ProductImageData { Version = V9_0, OS = OS.AzureLinux30Distroless, Arch = Arch.Amd64,   SdkOS = OS.AzureLinux30,
                    ImageVariant = DotNetImageVariant.Extra, SupportedImageRepos = DotNetImageRepo.Runtime_Deps | DotNetImageRepo.Runtime | DotNetImageRepo.Aspnet },
            new ProductImageData { Version = V9_0, OS = OS.AzureLinux30Distroless, Arch = Arch.Amd64,   SdkOS = OS.AzureLinux30,
                    ImageVariant = DotNetImageVariant.Composite, SupportedImageRepos = DotNetImageRepo.Aspnet },
            new ProductImageData { Version = V9_0, OS = OS.AzureLinux30Distroless, Arch = Arch.Amd64,   SdkOS = OS.AzureLinux30,
                    ImageVariant = DotNetImageVariant.Composite | DotNetImageVariant.Extra, SupportedImageRepos = DotNetImageRepo.Aspnet },
            new ProductImageData { Version = V9_0, OS = OS.AzureLinux30Distroless, Arch = Arch.Amd64,   SdkOS = OS.AzureLinux30, SdkImageVariant = DotNetImageVariant.AOT,
                    ImageVariant = DotNetImageVariant.AOT, SupportedImageRepos = DotNetImageRepo.Runtime_Deps },

            new ProductImageData { Version = V9_0, OS = OS.AzureLinux30,           Arch = Arch.Arm64 },
            new ProductImageData { Version = V9_0, OS = OS.AzureLinux30Distroless, Arch = Arch.Arm64,   SdkOS = OS.AzureLinux30 },
            new ProductImageData { Version = V9_0, OS = OS.AzureLinux30Distroless, Arch = Arch.Arm64,   SdkOS = OS.AzureLinux30,
                    ImageVariant = DotNetImageVariant.Extra, SupportedImageRepos = DotNetImageRepo.Runtime_Deps | DotNetImageRepo.Runtime | DotNetImageRepo.Aspnet },
            new ProductImageData { Version = V9_0, OS = OS.AzureLinux30Distroless, Arch = Arch.Arm64,   SdkOS = OS.AzureLinux30,
                    ImageVariant = DotNetImageVariant.Composite, SupportedImageRepos = DotNetImageRepo.Aspnet },
            new ProductImageData { Version = V9_0, OS = OS.AzureLinux30Distroless, Arch = Arch.Arm64,   SdkOS = OS.AzureLinux30,
                    ImageVariant = DotNetImageVariant.Composite | DotNetImageVariant.Extra, SupportedImageRepos = DotNetImageRepo.Aspnet },
            new ProductImageData { Version = V9_0, OS = OS.BookwormSlim,        Arch = Arch.Arm64 },
            new ProductImageData { Version = V9_0, OS = OS.Noble,               Arch = Arch.Arm64 },
            new ProductImageData { Version = V9_0, OS = OS.NobleChiseled,       Arch = Arch.Arm64,   SdkOS = OS.Noble },
            new ProductImageData { Version = V9_0, OS = OS.NobleChiseled,       Arch = Arch.Arm64,   SdkOS = OS.Noble,
                    ImageVariant = DotNetImageVariant.Composite, SupportedImageRepos = DotNetImageRepo.Aspnet },
            new ProductImageData { Version = V9_0, OS = OS.NobleChiseled,       Arch = Arch.Arm64,   SdkOS = OS.Noble,
                    ImageVariant = DotNetImageVariant.Composite | DotNetImageVariant.Extra, SupportedImageRepos = DotNetImageRepo.Aspnet },
            new ProductImageData { Version = V9_0, OS = OS.NobleChiseled,       Arch = Arch.Arm64,   SdkOS = OS.Noble,
                    ImageVariant = DotNetImageVariant.Extra, SupportedImageRepos = DotNetImageRepo.Runtime_Deps | DotNetImageRepo.Runtime | DotNetImageRepo.Aspnet },
<<<<<<< HEAD
            new ProductImageData { Version = V9_0, OS = OS.NobleChiseled,       Arch = Arch.Arm64,   SdkOS = OS.Noble, SdkImageVariant = DotNetImageVariant.AOT,
                    ImageVariant = DotNetImageVariant.AOT, SupportedImageRepos = DotNetImageRepo.Runtime_Deps },
=======
>>>>>>> fb789519
            new ProductImageData { Version = V9_0, OS = OS.Alpine320,           Arch = Arch.Arm64 },
            new ProductImageData { Version = V9_0, OS = OS.Alpine320,           Arch = Arch.Arm64,   SdkOS = OS.Alpine320,
                    ImageVariant = DotNetImageVariant.Composite, SupportedImageRepos = DotNetImageRepo.Aspnet },
            new ProductImageData { Version = V9_0, OS = OS.Alpine320,           Arch = Arch.Arm64,   SdkOS = OS.Alpine320,
                    ImageVariant = DotNetImageVariant.Extra, SupportedImageRepos = DotNetImageRepo.Runtime_Deps },
            new ProductImageData { Version = V9_0, OS = OS.Alpine320,           Arch = Arch.Arm64,   SdkOS = OS.Alpine320, SdkImageVariant = DotNetImageVariant.AOT,
                    ImageVariant = DotNetImageVariant.AOT, SupportedImageRepos = DotNetImageRepo.Runtime_Deps },

            new ProductImageData { Version = V9_0, OS = OS.BookwormSlim,        Arch = Arch.Arm },
            new ProductImageData { Version = V9_0, OS = OS.Alpine320,           Arch = Arch.Arm },
            new ProductImageData { Version = V9_0, OS = OS.Alpine320,           Arch = Arch.Arm,     SdkOS = OS.Alpine320,
                    ImageVariant = DotNetImageVariant.Composite, SupportedImageRepos = DotNetImageRepo.Aspnet },
            new ProductImageData { Version = V9_0, OS = OS.Alpine320,           Arch = Arch.Arm,     SdkOS = OS.Alpine320,
                    ImageVariant = DotNetImageVariant.Extra, SupportedImageRepos = DotNetImageRepo.Runtime_Deps },
<<<<<<< HEAD
            new ProductImageData { Version = V9_0, OS = OS.Alpine320,           Arch = Arch.Arm,     SdkOS = OS.Alpine320, SdkImageVariant = DotNetImageVariant.AOT,
                    ImageVariant = DotNetImageVariant.AOT, SupportedImageRepos = DotNetImageRepo.Runtime_Deps },
            new ProductImageData { Version = V9_0, OS = OS.Alpine319,           Arch = Arch.Arm,     SdkOS = OS.Alpine319, SdkImageVariant = DotNetImageVariant.AOT,
                    ImageVariant = DotNetImageVariant.AOT, SupportedImageRepos = DotNetImageRepo.Runtime_Deps },
=======
>>>>>>> fb789519
            new ProductImageData { Version = V9_0, OS = OS.Noble,               Arch = Arch.Arm },
            new ProductImageData { Version = V9_0, OS = OS.NobleChiseled,       Arch = Arch.Arm,     SdkOS = OS.Noble },
            new ProductImageData { Version = V9_0, OS = OS.NobleChiseled,       Arch = Arch.Arm,     SdkOS = OS.Noble,
                    ImageVariant = DotNetImageVariant.Composite, SupportedImageRepos = DotNetImageRepo.Aspnet },
            new ProductImageData { Version = V9_0, OS = OS.NobleChiseled,       Arch = Arch.Arm,     SdkOS = OS.Noble,
                    ImageVariant = DotNetImageVariant.Composite | DotNetImageVariant.Extra, SupportedImageRepos = DotNetImageRepo.Aspnet },
            new ProductImageData { Version = V9_0, OS = OS.NobleChiseled,       Arch = Arch.Arm,     SdkOS = OS.Noble,
                    ImageVariant = DotNetImageVariant.Extra, SupportedImageRepos = DotNetImageRepo.Runtime_Deps | DotNetImageRepo.Runtime | DotNetImageRepo.Aspnet },
<<<<<<< HEAD
            new ProductImageData { Version = V9_0, OS = OS.NobleChiseled,       Arch = Arch.Arm,     SdkOS = OS.Noble, SdkImageVariant = DotNetImageVariant.AOT,
                    ImageVariant = DotNetImageVariant.AOT, SupportedImageRepos = DotNetImageRepo.Runtime_Deps }
=======
>>>>>>> fb789519
        };

        private static readonly ProductImageData[] s_windowsTestData =
        {
            new ProductImageData { Version = V6_0, OS = OS.NanoServer1809,     Arch = Arch.Amd64 },
            new ProductImageData { Version = V6_0, OS = OS.NanoServerLtsc2022, Arch = Arch.Amd64 },
            new ProductImageData { Version = V6_0, OS = OS.ServerCoreLtsc2019, Arch = Arch.Amd64 },
            new ProductImageData { Version = V6_0, OS = OS.ServerCoreLtsc2022, Arch = Arch.Amd64 },
            new ProductImageData { Version = V8_0, OS = OS.NanoServer1809,     Arch = Arch.Amd64 },
            new ProductImageData { Version = V8_0, OS = OS.NanoServerLtsc2022, Arch = Arch.Amd64 },
            new ProductImageData { Version = V8_0, OS = OS.ServerCoreLtsc2019, Arch = Arch.Amd64 },
            new ProductImageData { Version = V8_0, OS = OS.ServerCoreLtsc2022, Arch = Arch.Amd64 },
            new ProductImageData { Version = V9_0, OS = OS.NanoServer1809,     Arch = Arch.Amd64 },
            new ProductImageData { Version = V9_0, OS = OS.NanoServerLtsc2022, Arch = Arch.Amd64 },
            new ProductImageData { Version = V9_0, OS = OS.ServerCoreLtsc2019, Arch = Arch.Amd64 },
            new ProductImageData { Version = V9_0, OS = OS.ServerCoreLtsc2022, Arch = Arch.Amd64 },
        };

        private static readonly SampleImageData[] s_linuxSampleTestData =
        {
            new SampleImageData { OS = OS.Alpine,           Arch = Arch.Amd64, DockerfileSuffix = "alpine",   IsPublished = true },
            new SampleImageData { OS = OS.Alpine,           Arch = Arch.Arm,   DockerfileSuffix = "alpine",   IsPublished = true },
            new SampleImageData { OS = OS.Alpine,           Arch = Arch.Arm64, DockerfileSuffix = "alpine",   IsPublished = true },
            new SampleImageData { OS = OS.JammyChiseled,    Arch = Arch.Arm,   DockerfileSuffix = "chiseled", IsPublished = true },
            new SampleImageData { OS = OS.JammyChiseled,    Arch = Arch.Arm64, DockerfileSuffix = "chiseled", IsPublished = true },
            new SampleImageData { OS = OS.JammyChiseled,    Arch = Arch.Amd64, DockerfileSuffix = "chiseled", IsPublished = true },

            new SampleImageData { OS = OS.BookwormSlim,     Arch = Arch.Amd64 },
            new SampleImageData { OS = OS.BookwormSlim,     Arch = Arch.Arm },
            new SampleImageData { OS = OS.BookwormSlim,     Arch = Arch.Arm64 },
            new SampleImageData { OS = OS.Alpine,           Arch = Arch.Arm64, DockerfileSuffix = "alpine" },
            new SampleImageData { OS = OS.Alpine,           Arch = Arch.Amd64, DockerfileSuffix = "alpine" },
            new SampleImageData { OS = OS.Alpine,           Arch = Arch.Arm64, DockerfileSuffix = "alpine-icu" },
            new SampleImageData { OS = OS.Alpine,           Arch = Arch.Amd64, DockerfileSuffix = "alpine-icu" },
            new SampleImageData { OS = OS.BookwormSlim,     Arch = Arch.Arm,   DockerfileSuffix = "debian" },
            new SampleImageData { OS = OS.BookwormSlim,     Arch = Arch.Arm64, DockerfileSuffix = "debian" },
            new SampleImageData { OS = OS.BookwormSlim,     Arch = Arch.Amd64, DockerfileSuffix = "debian" },
            new SampleImageData { OS = OS.Jammy,            Arch = Arch.Arm,   DockerfileSuffix = "ubuntu" },
            new SampleImageData { OS = OS.Jammy,            Arch = Arch.Arm64, DockerfileSuffix = "ubuntu" },
            new SampleImageData { OS = OS.Jammy,            Arch = Arch.Amd64, DockerfileSuffix = "ubuntu" },
            new SampleImageData { OS = OS.JammyChiseled,    Arch = Arch.Arm,   DockerfileSuffix = "chiseled" },
            new SampleImageData { OS = OS.JammyChiseled,    Arch = Arch.Arm64, DockerfileSuffix = "chiseled" },
            new SampleImageData { OS = OS.JammyChiseled,    Arch = Arch.Amd64, DockerfileSuffix = "chiseled" },
        };

        private static readonly SampleImageData[] s_windowsSampleTestData =
        {
            new SampleImageData { OS = OS.NanoServer1809,     Arch = Arch.Amd64, IsPublished = true },
            new SampleImageData { OS = OS.NanoServerLtsc2022, Arch = Arch.Amd64, IsPublished = true },

            new SampleImageData { OS = OS.NanoServerLtsc2022, Arch = Arch.Amd64, DockerfileSuffix = "nanoserver" },

            // Use Nano Server as the OS even though the Dockerfiles are for Windows Server Core. This is because the OS value
            // needs to match the filter set by the build/test job. We only produce builds jobs based on what's in the manifest
            // and the manifest only defines Nano Server-based Dockerfiles. So we just need to piggyback on the Nano Server
            // jobs in order to test the Windows Server Core samples.
            new SampleImageData { OS = OS.NanoServerLtsc2022, Arch = Arch.Amd64, DockerfileSuffix = "windowsservercore" },
            new SampleImageData { OS = OS.NanoServerLtsc2022, Arch = Arch.Amd64, DockerfileSuffix = "windowsservercore-iis" },
        };

        private static readonly ProductImageData[] s_linuxMonitorTestData =
        {
            new ProductImageData { Version = V6_3, VersionFamily = V6_0, OS = OS.Alpine319,              OSTag = OS.Alpine,            Arch = Arch.Amd64,  SupportedImageRepos = DotNetImageRepo.Monitor },
            new ProductImageData { Version = V6_3, VersionFamily = V6_0, OS = OS.Alpine319,              OSTag = OS.Alpine,            Arch = Arch.Arm64,  SupportedImageRepos = DotNetImageRepo.Monitor },
            new ProductImageData { Version = V6_3, VersionFamily = V6_0, OS = OS.JammyChiseled,          OSTag = OS.UbuntuChiseled,    Arch = Arch.Amd64,  SupportedImageRepos = DotNetImageRepo.Monitor },
            new ProductImageData { Version = V6_3, VersionFamily = V6_0, OS = OS.JammyChiseled,          OSTag = OS.UbuntuChiseled,    Arch = Arch.Arm64,  SupportedImageRepos = DotNetImageRepo.Monitor },
            new ProductImageData { Version = V6_3, VersionFamily = V6_0, OS = OS.Mariner20,              OSTag = OS.Mariner,           Arch = Arch.Amd64,  SupportedImageRepos = DotNetImageRepo.Monitor },
            new ProductImageData { Version = V6_3, VersionFamily = V6_0, OS = OS.Mariner20,              OSTag = OS.Mariner,           Arch = Arch.Arm64,  SupportedImageRepos = DotNetImageRepo.Monitor },
            new ProductImageData { Version = V6_3, VersionFamily = V6_0, OS = OS.Mariner20Distroless,    OSTag = OS.MarinerDistroless, Arch = Arch.Amd64,  SupportedImageRepos = DotNetImageRepo.Monitor },
            new ProductImageData { Version = V6_3, VersionFamily = V6_0, OS = OS.Mariner20Distroless,    OSTag = OS.MarinerDistroless, Arch = Arch.Arm64,  SupportedImageRepos = DotNetImageRepo.Monitor },
            new ProductImageData { Version = V8_0, VersionFamily = V8_0, OS = OS.JammyChiseled,          OSTag = OS.UbuntuChiseled,    Arch = Arch.Amd64,  SupportedImageRepos = DotNetImageRepo.Monitor },
            new ProductImageData { Version = V8_0, VersionFamily = V8_0, OS = OS.JammyChiseled,          OSTag = OS.UbuntuChiseled,    Arch = Arch.Arm64,  SupportedImageRepos = DotNetImageRepo.Monitor },
            new ProductImageData { Version = V8_0, VersionFamily = V8_0, OS = OS.Mariner20Distroless,    OSTag = OS.MarinerDistroless, Arch = Arch.Amd64,  SupportedImageRepos = DotNetImageRepo.Monitor },
            new ProductImageData { Version = V8_0, VersionFamily = V8_0, OS = OS.Mariner20Distroless,    OSTag = OS.MarinerDistroless, Arch = Arch.Arm64,  SupportedImageRepos = DotNetImageRepo.Monitor },
<<<<<<< HEAD
            new ProductImageData { Version = V8_1, VersionFamily = V8_0, OS = OS.JammyChiseled,          OSTag = OS.UbuntuChiseled,    Arch = Arch.Amd64,  SupportedImageRepos = DotNetImageRepo.Monitor },
            new ProductImageData { Version = V8_1, VersionFamily = V8_0, OS = OS.JammyChiseled,          OSTag = OS.UbuntuChiseled,    Arch = Arch.Arm64,  SupportedImageRepos = DotNetImageRepo.Monitor },
            new ProductImageData { Version = V8_1, VersionFamily = V8_0, OS = OS.Mariner20Distroless,    OSTag = OS.MarinerDistroless, Arch = Arch.Amd64,  SupportedImageRepos = DotNetImageRepo.Monitor },
            new ProductImageData { Version = V8_1, VersionFamily = V8_0, OS = OS.Mariner20Distroless,    OSTag = OS.MarinerDistroless, Arch = Arch.Arm64,  SupportedImageRepos = DotNetImageRepo.Monitor },
=======
>>>>>>> fb789519
            new ProductImageData { Version = V9_0, VersionFamily = V9_0, OS = OS.AzureLinux30Distroless, OSTag = OS.MarinerDistroless, Arch = Arch.Amd64,  SupportedImageRepos = DotNetImageRepo.Monitor },
            new ProductImageData { Version = V9_0, VersionFamily = V9_0, OS = OS.AzureLinux30Distroless, OSTag = OS.MarinerDistroless, Arch = Arch.Arm64,  SupportedImageRepos = DotNetImageRepo.Monitor }
        };

        private static readonly ProductImageData[] s_windowsMonitorTestData =
        {
        };

        private static readonly ProductImageData[] s_AspireDashboardTestData =
        {
            new() {
                Version = V8_0,
                OS = OS.Mariner20Distroless,
                OSTag = "",
                OSDir = OS.MarinerDistroless,
                Arch = Arch.Amd64,
                SupportedImageRepos = DotNetImageRepo.Aspire_Dashboard,
            },
            new() {
                Version = V8_0,
                OS = OS.Mariner20Distroless,
                OSTag = "",
                OSDir = OS.MarinerDistroless,
                Arch = Arch.Arm64,
                SupportedImageRepos = DotNetImageRepo.Aspire_Dashboard
            },
        };

        public static IEnumerable<ProductImageData> GetImageData(DotNetImageRepo imageRepo)
        {
            return (DockerHelper.IsLinuxContainerModeEnabled ? s_linuxTestData : s_windowsTestData)
                .FilterImagesBySupportedRepo(imageRepo)
                .FilterImagesByPath(imageRepo)
                .FilterImagesByArch()
                .FilterImagesByOs()
                .Cast<ProductImageData>();
        }

        public static IEnumerable<SampleImageData> GetAllSampleImageData() =>
            DockerHelper.IsLinuxContainerModeEnabled ? s_linuxSampleTestData : s_windowsSampleTestData;

        public static IEnumerable<SampleImageData> GetSampleImageData()
        {
            return GetAllSampleImageData()
                .FilterImagesByArch()
                .FilterImagesByOs()
                .Cast<SampleImageData>();
        }

        public static IEnumerable<ProductImageData> GetAspireDashboardImageData()
        {
            if (!DockerHelper.IsLinuxContainerModeEnabled)
            {
                return [];
            }

            return s_AspireDashboardTestData
                .FilterImagesByPath(DotNetImageRepo.Aspire_Dashboard)
                .FilterImagesByArch()
                .FilterImagesByOs()
                .Cast<ProductImageData>();
        }

        public static IEnumerable<ProductImageData> GetMonitorImageData()
        {
            return (DockerHelper.IsLinuxContainerModeEnabled ? s_linuxMonitorTestData : s_windowsMonitorTestData)
                .FilterImagesByPath(DotNetImageRepo.Monitor)
                .FilterImagesByArch()
                .FilterImagesByOs()
                .Cast<ProductImageData>();
        }

        public static IEnumerable<ImageData> FilterImagesByArch(this IEnumerable<ImageData> imageData)
        {
            string archFilterPattern = GetFilterRegexPattern("IMAGE_ARCH");
            return imageData
                .Where(imageData => archFilterPattern == null
                    || Regex.IsMatch(Enum.GetName(typeof(Arch), imageData.Arch), archFilterPattern, RegexOptions.IgnoreCase));
        }

        public static IEnumerable<ImageData> FilterImagesByOs(this IEnumerable<ImageData> imageData)
        {
            IEnumerable<string> osFilterPatterns = Config.OsNames
                .Select(osName => Config.GetFilterRegexPattern(osName));

            return imageData
                .Where(imageData => !osFilterPatterns.Any()
                    || osFilterPatterns.Any(osFilterPattern => Regex.IsMatch(imageData.OS, osFilterPattern, RegexOptions.IgnoreCase)));
        }

        public static IEnumerable<ImageData> FilterImagesByPath(this IEnumerable<ProductImageData> imageData, DotNetImageRepo imageRepo)
        {
            IEnumerable<string> pathPatterns = Config.Paths
                .Select(path => Config.GetFilterRegexPattern(path));

            return imageData
                .Where(imageData => !pathPatterns.Any()
                    || pathPatterns.Any(pathPattern => Regex.IsMatch(imageData.GetDockerfilePath(imageRepo), pathPattern, RegexOptions.IgnoreCase)));
        }

        public static IEnumerable<ProductImageData> FilterImagesBySupportedRepo(this IEnumerable<ProductImageData> imageData, DotNetImageRepo imageRepo)
        {
            var images = imageData.Where(imageData => imageData.ImageRepoIsSupported(imageRepo));
            return images;
        }

        private static string GetFilterRegexPattern(string filterEnvName)
        {
            string filter = Environment.GetEnvironmentVariable(filterEnvName);
            return Config.GetFilterRegexPattern(filter);
        }
    }
}<|MERGE_RESOLUTION|>--- conflicted
+++ resolved
@@ -70,27 +70,20 @@
                     ImageVariant = DotNetImageVariant.Composite | DotNetImageVariant.Extra, SupportedImageRepos = DotNetImageRepo.Aspnet },
             new ProductImageData { Version = V8_0, OS = OS.NobleChiseled,       Arch = Arch.Amd64,   SdkOS = OS.Noble,
                     ImageVariant = DotNetImageVariant.Extra, SupportedImageRepos = DotNetImageRepo.Runtime_Deps | DotNetImageRepo.Runtime | DotNetImageRepo.Aspnet },
-<<<<<<< HEAD
             new ProductImageData { Version = V8_0, OS = OS.NobleChiseled,       Arch = Arch.Amd64,   SdkOS = OS.Noble, SdkImageVariant = DotNetImageVariant.AOT,
                     ImageVariant = DotNetImageVariant.AOT, SupportedImageRepos = DotNetImageRepo.Runtime_Deps },
-=======
->>>>>>> fb789519
             new ProductImageData { Version = V8_0, OS = OS.Alpine319,           Arch = Arch.Amd64 },
             new ProductImageData { Version = V8_0, OS = OS.Alpine319,           Arch = Arch.Amd64,   SdkOS = OS.Alpine319,
                     ImageVariant = DotNetImageVariant.Composite, SupportedImageRepos = DotNetImageRepo.Aspnet },
             new ProductImageData { Version = V8_0, OS = OS.Alpine319,           Arch = Arch.Amd64,   SdkOS = OS.Alpine319,
                     ImageVariant = DotNetImageVariant.Extra, SupportedImageRepos = DotNetImageRepo.Runtime_Deps },
-<<<<<<< HEAD
             new ProductImageData { Version = V8_0, OS = OS.Alpine319,           Arch = Arch.Amd64,   SdkOS = OS.Alpine319, SdkImageVariant = DotNetImageVariant.AOT,
                     ImageVariant = DotNetImageVariant.AOT, SupportedImageRepos = DotNetImageRepo.Runtime_Deps },
-=======
->>>>>>> fb789519
             new ProductImageData { Version = V8_0, OS = OS.Alpine320,           Arch = Arch.Amd64 },
             new ProductImageData { Version = V8_0, OS = OS.Alpine320,           Arch = Arch.Amd64,   SdkOS = OS.Alpine320,
                     ImageVariant = DotNetImageVariant.Composite, SupportedImageRepos = DotNetImageRepo.Aspnet },
             new ProductImageData { Version = V8_0, OS = OS.Alpine320,           Arch = Arch.Amd64,   SdkOS = OS.Alpine320,
                     ImageVariant = DotNetImageVariant.Extra, SupportedImageRepos = DotNetImageRepo.Runtime_Deps },
-<<<<<<< HEAD
             new ProductImageData { Version = V8_0, OS = OS.Alpine320,           Arch = Arch.Amd64,   SdkOS = OS.Alpine320, SdkImageVariant = DotNetImageVariant.AOT,
                     ImageVariant = DotNetImageVariant.AOT, SupportedImageRepos = DotNetImageRepo.Runtime_Deps },
             new ProductImageData { Version = V8_0, OS = OS.AzureLinux30,           Arch = Arch.Amd64 },
@@ -103,8 +96,6 @@
                     ImageVariant = DotNetImageVariant.Composite | DotNetImageVariant.Extra, SupportedImageRepos = DotNetImageRepo.Aspnet },
             new ProductImageData { Version = V8_0, OS = OS.AzureLinux30Distroless, Arch = Arch.Amd64,   SdkOS = OS.AzureLinux30, SdkImageVariant = DotNetImageVariant.AOT,
                     ImageVariant = DotNetImageVariant.AOT, SupportedImageRepos = DotNetImageRepo.Runtime_Deps },
-=======
->>>>>>> fb789519
             new ProductImageData { Version = V8_0, OS = OS.Mariner20,           Arch = Arch.Amd64 },
             new ProductImageData { Version = V8_0, OS = OS.Mariner20Distroless, Arch = Arch.Amd64,   SdkOS = OS.Mariner20 },
             new ProductImageData { Version = V8_0, OS = OS.Mariner20Distroless, Arch = Arch.Amd64,   SdkOS = OS.Mariner20,
@@ -151,31 +142,23 @@
                     ImageVariant = DotNetImageVariant.Composite | DotNetImageVariant.Extra, SupportedImageRepos = DotNetImageRepo.Aspnet },
             new ProductImageData { Version = V8_0, OS = OS.NobleChiseled,       Arch = Arch.Arm64,   SdkOS = OS.Noble,
                     ImageVariant = DotNetImageVariant.Extra, SupportedImageRepos = DotNetImageRepo.Runtime_Deps | DotNetImageRepo.Runtime | DotNetImageRepo.Aspnet },
-<<<<<<< HEAD
             new ProductImageData { Version = V8_0, OS = OS.NobleChiseled,       Arch = Arch.Arm64,   SdkOS = OS.Noble, SdkImageVariant = DotNetImageVariant.AOT,
                     ImageVariant = DotNetImageVariant.AOT, SupportedImageRepos = DotNetImageRepo.Runtime_Deps },
-=======
->>>>>>> fb789519
             new ProductImageData { Version = V8_0, OS = OS.Alpine319,           Arch = Arch.Arm64 },
             new ProductImageData { Version = V8_0, OS = OS.Alpine319,           Arch = Arch.Arm64,   SdkOS = OS.Alpine319,
                     ImageVariant = DotNetImageVariant.Composite, SupportedImageRepos = DotNetImageRepo.Aspnet },
             new ProductImageData { Version = V8_0, OS = OS.Alpine319,           Arch = Arch.Arm64,   SdkOS = OS.Alpine319,
                     ImageVariant = DotNetImageVariant.Extra, SupportedImageRepos = DotNetImageRepo.Runtime_Deps },
-<<<<<<< HEAD
             new ProductImageData { Version = V8_0, OS = OS.Alpine319,           Arch = Arch.Arm64,   SdkOS = OS.Alpine319, SdkImageVariant = DotNetImageVariant.AOT,
                     ImageVariant = DotNetImageVariant.AOT, SupportedImageRepos = DotNetImageRepo.Runtime_Deps },
-=======
->>>>>>> fb789519
             new ProductImageData { Version = V8_0, OS = OS.Alpine320,           Arch = Arch.Arm64 },
             new ProductImageData { Version = V8_0, OS = OS.Alpine320,           Arch = Arch.Arm64,   SdkOS = OS.Alpine320,
                     ImageVariant = DotNetImageVariant.Composite, SupportedImageRepos = DotNetImageRepo.Aspnet },
             new ProductImageData { Version = V8_0, OS = OS.Alpine320,           Arch = Arch.Arm64,   SdkOS = OS.Alpine320,
                     ImageVariant = DotNetImageVariant.Extra, SupportedImageRepos = DotNetImageRepo.Runtime_Deps },
-<<<<<<< HEAD
             new ProductImageData { Version = V8_0, OS = OS.Alpine320,           Arch = Arch.Arm64,   SdkOS = OS.Alpine320, SdkImageVariant = DotNetImageVariant.AOT,
                     ImageVariant = DotNetImageVariant.AOT, SupportedImageRepos = DotNetImageRepo.Runtime_Deps },
-=======
->>>>>>> fb789519
+
 
             new ProductImageData { Version = V8_0, OS = OS.BookwormSlim,        Arch = Arch.Arm },
             new ProductImageData { Version = V8_0, OS = OS.Jammy,               Arch = Arch.Arm },
@@ -186,31 +169,22 @@
                     ImageVariant = DotNetImageVariant.Composite | DotNetImageVariant.Extra, SupportedImageRepos = DotNetImageRepo.Aspnet },
             new ProductImageData { Version = V8_0, OS = OS.JammyChiseled,       Arch = Arch.Arm,     SdkOS = OS.Jammy,
                     ImageVariant = DotNetImageVariant.Extra, SupportedImageRepos = DotNetImageRepo.Runtime_Deps | DotNetImageRepo.Runtime | DotNetImageRepo.Aspnet },
-<<<<<<< HEAD
             new ProductImageData { Version = V8_0, OS = OS.JammyChiseled,       Arch = Arch.Arm,     SdkOS = OS.Jammy, SdkImageVariant = DotNetImageVariant.AOT,
                                 ImageVariant = DotNetImageVariant.AOT, SupportedImageRepos = DotNetImageRepo.Runtime_Deps },
-=======
->>>>>>> fb789519
             new ProductImageData { Version = V8_0, OS = OS.Alpine319,           Arch = Arch.Arm },
             new ProductImageData { Version = V8_0, OS = OS.Alpine319,           Arch = Arch.Arm,     SdkOS = OS.Alpine319,
                     ImageVariant = DotNetImageVariant.Composite, SupportedImageRepos = DotNetImageRepo.Aspnet },
             new ProductImageData { Version = V8_0, OS = OS.Alpine319,           Arch = Arch.Arm,     SdkOS = OS.Alpine319,
                     ImageVariant = DotNetImageVariant.Extra, SupportedImageRepos = DotNetImageRepo.Runtime_Deps },
-<<<<<<< HEAD
             new ProductImageData { Version = V8_0, OS = OS.Alpine319,           Arch = Arch.Arm,     SdkOS = OS.Alpine319, SdkImageVariant = DotNetImageVariant.AOT,
                     ImageVariant = DotNetImageVariant.AOT, SupportedImageRepos = DotNetImageRepo.Runtime_Deps },
-=======
->>>>>>> fb789519
             new ProductImageData { Version = V8_0, OS = OS.Alpine320,           Arch = Arch.Arm },
             new ProductImageData { Version = V8_0, OS = OS.Alpine320,           Arch = Arch.Arm,     SdkOS = OS.Alpine320,
                     ImageVariant = DotNetImageVariant.Composite, SupportedImageRepos = DotNetImageRepo.Aspnet },
             new ProductImageData { Version = V8_0, OS = OS.Alpine320,           Arch = Arch.Arm,     SdkOS = OS.Alpine320,
                     ImageVariant = DotNetImageVariant.Extra, SupportedImageRepos = DotNetImageRepo.Runtime_Deps },
-<<<<<<< HEAD
             new ProductImageData { Version = V8_0, OS = OS.Alpine320,           Arch = Arch.Arm,     SdkOS = OS.Alpine320, SdkImageVariant = DotNetImageVariant.AOT,
                     ImageVariant = DotNetImageVariant.AOT, SupportedImageRepos = DotNetImageRepo.Runtime_Deps },
-=======
->>>>>>> fb789519
 
 
             new ProductImageData { Version = V9_0, OS = OS.BookwormSlim,        Arch = Arch.Amd64 },
@@ -223,21 +197,15 @@
                     ImageVariant = DotNetImageVariant.Composite | DotNetImageVariant.Extra, SupportedImageRepos = DotNetImageRepo.Aspnet },
             new ProductImageData { Version = V9_0, OS = OS.NobleChiseled,       Arch = Arch.Amd64,   SdkOS = OS.Noble,
                     ImageVariant = DotNetImageVariant.Extra, SupportedImageRepos = DotNetImageRepo.Runtime_Deps | DotNetImageRepo.Runtime | DotNetImageRepo.Aspnet },
-<<<<<<< HEAD
             new ProductImageData { Version = V9_0, OS = OS.NobleChiseled,       Arch = Arch.Amd64,   SdkOS = OS.Noble, SdkImageVariant = DotNetImageVariant.AOT,
                     ImageVariant = DotNetImageVariant.AOT, SupportedImageRepos = DotNetImageRepo.Runtime_Deps },
-=======
->>>>>>> fb789519
             new ProductImageData { Version = V9_0, OS = OS.Alpine320,           Arch = Arch.Amd64 },
             new ProductImageData { Version = V9_0, OS = OS.Alpine320,           Arch = Arch.Amd64,   SdkOS = OS.Alpine320,
                     ImageVariant = DotNetImageVariant.Composite, SupportedImageRepos = DotNetImageRepo.Aspnet },
             new ProductImageData { Version = V9_0, OS = OS.Alpine320,           Arch = Arch.Amd64,   SdkOS = OS.Alpine320,
                     ImageVariant = DotNetImageVariant.Extra, SupportedImageRepos = DotNetImageRepo.Runtime_Deps },
-<<<<<<< HEAD
             new ProductImageData { Version = V9_0, OS = OS.Alpine320,           Arch = Arch.Amd64,   SdkOS = OS.Alpine320, SdkImageVariant = DotNetImageVariant.AOT,
                     ImageVariant = DotNetImageVariant.AOT, SupportedImageRepos = DotNetImageRepo.Runtime_Deps },
-=======
->>>>>>> fb789519
             new ProductImageData { Version = V9_0, OS = OS.AzureLinux30,           Arch = Arch.Amd64 },
             new ProductImageData { Version = V9_0, OS = OS.AzureLinux30Distroless, Arch = Arch.Amd64,   SdkOS = OS.AzureLinux30 },
             new ProductImageData { Version = V9_0, OS = OS.AzureLinux30Distroless, Arch = Arch.Amd64,   SdkOS = OS.AzureLinux30,
@@ -248,6 +216,7 @@
                     ImageVariant = DotNetImageVariant.Composite | DotNetImageVariant.Extra, SupportedImageRepos = DotNetImageRepo.Aspnet },
             new ProductImageData { Version = V9_0, OS = OS.AzureLinux30Distroless, Arch = Arch.Amd64,   SdkOS = OS.AzureLinux30, SdkImageVariant = DotNetImageVariant.AOT,
                     ImageVariant = DotNetImageVariant.AOT, SupportedImageRepos = DotNetImageRepo.Runtime_Deps },
+
 
             new ProductImageData { Version = V9_0, OS = OS.AzureLinux30,           Arch = Arch.Arm64 },
             new ProductImageData { Version = V9_0, OS = OS.AzureLinux30Distroless, Arch = Arch.Arm64,   SdkOS = OS.AzureLinux30 },
@@ -266,11 +235,8 @@
                     ImageVariant = DotNetImageVariant.Composite | DotNetImageVariant.Extra, SupportedImageRepos = DotNetImageRepo.Aspnet },
             new ProductImageData { Version = V9_0, OS = OS.NobleChiseled,       Arch = Arch.Arm64,   SdkOS = OS.Noble,
                     ImageVariant = DotNetImageVariant.Extra, SupportedImageRepos = DotNetImageRepo.Runtime_Deps | DotNetImageRepo.Runtime | DotNetImageRepo.Aspnet },
-<<<<<<< HEAD
             new ProductImageData { Version = V9_0, OS = OS.NobleChiseled,       Arch = Arch.Arm64,   SdkOS = OS.Noble, SdkImageVariant = DotNetImageVariant.AOT,
                     ImageVariant = DotNetImageVariant.AOT, SupportedImageRepos = DotNetImageRepo.Runtime_Deps },
-=======
->>>>>>> fb789519
             new ProductImageData { Version = V9_0, OS = OS.Alpine320,           Arch = Arch.Arm64 },
             new ProductImageData { Version = V9_0, OS = OS.Alpine320,           Arch = Arch.Arm64,   SdkOS = OS.Alpine320,
                     ImageVariant = DotNetImageVariant.Composite, SupportedImageRepos = DotNetImageRepo.Aspnet },
@@ -285,13 +251,10 @@
                     ImageVariant = DotNetImageVariant.Composite, SupportedImageRepos = DotNetImageRepo.Aspnet },
             new ProductImageData { Version = V9_0, OS = OS.Alpine320,           Arch = Arch.Arm,     SdkOS = OS.Alpine320,
                     ImageVariant = DotNetImageVariant.Extra, SupportedImageRepos = DotNetImageRepo.Runtime_Deps },
-<<<<<<< HEAD
             new ProductImageData { Version = V9_0, OS = OS.Alpine320,           Arch = Arch.Arm,     SdkOS = OS.Alpine320, SdkImageVariant = DotNetImageVariant.AOT,
                     ImageVariant = DotNetImageVariant.AOT, SupportedImageRepos = DotNetImageRepo.Runtime_Deps },
             new ProductImageData { Version = V9_0, OS = OS.Alpine319,           Arch = Arch.Arm,     SdkOS = OS.Alpine319, SdkImageVariant = DotNetImageVariant.AOT,
                     ImageVariant = DotNetImageVariant.AOT, SupportedImageRepos = DotNetImageRepo.Runtime_Deps },
-=======
->>>>>>> fb789519
             new ProductImageData { Version = V9_0, OS = OS.Noble,               Arch = Arch.Arm },
             new ProductImageData { Version = V9_0, OS = OS.NobleChiseled,       Arch = Arch.Arm,     SdkOS = OS.Noble },
             new ProductImageData { Version = V9_0, OS = OS.NobleChiseled,       Arch = Arch.Arm,     SdkOS = OS.Noble,
@@ -300,11 +263,8 @@
                     ImageVariant = DotNetImageVariant.Composite | DotNetImageVariant.Extra, SupportedImageRepos = DotNetImageRepo.Aspnet },
             new ProductImageData { Version = V9_0, OS = OS.NobleChiseled,       Arch = Arch.Arm,     SdkOS = OS.Noble,
                     ImageVariant = DotNetImageVariant.Extra, SupportedImageRepos = DotNetImageRepo.Runtime_Deps | DotNetImageRepo.Runtime | DotNetImageRepo.Aspnet },
-<<<<<<< HEAD
             new ProductImageData { Version = V9_0, OS = OS.NobleChiseled,       Arch = Arch.Arm,     SdkOS = OS.Noble, SdkImageVariant = DotNetImageVariant.AOT,
                     ImageVariant = DotNetImageVariant.AOT, SupportedImageRepos = DotNetImageRepo.Runtime_Deps }
-=======
->>>>>>> fb789519
         };
 
         private static readonly ProductImageData[] s_windowsTestData =
@@ -379,13 +339,10 @@
             new ProductImageData { Version = V8_0, VersionFamily = V8_0, OS = OS.JammyChiseled,          OSTag = OS.UbuntuChiseled,    Arch = Arch.Arm64,  SupportedImageRepos = DotNetImageRepo.Monitor },
             new ProductImageData { Version = V8_0, VersionFamily = V8_0, OS = OS.Mariner20Distroless,    OSTag = OS.MarinerDistroless, Arch = Arch.Amd64,  SupportedImageRepos = DotNetImageRepo.Monitor },
             new ProductImageData { Version = V8_0, VersionFamily = V8_0, OS = OS.Mariner20Distroless,    OSTag = OS.MarinerDistroless, Arch = Arch.Arm64,  SupportedImageRepos = DotNetImageRepo.Monitor },
-<<<<<<< HEAD
             new ProductImageData { Version = V8_1, VersionFamily = V8_0, OS = OS.JammyChiseled,          OSTag = OS.UbuntuChiseled,    Arch = Arch.Amd64,  SupportedImageRepos = DotNetImageRepo.Monitor },
             new ProductImageData { Version = V8_1, VersionFamily = V8_0, OS = OS.JammyChiseled,          OSTag = OS.UbuntuChiseled,    Arch = Arch.Arm64,  SupportedImageRepos = DotNetImageRepo.Monitor },
             new ProductImageData { Version = V8_1, VersionFamily = V8_0, OS = OS.Mariner20Distroless,    OSTag = OS.MarinerDistroless, Arch = Arch.Amd64,  SupportedImageRepos = DotNetImageRepo.Monitor },
             new ProductImageData { Version = V8_1, VersionFamily = V8_0, OS = OS.Mariner20Distroless,    OSTag = OS.MarinerDistroless, Arch = Arch.Arm64,  SupportedImageRepos = DotNetImageRepo.Monitor },
-=======
->>>>>>> fb789519
             new ProductImageData { Version = V9_0, VersionFamily = V9_0, OS = OS.AzureLinux30Distroless, OSTag = OS.MarinerDistroless, Arch = Arch.Amd64,  SupportedImageRepos = DotNetImageRepo.Monitor },
             new ProductImageData { Version = V9_0, VersionFamily = V9_0, OS = OS.AzureLinux30Distroless, OSTag = OS.MarinerDistroless, Arch = Arch.Arm64,  SupportedImageRepos = DotNetImageRepo.Monitor }
         };
