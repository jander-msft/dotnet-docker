ARG REPO=mcr.microsoft.com/dotnet/aspnet
FROM $REPO:7.0.0-rc.2-cbl-mariner2.0-arm64v8

ENV \
    # Unset ASPNETCORE_URLS from aspnet base image
    ASPNETCORE_URLS= \
    # Do not generate certificate
    DOTNET_GENERATE_ASPNET_CERTIFICATE=false \
    # Do not show first run text
    DOTNET_NOLOGO=true \
    # SDK version
<<<<<<< HEAD
    DOTNET_SDK_VERSION=7.0.100-rc.2.22477.20 \
=======
    DOTNET_SDK_VERSION=7.0.100-rc.2.22477.23 \
>>>>>>> b1baba3e
    # Enable correct mode for dotnet watch (only mode supported in a container)
    DOTNET_USE_POLLING_FILE_WATCHER=true \
    # Skip extraction of XML docs - generally not useful within an image/container - helps performance
    NUGET_XMLDOC_MODE=skip \
    # PowerShell telemetry for docker image usage
    POWERSHELL_DISTRIBUTION_CHANNEL=PSDocker-DotnetSDK-CBL-Mariner-2.0-arm64

RUN tdnf install -y \
        git \
        tar \
    && tdnf clean all

# Install .NET SDK
<<<<<<< HEAD
RUN curl -fSL --output dotnet.rpm https://dotnetbuilds.azureedge.net/public/Sdk/$DOTNET_SDK_VERSION/dotnet-sdk-$DOTNET_SDK_VERSION-aarch64.rpm \
    && dotnet_sha512='3fafbbbe58ab90ea537db7cad620166aa2461487d300081134194ee05077ad90213ec14d2851977d06cba0b3513da8deed1870c22cabfe0280939f85d02ad70f' \
    && echo "$dotnet_sha512  dotnet.rpm" | sha512sum -c - \
    \
    && curl -fSL --output apphost.rpm https://dotnetbuilds.azureedge.net/public/Runtime/$DOTNET_VERSION/dotnet-apphost-pack-$DOTNET_VERSION-aarch64.rpm \
    && dotnet_sha512='f6325573b39c92d6d457dd28fd5cc3ba78f68e354029dc89857e803a094856c923c94a01ac61a292f9feaf47ce6726847c13824d49560fe74d2c7f3f1d505abf' \
    && echo "$dotnet_sha512  apphost.rpm" | sha512sum -c - \
    \
    && curl -fSL --output targeting-pack.rpm https://dotnetbuilds.azureedge.net/public/Runtime/7.0.0-rc.2.22464.1/dotnet-targeting-pack-7.0.0-rc.2.22464.1-aarch64.rpm \
    && dotnet_sha512='0f922d950f4930170213d63408712d901e97cdc7f97fc3197414d12cda97e83255712821b3769e78220e85f8bd1bcc3dfe88e1fe9dc59c9ab93e60d79cf491e0' \
    && echo "$dotnet_sha512  targeting-pack.rpm" | sha512sum -c - \
    \
    && curl -fSL --output aspnetcore-targeting-pack.rpm https://dotnetbuilds.azureedge.net/public/aspnetcore/Runtime/7.0.0-rc.2.22464.13/aspnetcore-targeting-pack-7.0.0-rc.2.22464.13-aarch64.rpm \
    && dotnet_sha512='b07bc6f07ae636a3b07b87063ac11502f3964f6087725fb2cbb432f0873438e72be6d5f50cb642e3f4e7906ac5164b70fa612f69470984a593643082ee363829' \
=======
RUN curl -fSL --output dotnet.rpm https://dotnetcli.azureedge.net/dotnet/Sdk/$DOTNET_SDK_VERSION/dotnet-sdk-$DOTNET_SDK_VERSION-aarch64.rpm \
    && dotnet_sha512='3971b8307375803db19911fe9123f60770e2f3a68852e1596058d5c7ce89e11aafb97ae9c7a5792484af1c473b35d0506ef1a22d24dcb5008aac3540b8801897' \
    && echo "$dotnet_sha512  dotnet.rpm" | sha512sum -c - \
    \
    && curl -fSL --output apphost.rpm https://dotnetcli.azureedge.net/dotnet/Runtime/$DOTNET_VERSION/dotnet-apphost-pack-$DOTNET_VERSION-aarch64.rpm \
    && dotnet_sha512='47ef401ddcfc098f07829cddeac714bdbff17ff48ab34adb8ecda0f7477d240e1ade0191286eb4cb1e32761a6ac34de4d200983df3633a14e1cf2797fd799ddb' \
    && echo "$dotnet_sha512  apphost.rpm" | sha512sum -c - \
    \
    && curl -fSL --output targeting-pack.rpm https://dotnetcli.azureedge.net/dotnet/Runtime/7.0.0-rc.2.22472.3/dotnet-targeting-pack-7.0.0-rc.2.22472.3-aarch64.rpm \
    && dotnet_sha512='86a38e25498a6f247bb276acebbf4d52cde207c5337b249578e81ec8e75a5739744409217cebe4aff16a6c1d0f170b2db2ba248de16e6ff1334b7d527178f01c' \
    && echo "$dotnet_sha512  targeting-pack.rpm" | sha512sum -c - \
    \
    && curl -fSL --output aspnetcore-targeting-pack.rpm https://dotnetcli.azureedge.net/dotnet/aspnetcore/Runtime/7.0.0-rc.2.22476.2/aspnetcore-targeting-pack-7.0.0-rc.2.22476.2-aarch64.rpm \
    && dotnet_sha512='f852f930b64c44e9fdc68474809265b5d50ecaacdd6dd04e65ec93407fa3728c6a89e94bccaddada253d8b0228978bfc8c6a68a434f5649104f7f164aa38a999' \
>>>>>>> b1baba3e
    && echo "$dotnet_sha512  aspnetcore-targeting-pack.rpm" | sha512sum -c - \
    \
    && tdnf install -y --disablerepo=* dotnet.rpm apphost.rpm targeting-pack.rpm aspnetcore-targeting-pack.rpm \
    && rm dotnet.rpm apphost.rpm targeting-pack.rpm aspnetcore-targeting-pack.rpm \
    # Trigger first run experience by running arbitrary cmd
    && dotnet help

# Install PowerShell global tool
RUN powershell_version=7.3.0-preview.8 \
    && curl -fSL --output PowerShell.Linux.arm64.$powershell_version.nupkg https://pwshtool.blob.core.windows.net/tool/$powershell_version/PowerShell.Linux.arm64.$powershell_version.nupkg \
    && powershell_sha512='22a7ddee5e9638f92201b1b3f2f2fba99b4dc8f3ae3864df03dfb6f821cd29586e3603b938b284bbfc0e9fe01553bef024ad6eb0267154a32a675a41151f8285' \
    && echo "$powershell_sha512  PowerShell.Linux.arm64.$powershell_version.nupkg" | sha512sum -c - \
    && mkdir -p /usr/share/powershell \
    && dotnet tool install --add-source / --tool-path /usr/share/powershell --version $powershell_version PowerShell.Linux.arm64 \
    && dotnet nuget locals all --clear \
    && rm PowerShell.Linux.arm64.$powershell_version.nupkg \
    && ln -s /usr/share/powershell/pwsh /usr/bin/pwsh \
    && chmod 755 /usr/share/powershell/pwsh \
    # To reduce image size, remove the copy nupkg that nuget keeps.
    && find /usr/share/powershell -print | grep -i '.*[.]nupkg$' | xargs rm<|MERGE_RESOLUTION|>--- conflicted
+++ resolved
@@ -9,11 +9,7 @@
     # Do not show first run text
     DOTNET_NOLOGO=true \
     # SDK version
-<<<<<<< HEAD
-    DOTNET_SDK_VERSION=7.0.100-rc.2.22477.20 \
-=======
     DOTNET_SDK_VERSION=7.0.100-rc.2.22477.23 \
->>>>>>> b1baba3e
     # Enable correct mode for dotnet watch (only mode supported in a container)
     DOTNET_USE_POLLING_FILE_WATCHER=true \
     # Skip extraction of XML docs - generally not useful within an image/container - helps performance
@@ -27,22 +23,6 @@
     && tdnf clean all
 
 # Install .NET SDK
-<<<<<<< HEAD
-RUN curl -fSL --output dotnet.rpm https://dotnetbuilds.azureedge.net/public/Sdk/$DOTNET_SDK_VERSION/dotnet-sdk-$DOTNET_SDK_VERSION-aarch64.rpm \
-    && dotnet_sha512='3fafbbbe58ab90ea537db7cad620166aa2461487d300081134194ee05077ad90213ec14d2851977d06cba0b3513da8deed1870c22cabfe0280939f85d02ad70f' \
-    && echo "$dotnet_sha512  dotnet.rpm" | sha512sum -c - \
-    \
-    && curl -fSL --output apphost.rpm https://dotnetbuilds.azureedge.net/public/Runtime/$DOTNET_VERSION/dotnet-apphost-pack-$DOTNET_VERSION-aarch64.rpm \
-    && dotnet_sha512='f6325573b39c92d6d457dd28fd5cc3ba78f68e354029dc89857e803a094856c923c94a01ac61a292f9feaf47ce6726847c13824d49560fe74d2c7f3f1d505abf' \
-    && echo "$dotnet_sha512  apphost.rpm" | sha512sum -c - \
-    \
-    && curl -fSL --output targeting-pack.rpm https://dotnetbuilds.azureedge.net/public/Runtime/7.0.0-rc.2.22464.1/dotnet-targeting-pack-7.0.0-rc.2.22464.1-aarch64.rpm \
-    && dotnet_sha512='0f922d950f4930170213d63408712d901e97cdc7f97fc3197414d12cda97e83255712821b3769e78220e85f8bd1bcc3dfe88e1fe9dc59c9ab93e60d79cf491e0' \
-    && echo "$dotnet_sha512  targeting-pack.rpm" | sha512sum -c - \
-    \
-    && curl -fSL --output aspnetcore-targeting-pack.rpm https://dotnetbuilds.azureedge.net/public/aspnetcore/Runtime/7.0.0-rc.2.22464.13/aspnetcore-targeting-pack-7.0.0-rc.2.22464.13-aarch64.rpm \
-    && dotnet_sha512='b07bc6f07ae636a3b07b87063ac11502f3964f6087725fb2cbb432f0873438e72be6d5f50cb642e3f4e7906ac5164b70fa612f69470984a593643082ee363829' \
-=======
 RUN curl -fSL --output dotnet.rpm https://dotnetcli.azureedge.net/dotnet/Sdk/$DOTNET_SDK_VERSION/dotnet-sdk-$DOTNET_SDK_VERSION-aarch64.rpm \
     && dotnet_sha512='3971b8307375803db19911fe9123f60770e2f3a68852e1596058d5c7ce89e11aafb97ae9c7a5792484af1c473b35d0506ef1a22d24dcb5008aac3540b8801897' \
     && echo "$dotnet_sha512  dotnet.rpm" | sha512sum -c - \
@@ -57,7 +37,6 @@
     \
     && curl -fSL --output aspnetcore-targeting-pack.rpm https://dotnetcli.azureedge.net/dotnet/aspnetcore/Runtime/7.0.0-rc.2.22476.2/aspnetcore-targeting-pack-7.0.0-rc.2.22476.2-aarch64.rpm \
     && dotnet_sha512='f852f930b64c44e9fdc68474809265b5d50ecaacdd6dd04e65ec93407fa3728c6a89e94bccaddada253d8b0228978bfc8c6a68a434f5649104f7f164aa38a999' \
->>>>>>> b1baba3e
     && echo "$dotnet_sha512  aspnetcore-targeting-pack.rpm" | sha512sum -c - \
     \
     && tdnf install -y --disablerepo=* dotnet.rpm apphost.rpm targeting-pack.rpm aspnetcore-targeting-pack.rpm \
