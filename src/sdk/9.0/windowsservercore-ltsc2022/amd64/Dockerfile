--- conflicted
+++ resolved
@@ -1,11 +1,7 @@
 # escape=`
 
 ARG REPO=mcr.microsoft.com/dotnet/aspnet
-<<<<<<< HEAD
 FROM $REPO:9.0.0-preview.4-windowsservercore-ltsc2022
-=======
-FROM $REPO:9.0.0-preview.3-windowsservercore-ltsc2022
->>>>>>> a42714b4
 
 ENV `
     # Do not generate certificate
@@ -13,11 +9,7 @@
     # Do not show first run text
     DOTNET_NOLOGO=true `
     # SDK version
-<<<<<<< HEAD
     DOTNET_SDK_VERSION=9.0.100-preview.4.24260.3 `
-=======
-    DOTNET_SDK_VERSION=9.0.100-preview.3.24204.13 `
->>>>>>> a42714b4
     # Enable correct mode for dotnet watch (only mode supported in a container)
     DOTNET_USE_POLLING_FILE_WATCHER=true `
     # Skip extraction of XML docs - generally not useful within an image/container - helps performance
@@ -31,7 +23,7 @@
         $ProgressPreference = 'SilentlyContinue'; `
         `
         Invoke-WebRequest -OutFile mingit.zip https://github.com/git-for-windows/git/releases/download/v2.45.0.windows.1/MinGit-2.45.0-64-bit.zip; `
-        $mingit_sha256 = 'f607bbd459bae73369e6509fe849c4c48152f4d33b0021d5881e1e9e7ae79e26'; `
+        $mingit_sha256 = 'https://github.com/git-for-windows/git/releases/download/v2.45.0.windows.1/MinGit-2.45.0-64-bit.zip'; `
         if ((Get-FileHash mingit.zip -Algorithm sha256).Hash -ne $mingit_sha256) { `
             Write-Host 'CHECKSUM VERIFICATION FAILED!'; `
             exit 1; `
@@ -45,13 +37,8 @@
         $ProgressPreference = 'SilentlyContinue'; `
         `
         # Retrieve .NET SDK
-<<<<<<< HEAD
         Invoke-WebRequest -OutFile dotnet.zip https://dotnetbuilds.azureedge.net/public/Sdk/$Env:DOTNET_SDK_VERSION/dotnet-sdk-$Env:DOTNET_SDK_VERSION-win-x64.zip; `
         $dotnet_sha512 = 'f0e0ecef4ebe6b9c3e12ab829069fc77ff5eac64ada0403d53d3c9573faaf3ceb6d5c75b6771c4978d5acba3dda0f56c37085dd6755d83e9302faa99becf8956'; `
-=======
-        Invoke-WebRequest -OutFile dotnet.zip https://dotnetcli.azureedge.net/dotnet/Sdk/$Env:DOTNET_SDK_VERSION/dotnet-sdk-$Env:DOTNET_SDK_VERSION-win-x64.zip; `
-        $dotnet_sha512 = '55114bd014d2613aa35e91148bad263cfe0fd8499995c9641bdfff1b7c2f10c70add06c1d9c016f60fe7c4d144725154187a7c0ad4b1296f1ec32e876ae3ceed'; `
->>>>>>> a42714b4
         if ((Get-FileHash dotnet.zip -Algorithm sha512).Hash -ne $dotnet_sha512) { `
             Write-Host 'CHECKSUM VERIFICATION FAILED!'; `
             exit 1; `
