--- conflicted
+++ resolved
@@ -10,15 +10,9 @@
         $ErrorActionPreference = 'Stop'; `
         $ProgressPreference = 'SilentlyContinue'; `
         `
-<<<<<<< HEAD
-        $aspnetcore_version = '5.0.13'; `
-        Invoke-WebRequest -OutFile aspnetcore.zip https://dotnetcli.azureedge.net/dotnet/aspnetcore/Runtime/$aspnetcore_version/aspnetcore-runtime-$aspnetcore_version-win-x64.zip; `
-        $aspnetcore_sha512 = '480baa6a03e1b6a2d25afdd8da9cb0387a9be91a0d7c4ddda6cd7725a6d5805dcb35b65cd872871140da3442efae1ae53a0bf7b39c133049082ee6a3dffe627d'; `
-=======
         $aspnetcore_version = '5.0.14'; `
         Invoke-WebRequest -OutFile aspnetcore.zip https://dotnetcli.azureedge.net/dotnet/aspnetcore/Runtime/$aspnetcore_version/aspnetcore-runtime-$aspnetcore_version-win-x64.zip; `
         $aspnetcore_sha512 = 'ec64366954b2f2a03080c88c7ddd0480e60f4083182df4d2b5ab7e5555d70af949acd9cc9aa4f150ae6da38fc0b0f1d5b38365d97a593cbf7cb156906c1eae26'; `
->>>>>>> dbe0395d
         if ((Get-FileHash aspnetcore.zip -Algorithm sha512).Hash -ne $aspnetcore_sha512) { `
             Write-Host 'CHECKSUM VERIFICATION FAILED!'; `
             exit 1; `
@@ -33,10 +27,6 @@
 FROM $REPO:5.0.14-nanoserver-ltsc2022
 
 # ASP.NET Core version
-<<<<<<< HEAD
-ENV ASPNET_VERSION=5.0.13
-=======
 ENV ASPNET_VERSION=5.0.14
->>>>>>> dbe0395d
 
 COPY --from=installer ["/dotnet/shared/Microsoft.AspNetCore.App", "/Program Files/dotnet/shared/Microsoft.AspNetCore.App"]