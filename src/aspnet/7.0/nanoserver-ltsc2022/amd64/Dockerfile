--- conflicted
+++ resolved
@@ -10,15 +10,9 @@
         $ErrorActionPreference = 'Stop'; `
         $ProgressPreference = 'SilentlyContinue'; `
         `
-<<<<<<< HEAD
-        $aspnetcore_version = '7.0.8'; `
-        Invoke-WebRequest -OutFile aspnetcore.zip https://dotnetcli.azureedge.net/dotnet/aspnetcore/Runtime/$aspnetcore_version/aspnetcore-runtime-$aspnetcore_version-win-x64.zip; `
-        $aspnetcore_sha512 = 'c383cbb29d2d028895f689f8b0621bcab548ec2dfb0a67b3cef788d809f1670ce0f8afc1de90fd465abc0614fce9af829fc2f249d166958009c0479d4ecb88c7'; `
-=======
         $aspnetcore_version = '7.0.9'; `
         Invoke-WebRequest -OutFile aspnetcore.zip https://dotnetcli.azureedge.net/dotnet/aspnetcore/Runtime/$aspnetcore_version/aspnetcore-runtime-$aspnetcore_version-win-x64.zip; `
         $aspnetcore_sha512 = '77d97fcebbbe2c6b36adc5b7df369a3e7b5c83db3638a3dd72360d4f2019c731edff08aef28ff83982a718f541b1d5f234f463c49b9d9c14cdd71b429b613d05'; `
->>>>>>> 6da64f31
         if ((Get-FileHash aspnetcore.zip -Algorithm sha512).Hash -ne $aspnetcore_sha512) { `
             Write-Host 'CHECKSUM VERIFICATION FAILED!'; `
             exit 1; `
@@ -30,16 +24,9 @@
 
 
 # ASP.NET Core image
-<<<<<<< HEAD
-FROM $REPO:7.0.8-nanoserver-ltsc2022
-
-# ASP.NET Core version
-ENV ASPNET_VERSION=7.0.8
-=======
 FROM $REPO:7.0.9-nanoserver-ltsc2022
 
 # ASP.NET Core version
 ENV ASPNET_VERSION=7.0.9
->>>>>>> 6da64f31
 
 COPY --from=installer ["/dotnet/shared/Microsoft.AspNetCore.App", "/Program Files/dotnet/shared/Microsoft.AspNetCore.App"]