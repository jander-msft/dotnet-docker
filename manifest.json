--- conflicted
+++ resolved
@@ -667,12 +667,8 @@
           "productVersion": "$(dotnet|3.1|product-version)",
           "sharedTags": {
             "$(dotnet|3.1|product-version)": {},
-<<<<<<< HEAD
-            "3.1": {}
-=======
             "3.1": {},
             "latest": {}
->>>>>>> 33a5541f
           },
           "platforms": [
             {
@@ -1286,12 +1282,8 @@
           "productVersion": "$(dotnet|3.1|product-version)",
           "sharedTags": {
             "$(dotnet|3.1|product-version)": {},
-<<<<<<< HEAD
-            "3.1": {}
-=======
             "3.1": {},
             "latest": {}
->>>>>>> 33a5541f
           },
           "platforms": [
             {
@@ -1914,12 +1906,8 @@
           "productVersion": "$(sdk|3.1|product-version)",
           "sharedTags": {
             "$(sdk|3.1|product-version)": {},
-<<<<<<< HEAD
-            "3.1": {}
-=======
             "3.1": {},
             "latest": {}
->>>>>>> 33a5541f
           },
           "platforms": [
             {
