﻿// Licensed to the .NET Foundation under one or more agreements.
// The .NET Foundation licenses this file to you under the MIT license.
// See the LICENSE file in the project root for more information.

using System;
using System.Collections.Generic;
using System.Linq;
using System.Text.Json;
using System.Text.Json.Nodes;
using Xunit;
using Xunit.Abstractions;

namespace Microsoft.DotNet.Docker.Tests
{
    [Trait("Category", "runtime-deps")]
    public class RuntimeDepsImageTests : CommonRuntimeImageTests
    {
        public RuntimeDepsImageTests(ITestOutputHelper outputHelper)
            : base(outputHelper)
        {
        }

        protected override DotNetImageType ImageType => DotNetImageType.Runtime_Deps;

        public static IEnumerable<object[]> GetImageData() => GetImageData(DotNetImageType.Runtime_Deps);

        [LinuxImageTheory]
        [MemberData(nameof(GetImageData))]
        public void VerifyEnvironmentVariables(ProductImageData imageData)
        {
            base.VerifyCommonEnvironmentVariables(imageData);
        }

        [LinuxImageTheory]
        [MemberData(nameof(GetImageData))]
        public void VerifyPackageInstallation(ProductImageData imageData)
        {
            if (!imageData.OS.Contains("cbl-mariner") || imageData.IsDistroless || imageData.Version.Major > 6)
            {
                return;
            }

            VerifyExpectedInstalledRpmPackages(
                imageData,
                GetExpectedRpmPackagesInstalled(imageData));
        }

        [LinuxImageTheory]
        [MemberData(nameof(GetImageData))]
        public void VerifyInsecureFiles(ProductImageData imageData)
        {
            base.VerifyCommonInsecureFiles(imageData);
        }

        [LinuxImageTheory]
        [MemberData(nameof(GetImageData))]
        public void VerifyShellNotInstalledForDistroless(ProductImageData imageData)
        {
            base.VerifyCommonShellNotInstalledForDistroless(imageData);
        }

        [LinuxImageTheory]
        [MemberData(nameof(GetImageData))]
        public void VerifyNoSasToken(ProductImageData imageData)
        {
            base.VerifyCommonNoSasToken(imageData);
        }

        [LinuxImageTheory]
        [MemberData(nameof(GetImageData))]
        public void VerifyDefaultUser(ProductImageData imageData)
        {
            VerifyCommonDefaultUser(imageData);
        }

        /// <summary>
        /// Verifies that the packages installed in distroless images are scannable by security tools.
        /// </summary>
        [LinuxImageTheory]
        [MemberData(nameof(GetImageData))]
        public void VerifyDistrolessPackages(ProductImageData imageData)
        {
            if (!imageData.IsDistroless)
            {
                OutputHelper.WriteLine("This test is only relevant to distroless images.");
                return;
            }

            if (imageData.OS == OS.Mariner10Distroless)
            {
                OutputHelper.WriteLine("Scanning support not implemented for Mariner 1.0.");
                return;
            }

            const string SyftImage = "anchore/syft";
            DockerHelper.Pull(SyftImage);

            string imageName = imageData.GetImage(ImageType, DockerHelper);
            string output = DockerHelper.Run(
                SyftImage, "distroless-packages", $"packages docker:{imageName} -o json", useMountedDockerSocket: true);

            string[] expectedPackages;
            if (imageData.OS.Contains(OS.Mariner))
            {
<<<<<<< HEAD
                expectedPackages = new[]
                {
                    "distroless-packages-minimal",
                    "e2fsprogs-libs",
                    "filesystem",
                    "glibc",
                    "krb5",
                    "libgcc",
                    "libstdc++",
                    "mariner-release",
                    "openssl",
                    "openssl-libs",
                    "prebuilt-ca-certificates",
                    "prebuilt-ca-certificates-base",
                    "zlib"
                };
            }
            else if (imageData.OS == OS.JammyChiseled)
            {
                OutputHelper.WriteLine("Package scanning support not implemented for Chiseled Ubuntu images.");
                expectedPackages = Array.Empty<string>();
            }
            else
            {
                throw new NotImplementedException();
            }
=======
                "distroless-packages-minimal",
                "e2fsprogs-libs",
                "filesystem",
                "glibc",
                "krb5",
                "libgcc",
                "libstdc++",
                "mariner-release",
                "openssl",
                "openssl-libs",
                "prebuilt-ca-certificates",
                "tzdata",
                "zlib"
            };
>>>>>>> 84b3ced1

            JsonNode node = JsonNode.Parse(output);
            if (node is null)
            {
                throw new JsonException($"Unable to parse the output as JSON:{Environment.NewLine}{output}");
            }

            string[] actualPackages = ((JsonArray)node["artifacts"])
                .Select(artifact => artifact["name"]?.ToString())
                .ToArray();

            Assert.Equal(expectedPackages, actualPackages);

            // Verify the OS release info is available
            JsonObject distro = (JsonObject)node["distro"];
            Assert.NotEmpty((string)distro["version"]);
        }

        internal static string[] GetExpectedRpmPackagesInstalled(ProductImageData imageData) =>
            new string[]
                {
                    $"dotnet-runtime-deps-{imageData.VersionString}"
                };
    }
}<|MERGE_RESOLUTION|>--- conflicted
+++ resolved
@@ -102,7 +102,6 @@
             string[] expectedPackages;
             if (imageData.OS.Contains(OS.Mariner))
             {
-<<<<<<< HEAD
                 expectedPackages = new[]
                 {
                     "distroless-packages-minimal",
@@ -116,7 +115,7 @@
                     "openssl",
                     "openssl-libs",
                     "prebuilt-ca-certificates",
-                    "prebuilt-ca-certificates-base",
+                    "tzdata",
                     "zlib"
                 };
             }
@@ -129,22 +128,6 @@
             {
                 throw new NotImplementedException();
             }
-=======
-                "distroless-packages-minimal",
-                "e2fsprogs-libs",
-                "filesystem",
-                "glibc",
-                "krb5",
-                "libgcc",
-                "libstdc++",
-                "mariner-release",
-                "openssl",
-                "openssl-libs",
-                "prebuilt-ca-certificates",
-                "tzdata",
-                "zlib"
-            };
->>>>>>> 84b3ced1
 
             JsonNode node = JsonNode.Parse(output);
             if (node is null)
