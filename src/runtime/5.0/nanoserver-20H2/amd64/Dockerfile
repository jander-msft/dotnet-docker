# escape=`

# Installer image
FROM mcr.microsoft.com/windows/servercore:20H2-amd64 AS installer

# Retrieve .NET Runtime
RUN powershell -Command `
        $ErrorActionPreference = 'Stop'; `
        $ProgressPreference = 'SilentlyContinue'; `
        `
<<<<<<< HEAD
        $dotnet_version = '5.0.13'; `
        Invoke-WebRequest -OutFile dotnet.zip https://dotnetcli.azureedge.net/dotnet/Runtime/$dotnet_version/dotnet-runtime-$dotnet_version-win-x64.zip; `
        $dotnet_sha512 = '53dc994202801aca3b6f23b6489a10803224325ab723ecd47f560296f08e33813474708701115418c8b34239b53868a5a0e87fc3dccf86f4483598de98ea8981'; `
=======
        $dotnet_version = '5.0.14'; `
        Invoke-WebRequest -OutFile dotnet.zip https://dotnetcli.azureedge.net/dotnet/Runtime/$dotnet_version/dotnet-runtime-$dotnet_version-win-x64.zip; `
        $dotnet_sha512 = '1e6fd270b462a312ebba8411149046b5e4b0a6e7618f6d595ce7d563d9f0a6ddf378f1f6d89152b3b5a64091af5d7b06f4949317e28e806cfd9c145b3d0ff711'; `
>>>>>>> dbe0395d
        if ((Get-FileHash dotnet.zip -Algorithm sha512).Hash -ne $dotnet_sha512) { `
            Write-Host 'CHECKSUM VERIFICATION FAILED!'; `
            exit 1; `
        }; `
        `
        mkdir dotnet; `
        tar -oxzf dotnet.zip -C dotnet; `
        Remove-Item -Force dotnet.zip


# Runtime image
FROM mcr.microsoft.com/windows/nanoserver:20H2-amd64

ENV `
    # Configure web servers to bind to port 80 when present
    ASPNETCORE_URLS=http://+:80 `
    # Enable detection of running in a container
    DOTNET_RUNNING_IN_CONTAINER=true `
    # .NET Runtime version
    DOTNET_VERSION=5.0.14

# In order to set system PATH, ContainerAdministrator must be used
USER ContainerAdministrator
RUN setx /M PATH "%PATH%;C:\Program Files\dotnet"
USER ContainerUser

COPY --from=installer ["/dotnet", "/Program Files/dotnet"]<|MERGE_RESOLUTION|>--- conflicted
+++ resolved
@@ -8,15 +8,9 @@
         $ErrorActionPreference = 'Stop'; `
         $ProgressPreference = 'SilentlyContinue'; `
         `
-<<<<<<< HEAD
-        $dotnet_version = '5.0.13'; `
-        Invoke-WebRequest -OutFile dotnet.zip https://dotnetcli.azureedge.net/dotnet/Runtime/$dotnet_version/dotnet-runtime-$dotnet_version-win-x64.zip; `
-        $dotnet_sha512 = '53dc994202801aca3b6f23b6489a10803224325ab723ecd47f560296f08e33813474708701115418c8b34239b53868a5a0e87fc3dccf86f4483598de98ea8981'; `
-=======
         $dotnet_version = '5.0.14'; `
         Invoke-WebRequest -OutFile dotnet.zip https://dotnetcli.azureedge.net/dotnet/Runtime/$dotnet_version/dotnet-runtime-$dotnet_version-win-x64.zip; `
         $dotnet_sha512 = '1e6fd270b462a312ebba8411149046b5e4b0a6e7618f6d595ce7d563d9f0a6ddf378f1f6d89152b3b5a64091af5d7b06f4949317e28e806cfd9c145b3d0ff711'; `
->>>>>>> dbe0395d
         if ((Get-FileHash dotnet.zip -Algorithm sha512).Hash -ne $dotnet_sha512) { `
             Write-Host 'CHECKSUM VERIFICATION FAILED!'; `
             exit 1; `
