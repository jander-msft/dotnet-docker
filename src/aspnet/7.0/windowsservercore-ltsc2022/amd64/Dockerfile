# escape=`

ARG REPO=mcr.microsoft.com/dotnet/runtime
<<<<<<< HEAD
FROM $REPO:7.0.8-windowsservercore-ltsc2022

# ASP.NET Core version
ENV ASPNET_VERSION=7.0.8
=======
FROM $REPO:7.0.9-windowsservercore-ltsc2022

# ASP.NET Core version
ENV ASPNET_VERSION=7.0.9
>>>>>>> 6da64f31

# Install ASP.NET Core Runtime
RUN powershell -Command `
        $ErrorActionPreference = 'Stop'; `
        $ProgressPreference = 'SilentlyContinue'; `
        `
        Invoke-WebRequest -OutFile aspnetcore.zip https://dotnetcli.azureedge.net/dotnet/aspnetcore/Runtime/$Env:ASPNET_VERSION/aspnetcore-runtime-$Env:ASPNET_VERSION-win-x64.zip; `
<<<<<<< HEAD
        $aspnetcore_sha512 = 'c383cbb29d2d028895f689f8b0621bcab548ec2dfb0a67b3cef788d809f1670ce0f8afc1de90fd465abc0614fce9af829fc2f249d166958009c0479d4ecb88c7'; `
=======
        $aspnetcore_sha512 = '77d97fcebbbe2c6b36adc5b7df369a3e7b5c83db3638a3dd72360d4f2019c731edff08aef28ff83982a718f541b1d5f234f463c49b9d9c14cdd71b429b613d05'; `
>>>>>>> 6da64f31
        if ((Get-FileHash aspnetcore.zip -Algorithm sha512).Hash -ne $aspnetcore_sha512) { `
            Write-Host 'CHECKSUM VERIFICATION FAILED!'; `
            exit 1; `
        }; `
        `
        tar -oxzf aspnetcore.zip -C $Env:ProgramFiles\dotnet ./shared/Microsoft.AspNetCore.App; `
        Remove-Item -Force aspnetcore.zip<|MERGE_RESOLUTION|>--- conflicted
+++ resolved
@@ -1,17 +1,10 @@
 # escape=`
 
 ARG REPO=mcr.microsoft.com/dotnet/runtime
-<<<<<<< HEAD
-FROM $REPO:7.0.8-windowsservercore-ltsc2022
-
-# ASP.NET Core version
-ENV ASPNET_VERSION=7.0.8
-=======
 FROM $REPO:7.0.9-windowsservercore-ltsc2022
 
 # ASP.NET Core version
 ENV ASPNET_VERSION=7.0.9
->>>>>>> 6da64f31
 
 # Install ASP.NET Core Runtime
 RUN powershell -Command `
@@ -19,11 +12,7 @@
         $ProgressPreference = 'SilentlyContinue'; `
         `
         Invoke-WebRequest -OutFile aspnetcore.zip https://dotnetcli.azureedge.net/dotnet/aspnetcore/Runtime/$Env:ASPNET_VERSION/aspnetcore-runtime-$Env:ASPNET_VERSION-win-x64.zip; `
-<<<<<<< HEAD
-        $aspnetcore_sha512 = 'c383cbb29d2d028895f689f8b0621bcab548ec2dfb0a67b3cef788d809f1670ce0f8afc1de90fd465abc0614fce9af829fc2f249d166958009c0479d4ecb88c7'; `
-=======
         $aspnetcore_sha512 = '77d97fcebbbe2c6b36adc5b7df369a3e7b5c83db3638a3dd72360d4f2019c731edff08aef28ff83982a718f541b1d5f234f463c49b9d9c14cdd71b429b613d05'; `
->>>>>>> 6da64f31
         if ((Get-FileHash aspnetcore.zip -Algorithm sha512).Hash -ne $aspnetcore_sha512) { `
             Write-Host 'CHECKSUM VERIFICATION FAILED!'; `
             exit 1; `
