FROM amd64/buildpack-deps:buster-scm

ENV \
    # Do not generate certificate
    DOTNET_GENERATE_ASPNET_CERTIFICATE=false \
    # Enable detection of running in a container
    DOTNET_RUNNING_IN_CONTAINER=true \
    # Enable correct mode for dotnet watch (only mode supported in a container)
    DOTNET_USE_POLLING_FILE_WATCHER=true \
    # Skip extraction of XML docs - generally not useful within an image/container - helps performance
    NUGET_XMLDOC_MODE=skip \
    # PowerShell telemetry for docker image usage
    POWERSHELL_DISTRIBUTION_CHANNEL=PSDocker-DotnetCoreSDK-Debian-10

# Install .NET CLI dependencies
RUN apt-get update \
    && apt-get install -y --no-install-recommends \
        libc6 \
        libgcc1 \
        libgssapi-krb5-2 \
        libicu63 \
        libssl1.1 \
        libstdc++6 \
        zlib1g \
    && rm -rf /var/lib/apt/lists/*

# Install .NET Core SDK
<<<<<<< HEAD
RUN dotnet_sdk_version=3.1.415 \
    && curl -fSL --output dotnet.tar.gz https://dotnetcli.azureedge.net/dotnet/Sdk/$dotnet_sdk_version/dotnet-sdk-$dotnet_sdk_version-linux-x64.tar.gz \
    && dotnet_sha512='df7a6d1abed609c382799a8f69f129ec72ce68236b2faecf01aed4c957a40a9cfbbc9126381bf517dff3dbe0e488f1092188582701dd0fef09a68b8c5707c747' \
=======
RUN dotnet_sdk_version=3.1.416 \
    && curl -fSL --output dotnet.tar.gz https://dotnetcli.azureedge.net/dotnet/Sdk/$dotnet_sdk_version/dotnet-sdk-$dotnet_sdk_version-linux-x64.tar.gz \
    && dotnet_sha512='dec1dcf326487031c45dec0849a046a0d034d6cbb43ab591da6d94c2faf72da8e31deeaf4d2165049181546d5296bb874a039ccc2f618cf95e68a26399da5e7f' \
>>>>>>> d9da9c4f
    && echo "$dotnet_sha512  dotnet.tar.gz" | sha512sum -c - \
    && mkdir -p /usr/share/dotnet \
    && tar -ozxf dotnet.tar.gz -C /usr/share/dotnet \
    && rm dotnet.tar.gz \
    && ln -s /usr/share/dotnet/dotnet /usr/bin/dotnet \
    # Trigger first run experience by running arbitrary cmd
    && dotnet help

# Install PowerShell global tool
RUN powershell_version=7.0.8 \
    && curl -fSL --output PowerShell.Linux.x64.$powershell_version.nupkg https://pwshtool.blob.core.windows.net/tool/$powershell_version/PowerShell.Linux.x64.$powershell_version.nupkg \
    && powershell_sha512='2ad4d9d26af9bc5a0cd25b0dff2d7360a43a9f3bb29a7b9f4b27474f3897258dcc9b3bf6839b7f401cda2feefbc8f4ded2b15edb5ebf613b4ab26147dd9a330b' \
    && echo "$powershell_sha512  PowerShell.Linux.x64.$powershell_version.nupkg" | sha512sum -c - \
    && mkdir -p /usr/share/powershell \
    && dotnet tool install --add-source / --tool-path /usr/share/powershell --version $powershell_version PowerShell.Linux.x64 \
    && dotnet nuget locals all --clear \
    && rm PowerShell.Linux.x64.$powershell_version.nupkg \
    && ln -s /usr/share/powershell/pwsh /usr/bin/pwsh \
    && chmod 755 /usr/share/powershell/pwsh \
    # To reduce image size, remove the copy nupkg that nuget keeps.
    && find /usr/share/powershell -print | grep -i '.*[.]nupkg$' | xargs rm<|MERGE_RESOLUTION|>--- conflicted
+++ resolved
@@ -25,15 +25,9 @@
     && rm -rf /var/lib/apt/lists/*
 
 # Install .NET Core SDK
-<<<<<<< HEAD
-RUN dotnet_sdk_version=3.1.415 \
-    && curl -fSL --output dotnet.tar.gz https://dotnetcli.azureedge.net/dotnet/Sdk/$dotnet_sdk_version/dotnet-sdk-$dotnet_sdk_version-linux-x64.tar.gz \
-    && dotnet_sha512='df7a6d1abed609c382799a8f69f129ec72ce68236b2faecf01aed4c957a40a9cfbbc9126381bf517dff3dbe0e488f1092188582701dd0fef09a68b8c5707c747' \
-=======
 RUN dotnet_sdk_version=3.1.416 \
     && curl -fSL --output dotnet.tar.gz https://dotnetcli.azureedge.net/dotnet/Sdk/$dotnet_sdk_version/dotnet-sdk-$dotnet_sdk_version-linux-x64.tar.gz \
     && dotnet_sha512='dec1dcf326487031c45dec0849a046a0d034d6cbb43ab591da6d94c2faf72da8e31deeaf4d2165049181546d5296bb874a039ccc2f618cf95e68a26399da5e7f' \
->>>>>>> d9da9c4f
     && echo "$dotnet_sha512  dotnet.tar.gz" | sha512sum -c - \
     && mkdir -p /usr/share/dotnet \
     && tar -ozxf dotnet.tar.gz -C /usr/share/dotnet \
