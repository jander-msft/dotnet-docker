--- conflicted
+++ resolved
@@ -9,11 +9,7 @@
     # Do not show first run text
     DOTNET_NOLOGO=true \
     # SDK version
-<<<<<<< HEAD
-    DOTNET_SDK_VERSION=7.0.201 \
-=======
     DOTNET_SDK_VERSION=7.0.202 \
->>>>>>> 6e9bac89
     # Enable correct mode for dotnet watch (only mode supported in a container)
     DOTNET_USE_POLLING_FILE_WATCHER=true \
     # Skip extraction of XML docs - generally not useful within an image/container - helps performance
@@ -30,11 +26,7 @@
 
 # Install .NET SDK
 RUN curl -fSL --output dotnet.tar.gz https://dotnetcli.azureedge.net/dotnet/Sdk/$DOTNET_SDK_VERSION/dotnet-sdk-$DOTNET_SDK_VERSION-linux-arm64.tar.gz \
-<<<<<<< HEAD
-    && dotnet_sha512='a4c4d0e7d51643d6a7ff3322f795f0cdf174f62689606304e4dbfb6b38717b111d0a21ecfe2efea0234947deb87383b7cdf38e96b7e4b7bc13127b0d70431b9b' \
-=======
     && dotnet_sha512='6f03de4ef1d0f67bcf8f794beea1a1497c9b1d31c484675382ad63a686ad3047ba2e12b2739ef2bf70c12e61a462ee8abd87e96a7c48200dceab92094144b332' \
->>>>>>> 6e9bac89
     && echo "$dotnet_sha512  dotnet.tar.gz" | sha512sum -c - \
     && mkdir -p /usr/share/dotnet \
     && tar -oxzf dotnet.tar.gz -C /usr/share/dotnet ./packs ./sdk ./sdk-manifests ./templates ./LICENSE.txt ./ThirdPartyNotices.txt \
