# escape=`

# Installer image
FROM mcr.microsoft.com/windows/servercore:1809-amd64 AS installer

SHELL ["powershell", "-Command", "$ErrorActionPreference = 'Stop'; $ProgressPreference = 'SilentlyContinue';"]

# Retrieve .NET Runtime
<<<<<<< HEAD
RUN Invoke-WebRequest -OutFile dotnet.zip https://dotnetcli.azureedge.net/dotnet/Runtime/5.0.8/dotnet-runtime-5.0.8-win-x64.zip; `
    $dotnet_sha512 = 'dc0d7ec2c033514d8e884bc00f518368f73b10e70d786bea445cc27df694f2d18aa34532b224657e440bed013fdd4f9ba35a44bf6ecb5d99252fe305f003688e'; `
=======
RUN Invoke-WebRequest -OutFile dotnet.zip https://dotnetcli.azureedge.net/dotnet/Runtime/5.0.9/dotnet-runtime-5.0.9-win-x64.zip; `
    $dotnet_sha512 = '3d0e3553d533725de7fc2a35ef9958f937683219ba8fa257213593ff31bd40beb8f5fdec8387603951a5b9679439ee0d94eea0bb399618802aeeaf332010640d'; `
>>>>>>> 1310a8ae
    if ((Get-FileHash dotnet.zip -Algorithm sha512).Hash -ne $dotnet_sha512) { `
        Write-Host 'CHECKSUM VERIFICATION FAILED!'; `
        exit 1; `
    }; `
    `
    mkdir dotnet; `
    tar -C dotnet -oxzf dotnet.zip; `
    Remove-Item -Force dotnet.zip


# Runtime image
FROM mcr.microsoft.com/windows/nanoserver:1809-amd64

ENV `
    # Configure web servers to bind to port 80 when present
    ASPNETCORE_URLS=http://+:80 `
    # Enable detection of running in a container
    DOTNET_RUNNING_IN_CONTAINER=true `
<<<<<<< HEAD
    DOTNET_VERSION=5.0.8
=======
    DOTNET_VERSION=5.0.9
>>>>>>> 1310a8ae

# In order to set system PATH, ContainerAdministrator must be used
USER ContainerAdministrator
RUN setx /M PATH "%PATH%;C:\Program Files\dotnet"
USER ContainerUser

COPY --from=installer ["/dotnet", "/Program Files/dotnet"]<|MERGE_RESOLUTION|>--- conflicted
+++ resolved
@@ -6,13 +6,8 @@
 SHELL ["powershell", "-Command", "$ErrorActionPreference = 'Stop'; $ProgressPreference = 'SilentlyContinue';"]
 
 # Retrieve .NET Runtime
-<<<<<<< HEAD
-RUN Invoke-WebRequest -OutFile dotnet.zip https://dotnetcli.azureedge.net/dotnet/Runtime/5.0.8/dotnet-runtime-5.0.8-win-x64.zip; `
-    $dotnet_sha512 = 'dc0d7ec2c033514d8e884bc00f518368f73b10e70d786bea445cc27df694f2d18aa34532b224657e440bed013fdd4f9ba35a44bf6ecb5d99252fe305f003688e'; `
-=======
 RUN Invoke-WebRequest -OutFile dotnet.zip https://dotnetcli.azureedge.net/dotnet/Runtime/5.0.9/dotnet-runtime-5.0.9-win-x64.zip; `
     $dotnet_sha512 = '3d0e3553d533725de7fc2a35ef9958f937683219ba8fa257213593ff31bd40beb8f5fdec8387603951a5b9679439ee0d94eea0bb399618802aeeaf332010640d'; `
->>>>>>> 1310a8ae
     if ((Get-FileHash dotnet.zip -Algorithm sha512).Hash -ne $dotnet_sha512) { `
         Write-Host 'CHECKSUM VERIFICATION FAILED!'; `
         exit 1; `
@@ -31,11 +26,7 @@
     ASPNETCORE_URLS=http://+:80 `
     # Enable detection of running in a container
     DOTNET_RUNNING_IN_CONTAINER=true `
-<<<<<<< HEAD
-    DOTNET_VERSION=5.0.8
-=======
     DOTNET_VERSION=5.0.9
->>>>>>> 1310a8ae
 
 # In order to set system PATH, ContainerAdministrator must be used
 USER ContainerAdministrator
