--- conflicted
+++ resolved
@@ -9,11 +9,7 @@
     # Do not show first run text
     DOTNET_NOLOGO=true \
     # SDK version
-<<<<<<< HEAD
-    DOTNET_SDK_VERSION=7.0.201 \
-=======
     DOTNET_SDK_VERSION=7.0.202 \
->>>>>>> 6e9bac89
     # Disable the invariant mode (set in base image)
     DOTNET_SYSTEM_GLOBALIZATION_INVARIANT=false \
     # Enable correct mode for dotnet watch (only mode supported in a container)
@@ -31,11 +27,7 @@
 
 # Install .NET SDK
 RUN wget -O dotnet.tar.gz https://dotnetcli.azureedge.net/dotnet/Sdk/$DOTNET_SDK_VERSION/dotnet-sdk-$DOTNET_SDK_VERSION-linux-musl-arm64.tar.gz \
-<<<<<<< HEAD
-    && dotnet_sha512='6efd610dea7d30fc1b2c6d59946b20faaf19519b1485b748fd8271360dce86448c42b5798fe8fc8cbd48cdddebe70c02bab37bbc883eb2322adc29a45a2d82ec' \
-=======
     && dotnet_sha512='12b20d8ae4a987ff54974122a16f1897961e0474854b34cde06d0a5c95d7f1540ee55d5868d7aef82fd04f0d06f055452c92c89b2cb3721bbf1d79b230faff77' \
->>>>>>> 6e9bac89
     && echo "$dotnet_sha512  dotnet.tar.gz" | sha512sum -c - \
     && mkdir -p /usr/share/dotnet \
     && tar -oxzf dotnet.tar.gz -C /usr/share/dotnet ./packs ./sdk ./sdk-manifests ./templates ./LICENSE.txt ./ThirdPartyNotices.txt \
