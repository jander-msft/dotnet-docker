ARG REPO=mcr.microsoft.com/dotnet/aspnet
FROM $REPO:8.0.0-bookworm-slim-arm64v8

ENV \
    # Do not generate certificate
    DOTNET_GENERATE_ASPNET_CERTIFICATE=false \
    # Do not show first run text
    DOTNET_NOLOGO=true \
    # SDK version
<<<<<<< HEAD
    DOTNET_SDK_VERSION=8.0.100-rtm.23523.2 \
=======
    DOTNET_SDK_VERSION=8.0.100 \
>>>>>>> ed125d34
    # Enable correct mode for dotnet watch (only mode supported in a container)
    DOTNET_USE_POLLING_FILE_WATCHER=true \
    # Skip extraction of XML docs - generally not useful within an image/container - helps performance
    NUGET_XMLDOC_MODE=skip \
    # PowerShell telemetry for docker image usage
    POWERSHELL_DISTRIBUTION_CHANNEL=PSDocker-DotnetSDK-Debian-12-arm64

RUN apt-get update \
    && apt-get install -y --no-install-recommends \
        curl \
        git \
        wget \
    && rm -rf /var/lib/apt/lists/*

# Install .NET SDK
<<<<<<< HEAD
RUN curl -fSL --output dotnet.tar.gz https://dotnetbuilds.azureedge.net/public/Sdk/$DOTNET_SDK_VERSION/dotnet-sdk-$DOTNET_SDK_VERSION-linux-arm64.tar.gz \
    && dotnet_sha512='3ebbbe28dad6371ccbe3953fa3128a71518191f4ccef834ff90710f4c0eadbe93fc31a4e8ec534ca5eadcf0f0bce96953192c46c159667d3b7d679d175669f4e' \
=======
RUN curl -fSL --output dotnet.tar.gz https://dotnetcli.azureedge.net/dotnet/Sdk/$DOTNET_SDK_VERSION/dotnet-sdk-$DOTNET_SDK_VERSION-linux-arm64.tar.gz \
    && dotnet_sha512='3296d2bc15cc433a0ca13c3da83b93a4e1ba00d4f9f626f5addc60e7e398a7acefa7d3df65273f3d0825df9786e029c89457aea1485507b98a4df2a1193cd765' \
>>>>>>> ed125d34
    && echo "$dotnet_sha512  dotnet.tar.gz" | sha512sum -c - \
    && mkdir -p /usr/share/dotnet \
    && tar -oxzf dotnet.tar.gz -C /usr/share/dotnet ./packs ./sdk ./sdk-manifests ./templates ./LICENSE.txt ./ThirdPartyNotices.txt \
    && rm dotnet.tar.gz \
    # Trigger first run experience by running arbitrary cmd
    && dotnet help

# Install PowerShell global tool
RUN powershell_version=7.4.0-rc.1 \
    && curl -fSL --output PowerShell.Linux.arm64.$powershell_version.nupkg https://pwshtool.blob.core.windows.net/tool/$powershell_version/PowerShell.Linux.arm64.$powershell_version.nupkg \
    && powershell_sha512='c153866e0f6dd8f673933667fff15f49a116f121567c26678050c60aae9fb9966fd8e14f69fc2764db0057febc2216b5040c364e47679d3beabb2edea0ab1155' \
    && echo "$powershell_sha512  PowerShell.Linux.arm64.$powershell_version.nupkg" | sha512sum -c - \
    && mkdir -p /usr/share/powershell \
    && dotnet tool install --add-source / --tool-path /usr/share/powershell --version $powershell_version PowerShell.Linux.arm64 \
    && dotnet nuget locals all --clear \
    && rm PowerShell.Linux.arm64.$powershell_version.nupkg \
    && ln -s /usr/share/powershell/pwsh /usr/bin/pwsh \
    && chmod 755 /usr/share/powershell/pwsh \
    # To reduce image size, remove the copy nupkg that nuget keeps.
    && find /usr/share/powershell -print | grep -i '.*[.]nupkg$' | xargs rm<|MERGE_RESOLUTION|>--- conflicted
+++ resolved
@@ -7,11 +7,7 @@
     # Do not show first run text
     DOTNET_NOLOGO=true \
     # SDK version
-<<<<<<< HEAD
-    DOTNET_SDK_VERSION=8.0.100-rtm.23523.2 \
-=======
     DOTNET_SDK_VERSION=8.0.100 \
->>>>>>> ed125d34
     # Enable correct mode for dotnet watch (only mode supported in a container)
     DOTNET_USE_POLLING_FILE_WATCHER=true \
     # Skip extraction of XML docs - generally not useful within an image/container - helps performance
@@ -27,13 +23,8 @@
     && rm -rf /var/lib/apt/lists/*
 
 # Install .NET SDK
-<<<<<<< HEAD
 RUN curl -fSL --output dotnet.tar.gz https://dotnetbuilds.azureedge.net/public/Sdk/$DOTNET_SDK_VERSION/dotnet-sdk-$DOTNET_SDK_VERSION-linux-arm64.tar.gz \
-    && dotnet_sha512='3ebbbe28dad6371ccbe3953fa3128a71518191f4ccef834ff90710f4c0eadbe93fc31a4e8ec534ca5eadcf0f0bce96953192c46c159667d3b7d679d175669f4e' \
-=======
-RUN curl -fSL --output dotnet.tar.gz https://dotnetcli.azureedge.net/dotnet/Sdk/$DOTNET_SDK_VERSION/dotnet-sdk-$DOTNET_SDK_VERSION-linux-arm64.tar.gz \
     && dotnet_sha512='3296d2bc15cc433a0ca13c3da83b93a4e1ba00d4f9f626f5addc60e7e398a7acefa7d3df65273f3d0825df9786e029c89457aea1485507b98a4df2a1193cd765' \
->>>>>>> ed125d34
     && echo "$dotnet_sha512  dotnet.tar.gz" | sha512sum -c - \
     && mkdir -p /usr/share/dotnet \
     && tar -oxzf dotnet.tar.gz -C /usr/share/dotnet ./packs ./sdk ./sdk-manifests ./templates ./LICENSE.txt ./ThirdPartyNotices.txt \
