--- conflicted
+++ resolved
@@ -1,15 +1,8 @@
 param(
-<<<<<<< HEAD
-    [string]$Branch='nightly',
-    [string]$Manifest='manifest.json',
-    [string]$ImageBuilderImageName='microsoft/dotnet-buildtools-prereqs:image-builder-debian-20180227221546',
-    [string]$RepoName
-=======
     [string]$Branch,
     [string]$Manifest='manifest.json',
     [string]$Template='./scripts/TagsDocumentationTemplate.md',
     [string]$ImageBuilderImageName='microsoft/dotnet-buildtools-prereqs:image-builder-debian-20180306162116'
->>>>>>> d698fc33
 )
 
 $ErrorActionPreference = 'Stop'
@@ -22,7 +15,7 @@
         $Branch = "master"
     }
     else {
-        $Branch = $dockerHubRepo
+        $Branch = "nightly"
     }
 }
 
@@ -32,19 +25,10 @@
 
 & docker pull $ImageBuilderImageName
 
-<<<<<<< HEAD
-& docker run --rm `
-    -v /var/run/docker.sock:/var/run/docker.sock `
-    -v "${repoRoot}:/repo" `
-    -w /repo `
-    $ImageBuilderImageName `
-    generateTagsReadme --update-readme --manifest ${Manifest} "https://github.com/dotnet/${RepoName}/blob/${Branch}"
-=======
 $dockerRunCmd = "docker run --rm" `
     + " -v /var/run/docker.sock:/var/run/docker.sock" `
     + " -v ${repoRoot}:/repo" `
     + " -w /repo" `
     + " $ImageBuilderImageName" `
     + " generateTagsReadme --update-readme --manifest $Manifest $templateOption https://github.com/dotnet/dotnet-docker/blob/${Branch}"
-Invoke-Expression $dockerRunCmd
->>>>>>> d698fc33
+Invoke-Expression $dockerRunCmd