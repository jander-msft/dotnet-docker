--- conflicted
+++ resolved
@@ -11,16 +11,9 @@
 RUN dotnet publish -c Release -o /app -r win-x64 --self-contained false --no-restore
 
 # final stage/image
-<<<<<<< HEAD
-# Relies on 6.0 multi-arch tag to pick the same Windows version as the host. 
-# Alternatively, a release specific tag can be used, like: `6.0-nanoserver-ltsc2022`
-# Another version is 1809 (in place of the `ltsc2022` substring above)
-FROM mcr.microsoft.com/dotnet/runtime:6.0
-=======
 # Relies on 7.0 multi-arch tag to pick the same Windows version as the host. 
 # Alternatively, a release specific tag can be used, like: `7.0-nanoserver-ltsc2022`
 FROM mcr.microsoft.com/dotnet/runtime:7.0
->>>>>>> cb85477c
 WORKDIR /app
 COPY --from=build /app .
 ENTRYPOINT ["dotnetapp"]