ARG REPO=mcr.microsoft.com/dotnet/aspnet
FROM $REPO:7.0.0-rc.2-cbl-mariner2.0-amd64

ENV \
    # Unset ASPNETCORE_URLS from aspnet base image
    ASPNETCORE_URLS= \
    # Do not generate certificate
    DOTNET_GENERATE_ASPNET_CERTIFICATE=false \
    # Do not show first run text
    DOTNET_NOLOGO=true \
    # SDK version
<<<<<<< HEAD
    DOTNET_SDK_VERSION=7.0.100-rc.2.22477.20 \
=======
    DOTNET_SDK_VERSION=7.0.100-rc.2.22477.23 \
>>>>>>> b1baba3e
    # Enable correct mode for dotnet watch (only mode supported in a container)
    DOTNET_USE_POLLING_FILE_WATCHER=true \
    # Skip extraction of XML docs - generally not useful within an image/container - helps performance
    NUGET_XMLDOC_MODE=skip \
    # PowerShell telemetry for docker image usage
    POWERSHELL_DISTRIBUTION_CHANNEL=PSDocker-DotnetSDK-CBL-Mariner-2.0

RUN tdnf install -y \
        git \
        tar \
    && tdnf clean all

# Install .NET SDK
<<<<<<< HEAD
RUN curl -fSL --output dotnet.rpm https://dotnetbuilds.azureedge.net/public/Sdk/$DOTNET_SDK_VERSION/dotnet-sdk-$DOTNET_SDK_VERSION-x64.rpm \
    && dotnet_sha512='d443d894155ecc5f0aa1062bcaf8bd450f5917d2c39a89acfcba566f01f652b758eb3c777004f70d2e62b32300290ffe1a4b433a0561b97228daf425387d68bb' \
    && echo "$dotnet_sha512  dotnet.rpm" | sha512sum -c - \
    \
    && curl -fSL --output apphost.rpm https://dotnetbuilds.azureedge.net/public/Runtime/$DOTNET_VERSION/dotnet-apphost-pack-$DOTNET_VERSION-x64.rpm \
    && dotnet_sha512='4f3d9ea9d7f0be7561a979be07f835068be963549eecf75d9900518729af6ceabf1bbd7b09b81c41e6b29eaec86b08d15ac98a4c1e11c23ee1f949ff4077f107' \
    && echo "$dotnet_sha512  apphost.rpm" | sha512sum -c - \
    \
    && curl -fSL --output targeting-pack.rpm https://dotnetbuilds.azureedge.net/public/Runtime/7.0.0-rc.2.22464.1/dotnet-targeting-pack-7.0.0-rc.2.22464.1-x64.rpm \
    && dotnet_sha512='5108530031c55286a882dcb61bf362b878cb9245842c9f76da139bb5f9f191e4de0cf7277ca50dd3838816ce8244d9b2db98b6501746bcd329740c994a350c83' \
    && echo "$dotnet_sha512  targeting-pack.rpm" | sha512sum -c - \
    \
    && curl -fSL --output aspnetcore-targeting-pack.rpm https://dotnetbuilds.azureedge.net/public/aspnetcore/Runtime/7.0.0-rc.2.22464.13/aspnetcore-targeting-pack-7.0.0-rc.2.22464.13-x64.rpm \
    && dotnet_sha512='60549b0ab156acf0a23f8627f960d19ffbbd2f8dda4e392183c7394353166e2656c192b8d227749930a25a341ba358c1b0a100ee30f7ab8bfa4978a8fd4af37b' \
=======
RUN curl -fSL --output dotnet.rpm https://dotnetcli.azureedge.net/dotnet/Sdk/$DOTNET_SDK_VERSION/dotnet-sdk-$DOTNET_SDK_VERSION-x64.rpm \
    && dotnet_sha512='4aac5c68077fca9afdd7ea1c49f780718a68d1cf04ce3afd2f797f391444c0c7c945e50a7ed0b7902e73aa8fc1b274362d08256627c719c08536d4ee9024fa7c' \
    && echo "$dotnet_sha512  dotnet.rpm" | sha512sum -c - \
    \
    && curl -fSL --output apphost.rpm https://dotnetcli.azureedge.net/dotnet/Runtime/$DOTNET_VERSION/dotnet-apphost-pack-$DOTNET_VERSION-x64.rpm \
    && dotnet_sha512='cae2f4d2362ce0fdd58ef91e524d6264f9078c2cd55476604a762a202df50fd2c2242821dd8ea1ea952a9d3ab34ccc636d89bf5a70d4b7d8e239b789a38acba6' \
    && echo "$dotnet_sha512  apphost.rpm" | sha512sum -c - \
    \
    && curl -fSL --output targeting-pack.rpm https://dotnetcli.azureedge.net/dotnet/Runtime/7.0.0-rc.2.22472.3/dotnet-targeting-pack-7.0.0-rc.2.22472.3-x64.rpm \
    && dotnet_sha512='7736109e0916ac65200ce3216979ad090cd26528255fff6652d9a8f87096b05f9401335881b5b67df033a4621422c37bb11e40fc1ba6eedeac71d83ab50419a3' \
    && echo "$dotnet_sha512  targeting-pack.rpm" | sha512sum -c - \
    \
    && curl -fSL --output aspnetcore-targeting-pack.rpm https://dotnetcli.azureedge.net/dotnet/aspnetcore/Runtime/7.0.0-rc.2.22476.2/aspnetcore-targeting-pack-7.0.0-rc.2.22476.2-x64.rpm \
    && dotnet_sha512='109c4455ad1aafd368b6c0e089dc0c830920143af4d8684c25e28e6bca24e00c345eaaa530007ee11146dc9ff1c0f13f11374628bd2a45ae7ed1b29cfcc1d7a0' \
>>>>>>> b1baba3e
    && echo "$dotnet_sha512  aspnetcore-targeting-pack.rpm" | sha512sum -c - \
    \
    && curl -fSL --output netstandard-targeting-pack.rpm https://dotnetcli.azureedge.net/dotnet/Runtime/3.1.0/netstandard-targeting-pack-2.1.0-x64.rpm \
    && dotnet_sha512='fab41a86b9182b276992795247868c093890c6b3d5739376374a302430229624944998e054de0ff99bddd9459fc9543636df1ebd5392db069ae953ac17ea2880' \
    && echo "$dotnet_sha512  netstandard-targeting-pack.rpm" | sha512sum -c - \
    \
    && tdnf install -y --disablerepo=* dotnet.rpm apphost.rpm targeting-pack.rpm aspnetcore-targeting-pack.rpm netstandard-targeting-pack.rpm \
    && rm dotnet.rpm apphost.rpm targeting-pack.rpm aspnetcore-targeting-pack.rpm netstandard-targeting-pack.rpm \
    # Trigger first run experience by running arbitrary cmd
    && dotnet help

# Install PowerShell global tool
RUN powershell_version=7.3.0-preview.8 \
    && curl -fSL --output PowerShell.Linux.x64.$powershell_version.nupkg https://pwshtool.blob.core.windows.net/tool/$powershell_version/PowerShell.Linux.x64.$powershell_version.nupkg \
    && powershell_sha512='96b99336691b393547567a604cbe2719214ad439e635717942a28a533492a699e487f4894637ccb7399a6e8d4160cd119a5f86aa664f8c423851b47a0fb4748b' \
    && echo "$powershell_sha512  PowerShell.Linux.x64.$powershell_version.nupkg" | sha512sum -c - \
    && mkdir -p /usr/share/powershell \
    && dotnet tool install --add-source / --tool-path /usr/share/powershell --version $powershell_version PowerShell.Linux.x64 \
    && dotnet nuget locals all --clear \
    && rm PowerShell.Linux.x64.$powershell_version.nupkg \
    && ln -s /usr/share/powershell/pwsh /usr/bin/pwsh \
    && chmod 755 /usr/share/powershell/pwsh \
    # To reduce image size, remove the copy nupkg that nuget keeps.
    && find /usr/share/powershell -print | grep -i '.*[.]nupkg$' | xargs rm<|MERGE_RESOLUTION|>--- conflicted
+++ resolved
@@ -9,11 +9,7 @@
     # Do not show first run text
     DOTNET_NOLOGO=true \
     # SDK version
-<<<<<<< HEAD
-    DOTNET_SDK_VERSION=7.0.100-rc.2.22477.20 \
-=======
     DOTNET_SDK_VERSION=7.0.100-rc.2.22477.23 \
->>>>>>> b1baba3e
     # Enable correct mode for dotnet watch (only mode supported in a container)
     DOTNET_USE_POLLING_FILE_WATCHER=true \
     # Skip extraction of XML docs - generally not useful within an image/container - helps performance
@@ -27,22 +23,6 @@
     && tdnf clean all
 
 # Install .NET SDK
-<<<<<<< HEAD
-RUN curl -fSL --output dotnet.rpm https://dotnetbuilds.azureedge.net/public/Sdk/$DOTNET_SDK_VERSION/dotnet-sdk-$DOTNET_SDK_VERSION-x64.rpm \
-    && dotnet_sha512='d443d894155ecc5f0aa1062bcaf8bd450f5917d2c39a89acfcba566f01f652b758eb3c777004f70d2e62b32300290ffe1a4b433a0561b97228daf425387d68bb' \
-    && echo "$dotnet_sha512  dotnet.rpm" | sha512sum -c - \
-    \
-    && curl -fSL --output apphost.rpm https://dotnetbuilds.azureedge.net/public/Runtime/$DOTNET_VERSION/dotnet-apphost-pack-$DOTNET_VERSION-x64.rpm \
-    && dotnet_sha512='4f3d9ea9d7f0be7561a979be07f835068be963549eecf75d9900518729af6ceabf1bbd7b09b81c41e6b29eaec86b08d15ac98a4c1e11c23ee1f949ff4077f107' \
-    && echo "$dotnet_sha512  apphost.rpm" | sha512sum -c - \
-    \
-    && curl -fSL --output targeting-pack.rpm https://dotnetbuilds.azureedge.net/public/Runtime/7.0.0-rc.2.22464.1/dotnet-targeting-pack-7.0.0-rc.2.22464.1-x64.rpm \
-    && dotnet_sha512='5108530031c55286a882dcb61bf362b878cb9245842c9f76da139bb5f9f191e4de0cf7277ca50dd3838816ce8244d9b2db98b6501746bcd329740c994a350c83' \
-    && echo "$dotnet_sha512  targeting-pack.rpm" | sha512sum -c - \
-    \
-    && curl -fSL --output aspnetcore-targeting-pack.rpm https://dotnetbuilds.azureedge.net/public/aspnetcore/Runtime/7.0.0-rc.2.22464.13/aspnetcore-targeting-pack-7.0.0-rc.2.22464.13-x64.rpm \
-    && dotnet_sha512='60549b0ab156acf0a23f8627f960d19ffbbd2f8dda4e392183c7394353166e2656c192b8d227749930a25a341ba358c1b0a100ee30f7ab8bfa4978a8fd4af37b' \
-=======
 RUN curl -fSL --output dotnet.rpm https://dotnetcli.azureedge.net/dotnet/Sdk/$DOTNET_SDK_VERSION/dotnet-sdk-$DOTNET_SDK_VERSION-x64.rpm \
     && dotnet_sha512='4aac5c68077fca9afdd7ea1c49f780718a68d1cf04ce3afd2f797f391444c0c7c945e50a7ed0b7902e73aa8fc1b274362d08256627c719c08536d4ee9024fa7c' \
     && echo "$dotnet_sha512  dotnet.rpm" | sha512sum -c - \
@@ -57,7 +37,6 @@
     \
     && curl -fSL --output aspnetcore-targeting-pack.rpm https://dotnetcli.azureedge.net/dotnet/aspnetcore/Runtime/7.0.0-rc.2.22476.2/aspnetcore-targeting-pack-7.0.0-rc.2.22476.2-x64.rpm \
     && dotnet_sha512='109c4455ad1aafd368b6c0e089dc0c830920143af4d8684c25e28e6bca24e00c345eaaa530007ee11146dc9ff1c0f13f11374628bd2a45ae7ed1b29cfcc1d7a0' \
->>>>>>> b1baba3e
     && echo "$dotnet_sha512  aspnetcore-targeting-pack.rpm" | sha512sum -c - \
     \
     && curl -fSL --output netstandard-targeting-pack.rpm https://dotnetcli.azureedge.net/dotnet/Runtime/3.1.0/netstandard-targeting-pack-2.1.0-x64.rpm \
