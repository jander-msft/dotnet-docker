--- conflicted
+++ resolved
@@ -1,33 +1,19 @@
 ARG REPO=mcr.microsoft.com/dotnet/runtime-deps
-<<<<<<< HEAD
-FROM $REPO:8.0.2-alpine3.18-amd64
-=======
 FROM $REPO:8.0.3-alpine3.18-amd64
->>>>>>> 95a080f4
 
 # .NET globalization APIs will use invariant mode by default because DOTNET_SYSTEM_GLOBALIZATION_INVARIANT=true is set
 # by the base runtime-deps image. See https://aka.ms/dotnet-globalization-alpine-containers for more information.
 
 ENV \
     # .NET Runtime version
-<<<<<<< HEAD
-    DOTNET_VERSION=8.0.2 \
-    # ASP.NET Core version
-    ASPNET_VERSION=8.0.2
-=======
     DOTNET_VERSION=8.0.3 \
     # ASP.NET Core version
     ASPNET_VERSION=8.0.3
->>>>>>> 95a080f4
 
 
 # Install ASP.NET Composite Runtime
 RUN wget -O dotnet.tar.gz https://dotnetcli.azureedge.net/dotnet/aspnetcore/Runtime/$ASPNET_VERSION/aspnetcore-runtime-composite-$ASPNET_VERSION-linux-musl-x64.tar.gz \
-<<<<<<< HEAD
-    && dotnet_sha512='833a646b8569436623b6e2761051916585d659792254ce7da0db2b665e1682a15b765761584f369027987944657445fc6cd7eba727d24ff020842c1a0b562605' \
-=======
     && dotnet_sha512='0b581d81d16b9ca9064bf784515ce392403a8eb9b092e488686f33eeaae17be9d1dc5ffd543cb1fdf566a123fef1f71dfa8e8c67eb8ee144a25aa4a75f6813a2' \
->>>>>>> 95a080f4
     && echo "$dotnet_sha512  dotnet.tar.gz" | sha512sum -c - \
     && mkdir -p /usr/share/dotnet \
     && tar -oxzf dotnet.tar.gz -C /usr/share/dotnet \
