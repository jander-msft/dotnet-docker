--- conflicted
+++ resolved
@@ -9,11 +9,7 @@
     # Do not show first run text
     DOTNET_NOLOGO=true \
     # SDK version
-<<<<<<< HEAD
-    DOTNET_SDK_VERSION=7.0.100-rc.1.22415.4 \
-=======
     DOTNET_SDK_VERSION=7.0.100-rc.1.22431.12 \
->>>>>>> e6dd1f96
     # Disable the invariant mode (set in base image)
     DOTNET_SYSTEM_GLOBALIZATION_INVARIANT=false \
     # Enable correct mode for dotnet watch (only mode supported in a container)
@@ -30,13 +26,8 @@
         git
 
 # Install .NET SDK
-<<<<<<< HEAD
-RUN wget -O dotnet.tar.gz https://dotnetbuilds.azureedge.net/public/Sdk/$DOTNET_SDK_VERSION/dotnet-sdk-$DOTNET_SDK_VERSION-linux-musl-x64.tar.gz \
-    && dotnet_sha512='b9add1ba4f0aa1dfaaf62eea7073a558262ed2c7bb7798e1fc173b2762bf4beb0909eed7e5d14a5a3517815e91cf956881c462ea033bd3d7ad71157d800046b4' \
-=======
 RUN wget -O dotnet.tar.gz https://dotnetcli.azureedge.net/dotnet/Sdk/$DOTNET_SDK_VERSION/dotnet-sdk-$DOTNET_SDK_VERSION-linux-musl-x64.tar.gz \
     && dotnet_sha512='f0b3836d1634a3910af7894c2201c40096c1c1f26f8c107fca9ea6601d2cf770cc88a1534f03d94d545be2d2217b04b95c5d3ddf52c11bf1d93457a184947298' \
->>>>>>> e6dd1f96
     && echo "$dotnet_sha512  dotnet.tar.gz" | sha512sum -c - \
     && mkdir -p /usr/share/dotnet \
     && tar -oxzf dotnet.tar.gz -C /usr/share/dotnet ./packs ./sdk ./sdk-manifests ./templates ./LICENSE.txt ./ThirdPartyNotices.txt \
