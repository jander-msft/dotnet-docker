ARG ASPNET_REPO=mcr.microsoft.com/dotnet/aspnet
ARG SDK_REPO=mcr.microsoft.com/dotnet/sdk

# Installer image
<<<<<<< HEAD
FROM $SDK_REPO:6.0.403-alpine3.17-amd64 AS installer

# Install .NET Monitor
ENV DOTNET_MONITOR_VERSION=6.3.1
RUN wget -O dotnet-monitor.$DOTNET_MONITOR_VERSION.nupkg https://dotnetbuilds.azureedge.net/public/diagnostics/monitor/6.3.1-servicing.22601.6/dotnet-monitor.$DOTNET_MONITOR_VERSION.nupkg \
=======
FROM $SDK_REPO:6.0.404-alpine3.17-amd64 AS installer

# Install .NET Monitor
ENV DOTNET_MONITOR_VERSION=6.3.1
RUN wget -O dotnet-monitor.$DOTNET_MONITOR_VERSION.nupkg https://dotnetcli.azureedge.net/dotnet/diagnostics/monitor/$DOTNET_MONITOR_VERSION/dotnet-monitor.$DOTNET_MONITOR_VERSION.nupkg \
>>>>>>> d5a37790
    && dotnetmonitor_sha512='52e3ec332662ae33611229098e4ad9383708e7ac53e0e678330fd1d437615b0c4f2cdf71ecc17ed147499c1c9e6099d3a15634c6b65ea3fbef541684c1809e71' \
    && echo "$dotnetmonitor_sha512  dotnet-monitor.$DOTNET_MONITOR_VERSION.nupkg" | sha512sum -c - \
    && dotnet tool install dotnet-monitor --tool-path /app --add-source / --version $DOTNET_MONITOR_VERSION --framework net6.0 --no-cache \
    # To reduce image size, remove all non-net6.0 TFMs
    # To do this safely, we need to first find everything that dotnet tool installed named "dotnet-monitor".
    # The /dotnet-monitor/ folder exists under .store which is not a stable constant to rely on. The result is multi stage search:
    # 1. Find any files in /app
    # 2. Match anything that is under a *folder* called 'dotnet-monitor'
    # 3. Match anything from step 2 that isn't in a '/tools/net6.0' folder (/tools is the folder we use in a nuget file that is stable)
    # 4. Delete everything from step 3
    && find /app -type f -print | grep -i '.*/dotnet-monitor/.*' | grep -v -i '.*/tools/net6[.]0' | xargs rm -rf \
    # To reduce image size further, remove the non-linux assemblies
    && find /app -type f -print | grep -i '.*/dotnet-monitor/.*' | grep -i -E '/(runtimes|shared|shims)/(win|osx)' | xargs rm -rf \
    # To reduce image size further, remove linux assemblies that do not match the x64 architecture
    && find /app -type f -print | grep -i '.*/dotnet-monitor/.*' | grep -i -E '/(runtimes|shared|shims)/(linux-arm64|linux-musl-arm64)' | xargs rm -rf \
    # To reduce image size further, remove symbol files
    && find /app -type f \( -name *.pdb -o -name *.dbg \) -print | xargs rm -rf \
    # Remove all the empty directories left by the previous step
    && find /app -type d -empty -delete \
    # Allow other users to run the tool
    && chmod 755 /app/dotnet-monitor \
    && rm dotnet-monitor.$DOTNET_MONITOR_VERSION.nupkg


# Monitor image
<<<<<<< HEAD
FROM $ASPNET_REPO:6.0.11-alpine3.17-amd64
=======
FROM $ASPNET_REPO:6.0.12-alpine3.17-amd64
>>>>>>> d5a37790

WORKDIR /app
COPY --from=installer /app .

ENV \
    # Unset ASPNETCORE_URLS from aspnet base image
    ASPNETCORE_URLS= \
    # Disable debugger and profiler diagnostics to avoid diagnosing self.
    COMPlus_EnableDiagnostics=0 \
    # Default Filter
    DefaultProcess__Filters__0__Key=ProcessId \
    DefaultProcess__Filters__0__Value=1 \
    # Remove Unix Domain Socket before starting diagnostic port server
    DiagnosticPort__DeleteEndpointOnStartup=true \
    # Server GC mode
    DOTNET_gcServer=1 \
    # Logging: JSON format so that analytic platforms can get discrete entry information
    Logging__Console__FormatterName=json \
    # Logging: Use round-trip date/time format without timezone information (always logged in UTC)
    Logging__Console__FormatterOptions__TimestampFormat=yyyy'-'MM'-'dd'T'HH':'mm':'ss'.'fffffff'Z' \
    # Logging: Write timestamps using UTC offset (+0:00)
    Logging__Console__FormatterOptions__UseUtcTimestamp=true \
    # Add dotnet-monitor path to front of PATH for easier, prioritized execution
    PATH="/app:${PATH}"

ENTRYPOINT [ "dotnet-monitor", "collect", "--urls", "https://+:52323", "--metricUrls", "http://+:52325" ]<|MERGE_RESOLUTION|>--- conflicted
+++ resolved
@@ -2,19 +2,11 @@
 ARG SDK_REPO=mcr.microsoft.com/dotnet/sdk
 
 # Installer image
-<<<<<<< HEAD
-FROM $SDK_REPO:6.0.403-alpine3.17-amd64 AS installer
+FROM $SDK_REPO:6.0.404-alpine3.17-amd64 AS installer
 
 # Install .NET Monitor
 ENV DOTNET_MONITOR_VERSION=6.3.1
 RUN wget -O dotnet-monitor.$DOTNET_MONITOR_VERSION.nupkg https://dotnetbuilds.azureedge.net/public/diagnostics/monitor/6.3.1-servicing.22601.6/dotnet-monitor.$DOTNET_MONITOR_VERSION.nupkg \
-=======
-FROM $SDK_REPO:6.0.404-alpine3.17-amd64 AS installer
-
-# Install .NET Monitor
-ENV DOTNET_MONITOR_VERSION=6.3.1
-RUN wget -O dotnet-monitor.$DOTNET_MONITOR_VERSION.nupkg https://dotnetcli.azureedge.net/dotnet/diagnostics/monitor/$DOTNET_MONITOR_VERSION/dotnet-monitor.$DOTNET_MONITOR_VERSION.nupkg \
->>>>>>> d5a37790
     && dotnetmonitor_sha512='52e3ec332662ae33611229098e4ad9383708e7ac53e0e678330fd1d437615b0c4f2cdf71ecc17ed147499c1c9e6099d3a15634c6b65ea3fbef541684c1809e71' \
     && echo "$dotnetmonitor_sha512  dotnet-monitor.$DOTNET_MONITOR_VERSION.nupkg" | sha512sum -c - \
     && dotnet tool install dotnet-monitor --tool-path /app --add-source / --version $DOTNET_MONITOR_VERSION --framework net6.0 --no-cache \
@@ -40,11 +32,7 @@
 
 
 # Monitor image
-<<<<<<< HEAD
-FROM $ASPNET_REPO:6.0.11-alpine3.17-amd64
-=======
 FROM $ASPNET_REPO:6.0.12-alpine3.17-amd64
->>>>>>> d5a37790
 
 WORKDIR /app
 COPY --from=installer /app .
@@ -59,8 +47,6 @@
     DefaultProcess__Filters__0__Value=1 \
     # Remove Unix Domain Socket before starting diagnostic port server
     DiagnosticPort__DeleteEndpointOnStartup=true \
-    # Server GC mode
-    DOTNET_gcServer=1 \
     # Logging: JSON format so that analytic platforms can get discrete entry information
     Logging__Console__FormatterName=json \
     # Logging: Use round-trip date/time format without timezone information (always logged in UTC)
