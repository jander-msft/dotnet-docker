FROM arm32v7/buildpack-deps:buster-scm

ENV \
    # Do not generate certificate
    DOTNET_GENERATE_ASPNET_CERTIFICATE=false \
    # Enable detection of running in a container
    DOTNET_RUNNING_IN_CONTAINER=true \
    # Enable correct mode for dotnet watch (only mode supported in a container)
    DOTNET_USE_POLLING_FILE_WATCHER=true \
    # Skip extraction of XML docs - generally not useful within an image/container - helps performance
    NUGET_XMLDOC_MODE=skip \
    # PowerShell telemetry for docker image usage
    POWERSHELL_DISTRIBUTION_CHANNEL=PSDocker-DotnetCoreSDK-Debian-10-arm32

# Install .NET CLI dependencies
RUN apt-get update \
    && apt-get install -y --no-install-recommends \
        libc6 \
        libgcc1 \
        libgssapi-krb5-2 \
        libicu63 \
        libssl1.1 \
        libstdc++6 \
        zlib1g \
    && rm -rf /var/lib/apt/lists/*

# Install .NET Core SDK
<<<<<<< HEAD
RUN dotnet_sdk_version=3.1.415 \
    && curl -fSL --output dotnet.tar.gz https://dotnetcli.azureedge.net/dotnet/Sdk/$dotnet_sdk_version/dotnet-sdk-$dotnet_sdk_version-linux-arm.tar.gz \
    && dotnet_sha512='b738f0b4455b926b8fafa9699525cebbf51eaad7bbe0e77267640a3fe33645ab4901552008de0a9916f55d0eff1de61c22ebd432a5a1fb5099f0cfa1b33a5e75' \
=======
RUN dotnet_sdk_version=3.1.416 \
    && curl -fSL --output dotnet.tar.gz https://dotnetcli.azureedge.net/dotnet/Sdk/$dotnet_sdk_version/dotnet-sdk-$dotnet_sdk_version-linux-arm.tar.gz \
    && dotnet_sha512='33a6d64f466839cc30adef87909a2ff98ecdf6bb763b82a7951314ee8eded7dc210297f914d4aa0b9c0b101aa0c33da97cb15ff64c5f83f08b212b885d662e90' \
>>>>>>> d9da9c4f
    && echo "$dotnet_sha512  dotnet.tar.gz" | sha512sum -c - \
    && mkdir -p /usr/share/dotnet \
    && tar -ozxf dotnet.tar.gz -C /usr/share/dotnet \
    && rm dotnet.tar.gz \
    && ln -s /usr/share/dotnet/dotnet /usr/bin/dotnet \
    # Trigger first run experience by running arbitrary cmd
    && dotnet help

# Install PowerShell global tool
RUN powershell_version=7.0.8 \
    && curl -fSL --output PowerShell.Linux.arm32.$powershell_version.nupkg https://pwshtool.blob.core.windows.net/tool/$powershell_version/PowerShell.Linux.arm32.$powershell_version.nupkg \
    && powershell_sha512='ab97227dc583c2192256f0deb42feadf644f006d52f242e2fcd245529ac29d3f11d2023dc25f3b31642725504e83882eb18107a355941834cb9324c2a557f8da' \
    && echo "$powershell_sha512  PowerShell.Linux.arm32.$powershell_version.nupkg" | sha512sum -c - \
    && mkdir -p /usr/share/powershell \
    && dotnet tool install --add-source / --tool-path /usr/share/powershell --version $powershell_version PowerShell.Linux.arm32 \
    && dotnet nuget locals all --clear \
    && rm PowerShell.Linux.arm32.$powershell_version.nupkg \
    && ln -s /usr/share/powershell/pwsh /usr/bin/pwsh \
    && chmod 755 /usr/share/powershell/pwsh \
    # To reduce image size, remove the copy nupkg that nuget keeps.
    && find /usr/share/powershell -print | grep -i '.*[.]nupkg$' | xargs rm<|MERGE_RESOLUTION|>--- conflicted
+++ resolved
@@ -25,15 +25,9 @@
     && rm -rf /var/lib/apt/lists/*
 
 # Install .NET Core SDK
-<<<<<<< HEAD
-RUN dotnet_sdk_version=3.1.415 \
-    && curl -fSL --output dotnet.tar.gz https://dotnetcli.azureedge.net/dotnet/Sdk/$dotnet_sdk_version/dotnet-sdk-$dotnet_sdk_version-linux-arm.tar.gz \
-    && dotnet_sha512='b738f0b4455b926b8fafa9699525cebbf51eaad7bbe0e77267640a3fe33645ab4901552008de0a9916f55d0eff1de61c22ebd432a5a1fb5099f0cfa1b33a5e75' \
-=======
 RUN dotnet_sdk_version=3.1.416 \
     && curl -fSL --output dotnet.tar.gz https://dotnetcli.azureedge.net/dotnet/Sdk/$dotnet_sdk_version/dotnet-sdk-$dotnet_sdk_version-linux-arm.tar.gz \
     && dotnet_sha512='33a6d64f466839cc30adef87909a2ff98ecdf6bb763b82a7951314ee8eded7dc210297f914d4aa0b9c0b101aa0c33da97cb15ff64c5f83f08b212b885d662e90' \
->>>>>>> d9da9c4f
     && echo "$dotnet_sha512  dotnet.tar.gz" | sha512sum -c - \
     && mkdir -p /usr/share/dotnet \
     && tar -ozxf dotnet.tar.gz -C /usr/share/dotnet \
