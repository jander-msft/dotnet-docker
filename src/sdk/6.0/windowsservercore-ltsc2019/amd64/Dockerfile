--- conflicted
+++ resolved
@@ -27,11 +27,7 @@
         `
         # Retrieve .NET SDK
         Invoke-WebRequest -OutFile dotnet.zip https://dotnetcli.azureedge.net/dotnet/Sdk/$Env:DOTNET_SDK_VERSION/dotnet-sdk-$Env:DOTNET_SDK_VERSION-win-x64.zip; `
-<<<<<<< HEAD
-        $dotnet_sha512 = 'b36a377e17f3800f6705924ae18a9a7defe4bcfb70b757396d9d3c1a12386de973a13111b63000bfebc241f5c6fbf2f1bbb3f9dd6afa9bb681ae1d12e810041a'; `
-=======
         $dotnet_sha512 = '0dce469c5b6d4a83555e966556c5b8c12f6598f14a5221c5757f77e874f39834d7342fbb0ec928eb659ab8685b944b6845e17495df4a5a2eca83b9986f716c27'; `
->>>>>>> 325d3ae7
         if ((Get-FileHash dotnet.zip -Algorithm sha512).Hash -ne $dotnet_sha512) { `
             Write-Host 'CHECKSUM VERIFICATION FAILED!'; `
             exit 1; `
