--- conflicted
+++ resolved
@@ -4,15 +4,9 @@
 FROM arm64v8/buildpack-deps:jammy-curl AS installer
 
 # Retrieve .NET Runtime
-<<<<<<< HEAD
-RUN dotnet_version=7.0.8 \
-    && curl -fSL --output dotnet.tar.gz https://dotnetcli.azureedge.net/dotnet/Runtime/$dotnet_version/dotnet-runtime-$dotnet_version-linux-arm64.tar.gz \
-    && dotnet_sha512='92835372558bc9913e81617d0c396a60427fa30eb2dc9249bf73772ee8c221cce7358aaa4cfe5a261849f9b1303225f6052d29187cfbb15cbe3caffbad4fe3dd' \
-=======
 RUN dotnet_version=7.0.9 \
     && curl -fSL --output dotnet.tar.gz https://dotnetcli.azureedge.net/dotnet/Runtime/$dotnet_version/dotnet-runtime-$dotnet_version-linux-arm64.tar.gz \
     && dotnet_sha512='271396af3adf881a4c5c8c28a812f9a0a30e11497bb0c9cec12bee4d726ed9151b2d35eb9146b5938611ab60ccc249d5ce5c870f721f791d19a3b08545dbfa97' \
->>>>>>> 6da64f31
     && echo "$dotnet_sha512  dotnet.tar.gz" | sha512sum -c - \
     && mkdir -p /dotnet \
     && tar -oxzf dotnet.tar.gz -C /dotnet \
@@ -20,17 +14,10 @@
 
 
 # .NET runtime image
-<<<<<<< HEAD
-FROM $REPO:7.0.8-jammy-arm64v8
-
-# .NET Runtime version
-ENV DOTNET_VERSION=7.0.8
-=======
 FROM $REPO:7.0.9-jammy-arm64v8
 
 # .NET Runtime version
 ENV DOTNET_VERSION=7.0.9
->>>>>>> 6da64f31
 
 COPY --from=installer ["/dotnet", "/usr/share/dotnet"]
 
