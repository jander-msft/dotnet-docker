ARG REPO=mcr.microsoft.com/dotnet/aspnet
FROM $REPO:8.0.0-rc.1-alpine3.18-arm64v8

ENV \
    # Do not generate certificate
    DOTNET_GENERATE_ASPNET_CERTIFICATE=false \
    # Do not show first run text
    DOTNET_NOLOGO=true \
    # SDK version
<<<<<<< HEAD
    DOTNET_SDK_VERSION=8.0.100-rc.1.23422.1 \
=======
    DOTNET_SDK_VERSION=8.0.100-rc.1.23455.8 \
>>>>>>> 7c2fc5f8
    # Disable the invariant mode (set in base image)
    DOTNET_SYSTEM_GLOBALIZATION_INVARIANT=false \
    # Enable correct mode for dotnet watch (only mode supported in a container)
    DOTNET_USE_POLLING_FILE_WATCHER=true \
    # Skip extraction of XML docs - generally not useful within an image/container - helps performance
    NUGET_XMLDOC_MODE=skip \
    # PowerShell telemetry for docker image usage
    POWERSHELL_DISTRIBUTION_CHANNEL=PSDocker-DotnetSDK-Alpine-3.18-arm64

RUN apk add --upgrade --no-cache \
        curl \
        git \
        icu-data-full \
        icu-libs \
        tzdata

# Install .NET SDK
<<<<<<< HEAD
RUN wget -O dotnet.tar.gz https://dotnetbuilds.azureedge.net/public/Sdk/$DOTNET_SDK_VERSION/dotnet-sdk-$DOTNET_SDK_VERSION-linux-musl-arm64.tar.gz \
    && dotnet_sha512='5fe7f886ae554e9552a19dca2fa16d29eb2793de867d361b423401abc19356f5e7bd7e584d65e2fc3704731e0dc4fb7e2b865043559ac0bcd57d225c5cf87b01' \
=======
RUN wget -O dotnet.tar.gz https://dotnetcli.azureedge.net/dotnet/Sdk/$DOTNET_SDK_VERSION/dotnet-sdk-$DOTNET_SDK_VERSION-linux-musl-arm64.tar.gz \
    && dotnet_sha512='86560e420526408c7d9823995fac4af4649da9ef6ba19a560749835ea1c4a8345ff2ec8aca3bf924fa381b9b923f84b4745540efed71214d7a4ea601bfe1cd12' \
>>>>>>> 7c2fc5f8
    && echo "$dotnet_sha512  dotnet.tar.gz" | sha512sum -c - \
    && mkdir -p /usr/share/dotnet \
    && tar -oxzf dotnet.tar.gz -C /usr/share/dotnet ./packs ./sdk ./sdk-manifests ./templates ./LICENSE.txt ./ThirdPartyNotices.txt \
    && rm dotnet.tar.gz \
    # Trigger first run experience by running arbitrary cmd
    && dotnet help<|MERGE_RESOLUTION|>--- conflicted
+++ resolved
@@ -7,11 +7,7 @@
     # Do not show first run text
     DOTNET_NOLOGO=true \
     # SDK version
-<<<<<<< HEAD
-    DOTNET_SDK_VERSION=8.0.100-rc.1.23422.1 \
-=======
     DOTNET_SDK_VERSION=8.0.100-rc.1.23455.8 \
->>>>>>> 7c2fc5f8
     # Disable the invariant mode (set in base image)
     DOTNET_SYSTEM_GLOBALIZATION_INVARIANT=false \
     # Enable correct mode for dotnet watch (only mode supported in a container)
@@ -29,13 +25,8 @@
         tzdata
 
 # Install .NET SDK
-<<<<<<< HEAD
 RUN wget -O dotnet.tar.gz https://dotnetbuilds.azureedge.net/public/Sdk/$DOTNET_SDK_VERSION/dotnet-sdk-$DOTNET_SDK_VERSION-linux-musl-arm64.tar.gz \
-    && dotnet_sha512='5fe7f886ae554e9552a19dca2fa16d29eb2793de867d361b423401abc19356f5e7bd7e584d65e2fc3704731e0dc4fb7e2b865043559ac0bcd57d225c5cf87b01' \
-=======
-RUN wget -O dotnet.tar.gz https://dotnetcli.azureedge.net/dotnet/Sdk/$DOTNET_SDK_VERSION/dotnet-sdk-$DOTNET_SDK_VERSION-linux-musl-arm64.tar.gz \
     && dotnet_sha512='86560e420526408c7d9823995fac4af4649da9ef6ba19a560749835ea1c4a8345ff2ec8aca3bf924fa381b9b923f84b4745540efed71214d7a4ea601bfe1cd12' \
->>>>>>> 7c2fc5f8
     && echo "$dotnet_sha512  dotnet.tar.gz" | sha512sum -c - \
     && mkdir -p /usr/share/dotnet \
     && tar -oxzf dotnet.tar.gz -C /usr/share/dotnet ./packs ./sdk ./sdk-manifests ./templates ./LICENSE.txt ./ThirdPartyNotices.txt \
