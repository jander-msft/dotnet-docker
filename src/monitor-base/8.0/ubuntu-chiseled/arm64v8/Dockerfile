--- conflicted
+++ resolved
@@ -14,11 +14,7 @@
 
 
 # .NET Monitor Base image
-<<<<<<< HEAD
-FROM $REPO:8.0.2-jammy-chiseled-arm64v8
-=======
 FROM $REPO:8.0.3-jammy-chiseled-arm64v8
->>>>>>> 95a080f4
 
 WORKDIR /app
 COPY --from=installer /app .
