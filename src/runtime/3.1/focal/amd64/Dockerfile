ARG REPO=mcr.microsoft.com/dotnet/runtime-deps
FROM $REPO:3.1-focal

RUN apt-get update \
    && apt-get install -y --no-install-recommends \
        curl \
    && rm -rf /var/lib/apt/lists/*

# Install .NET Core
RUN dotnet_version=3.1.17 \
    && curl -SL --output dotnet.tar.gz https://dotnetcli.azureedge.net/dotnet/Runtime/$dotnet_version/dotnet-runtime-$dotnet_version-linux-x64.tar.gz \
<<<<<<< HEAD
    && dotnet_sha512='1a6de47e4ecda4d346e07ff502c128af97b1a08301d2a77751f24f005f340531d13dd7fc071726590d67354037e27deeb09a005082c6c170aa0bb2351b5a2543' \
=======
    && dotnet_sha512='1ce74aa00aca36b246fe9bf7b72ffe142eef5731d2e283d4d2181c94740e00e1be377b7781ee2fa97f4ed28f514e62131452359f50dbf965a56a79dac3b3d16c' \
>>>>>>> 6c27c27d
    && echo "$dotnet_sha512  dotnet.tar.gz" | sha512sum -c - \
    && mkdir -p /usr/share/dotnet \
    && tar -ozxf dotnet.tar.gz -C /usr/share/dotnet \
    && rm dotnet.tar.gz \
    && ln -s /usr/share/dotnet/dotnet /usr/bin/dotnet<|MERGE_RESOLUTION|>--- conflicted
+++ resolved
@@ -9,11 +9,7 @@
 # Install .NET Core
 RUN dotnet_version=3.1.17 \
     && curl -SL --output dotnet.tar.gz https://dotnetcli.azureedge.net/dotnet/Runtime/$dotnet_version/dotnet-runtime-$dotnet_version-linux-x64.tar.gz \
-<<<<<<< HEAD
-    && dotnet_sha512='1a6de47e4ecda4d346e07ff502c128af97b1a08301d2a77751f24f005f340531d13dd7fc071726590d67354037e27deeb09a005082c6c170aa0bb2351b5a2543' \
-=======
     && dotnet_sha512='1ce74aa00aca36b246fe9bf7b72ffe142eef5731d2e283d4d2181c94740e00e1be377b7781ee2fa97f4ed28f514e62131452359f50dbf965a56a79dac3b3d16c' \
->>>>>>> 6c27c27d
     && echo "$dotnet_sha512  dotnet.tar.gz" | sha512sum -c - \
     && mkdir -p /usr/share/dotnet \
     && tar -ozxf dotnet.tar.gz -C /usr/share/dotnet \
