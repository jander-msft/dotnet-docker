# escape=`

FROM mcr.microsoft.com/windows/servercore:ltsc2019-amd64

ENV `
    # Configure web servers to bind to port 80 when present
    ASPNETCORE_URLS=http://+:80 `
    # Enable detection of running in a container
    DOTNET_RUNNING_IN_CONTAINER=true `
    # .NET Runtime version
<<<<<<< HEAD
    DOTNET_VERSION=6.0.27
=======
    DOTNET_VERSION=6.0.28
>>>>>>> 95a080f4

# Install .NET Runtime
RUN powershell -Command `
        $ErrorActionPreference = 'Stop'; `
        $ProgressPreference = 'SilentlyContinue'; `
        `
        Invoke-WebRequest -OutFile dotnet.zip https://dotnetcli.azureedge.net/dotnet/Runtime/$Env:DOTNET_VERSION/dotnet-runtime-$Env:DOTNET_VERSION-win-x64.zip; `
<<<<<<< HEAD
        $dotnet_sha512 = 'd1e68a924c45bbde48e0b3a0ce0f14fe061a231dd6ca55c434a095f4c779f2cd3331f8b5d2d845864ba51e71a9877b9af4b22e435f4fa2717bef7be9b8674054'; `
=======
        $dotnet_sha512 = 'dd1b9bbfd97385c8486039782046279e23d36d7ce2b2ee33432b5e8c1d504e5cef3fe774fbc954926284a757e6b131700a4b136c41f3c66cd270a3af149f40d3'; `
>>>>>>> 95a080f4
        if ((Get-FileHash dotnet.zip -Algorithm sha512).Hash -ne $dotnet_sha512) { `
            Write-Host 'CHECKSUM VERIFICATION FAILED!'; `
            exit 1; `
        }; `
        `
        mkdir $Env:ProgramFiles\dotnet; `
        tar -oxzf dotnet.zip -C $Env:ProgramFiles\dotnet; `
        Remove-Item -Force dotnet.zip

RUN setx /M PATH "%PATH%;C:\Program Files\dotnet"<|MERGE_RESOLUTION|>--- conflicted
+++ resolved
@@ -8,11 +8,7 @@
     # Enable detection of running in a container
     DOTNET_RUNNING_IN_CONTAINER=true `
     # .NET Runtime version
-<<<<<<< HEAD
-    DOTNET_VERSION=6.0.27
-=======
     DOTNET_VERSION=6.0.28
->>>>>>> 95a080f4
 
 # Install .NET Runtime
 RUN powershell -Command `
@@ -20,11 +16,7 @@
         $ProgressPreference = 'SilentlyContinue'; `
         `
         Invoke-WebRequest -OutFile dotnet.zip https://dotnetcli.azureedge.net/dotnet/Runtime/$Env:DOTNET_VERSION/dotnet-runtime-$Env:DOTNET_VERSION-win-x64.zip; `
-<<<<<<< HEAD
-        $dotnet_sha512 = 'd1e68a924c45bbde48e0b3a0ce0f14fe061a231dd6ca55c434a095f4c779f2cd3331f8b5d2d845864ba51e71a9877b9af4b22e435f4fa2717bef7be9b8674054'; `
-=======
         $dotnet_sha512 = 'dd1b9bbfd97385c8486039782046279e23d36d7ce2b2ee33432b5e8c1d504e5cef3fe774fbc954926284a757e6b131700a4b136c41f3c66cd270a3af149f40d3'; `
->>>>>>> 95a080f4
         if ((Get-FileHash dotnet.zip -Algorithm sha512).Hash -ne $dotnet_sha512) { `
             Write-Host 'CHECKSUM VERIFICATION FAILED!'; `
             exit 1; `
