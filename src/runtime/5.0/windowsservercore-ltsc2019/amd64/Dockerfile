--- conflicted
+++ resolved
@@ -7,22 +7,14 @@
     ASPNETCORE_URLS=http://+:80 `
     # Enable detection of running in a container
     DOTNET_RUNNING_IN_CONTAINER=true `
-<<<<<<< HEAD
-    DOTNET_VERSION=5.0.0-rtm.20519.4
-=======
     DOTNET_VERSION=5.0.0
->>>>>>> 86055917
 
 RUN powershell -Command `
         $ErrorActionPreference = 'Stop'; `
         $ProgressPreference = 'SilentlyContinue'; `
         `
         # Install .NET
-<<<<<<< HEAD
-        Invoke-WebRequest -OutFile dotnet.zip https://dotnetcli.azureedge.net/dotnet/Runtime/$Env:DOTNET_VERSION/dotnet-runtime-5.0.0-win-x64.zip; `
-=======
         Invoke-WebRequest -OutFile dotnet.zip https://dotnetcli.azureedge.net/dotnet/Runtime/$Env:DOTNET_VERSION/dotnet-runtime-$Env:DOTNET_VERSION-win-x64.zip; `
->>>>>>> 86055917
         $dotnet_sha512 = '968f2aff18aabc8f9ef0e1a6a3c0c3704d7a010ed453f0d56ded804513ccff913032461f1dbe0ce89522e85fbe5593d444f4310e8fdf7de7c7b72d01912086f1'; `
         if ((Get-FileHash dotnet.zip -Algorithm sha512).Hash -ne $dotnet_sha512) { `
             Write-Host 'CHECKSUM VERIFICATION FAILED!'; `
