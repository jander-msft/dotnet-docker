--- conflicted
+++ resolved
@@ -55,11 +55,7 @@
             "filename": "aspnetcore-targeting-pack.rpm",
             "url": cat(baseUrl, "/aspnetcore/Runtime/", VARIABLES[cat("aspnet|", dotnetVersion, "|targeting-pack-version")],
                 "/aspnetcore-targeting-pack-", VARIABLES[cat("aspnet|", dotnetVersion, "|targeting-pack-version")],
-<<<<<<< HEAD
-                when(dotnetVersion = "3.1" || dotnetVersion = "5.0" || dotnetVersion = "6.0", "", cat("-", ARCH_SHORT)), ".rpm", ARGS["url-suffix"]),
-=======
-                when(dotnetVersion = "3.1" || dotnetVersion = "5.0" || dotnetVersion = "7.0", "", cat("-", ARCH_SHORT)), ".rpm"),
->>>>>>> a7978179
+                when(dotnetVersion = "3.1" || dotnetVersion = "5.0", "", cat("-", ARCH_SHORT)), ".rpm", ARGS["url-suffix"]),
             "sha": VARIABLES[join(["aspnet-runtime-targeting-pack", dotnetVersion, "linux-rpm", ARCH_SHORT, "sha"], "|")],
             "sha-var-name": commonShaVarName
         ],
