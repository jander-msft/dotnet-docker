ARG REPO=mcr.microsoft.com/dotnet/aspnet
<<<<<<< HEAD
FROM $REPO:6.0.27-bookworm-slim-arm32v7
=======
FROM $REPO:6.0.28-bookworm-slim-arm32v7
>>>>>>> 95a080f4

ENV \
    # Unset ASPNETCORE_URLS from aspnet base image
    ASPNETCORE_URLS= \
    # Do not generate certificate
    DOTNET_GENERATE_ASPNET_CERTIFICATE=false \
    # Do not show first run text
    DOTNET_NOLOGO=true \
    # SDK version
<<<<<<< HEAD
    DOTNET_SDK_VERSION=6.0.419 \
=======
    DOTNET_SDK_VERSION=6.0.420 \
>>>>>>> 95a080f4
    # Enable correct mode for dotnet watch (only mode supported in a container)
    DOTNET_USE_POLLING_FILE_WATCHER=true \
    # Skip extraction of XML docs - generally not useful within an image/container - helps performance
    NUGET_XMLDOC_MODE=skip \
    # PowerShell telemetry for docker image usage
    POWERSHELL_DISTRIBUTION_CHANNEL=PSDocker-DotnetSDK-Debian-12-arm32

RUN apt-get update \
    && apt-get install -y --no-install-recommends \
        curl \
        git \
        wget \
    && rm -rf /var/lib/apt/lists/*

# Install .NET SDK
RUN curl -fSL --output dotnet.tar.gz https://dotnetcli.azureedge.net/dotnet/Sdk/$DOTNET_SDK_VERSION/dotnet-sdk-$DOTNET_SDK_VERSION-linux-arm.tar.gz \
<<<<<<< HEAD
    && dotnet_sha512='ebd3795b6b9e828fb6735156d9121c2858fd225559f2ecf93f0c65280e8bc18197249f3244d8d6a6f0cb84d14f9c3718acd01cd5457441c2836aca4101335392' \
=======
    && dotnet_sha512='226a4bfeb1238178c56a7c9ff37ae21bb59765b8ee7d05b09148208bcdd3a98db78a3cbf346de70c8d20a34c777a8475c3991f3ed1bd47cf8f41e658216229c4' \
>>>>>>> 95a080f4
    && echo "$dotnet_sha512  dotnet.tar.gz" | sha512sum -c - \
    && mkdir -p /usr/share/dotnet \
    && tar -oxzf dotnet.tar.gz -C /usr/share/dotnet ./packs ./sdk ./sdk-manifests ./templates ./LICENSE.txt ./ThirdPartyNotices.txt \
    && rm dotnet.tar.gz \
    # Trigger first run experience by running arbitrary cmd
    && dotnet help

# Install PowerShell global tool
RUN powershell_version=7.2.18 \
    && curl -fSL --output PowerShell.Linux.arm32.$powershell_version.nupkg https://powershellinfraartifacts-gkhedzdeaghdezhr.z01.azurefd.net/tool/$powershell_version/PowerShell.Linux.arm32.$powershell_version.nupkg \
    && powershell_sha512='26197bb633b9ea77c1bc4442c7add9e2be5cc8b6869295d088b100e1b302acba78ecf952194a0c563f059256b7525a7c5f9405fa5cba00b33259b96e23d4c926' \
    && echo "$powershell_sha512  PowerShell.Linux.arm32.$powershell_version.nupkg" | sha512sum -c - \
    && mkdir -p /usr/share/powershell \
    && dotnet tool install --add-source / --tool-path /usr/share/powershell --version $powershell_version PowerShell.Linux.arm32 \
    && dotnet nuget locals all --clear \
    && rm PowerShell.Linux.arm32.$powershell_version.nupkg \
    && ln -s /usr/share/powershell/pwsh /usr/bin/pwsh \
    && chmod 755 /usr/share/powershell/pwsh \
    # To reduce image size, remove the copy nupkg that nuget keeps.
    && find /usr/share/powershell -print | grep -i '.*[.]nupkg$' | xargs rm<|MERGE_RESOLUTION|>--- conflicted
+++ resolved
@@ -1,9 +1,5 @@
 ARG REPO=mcr.microsoft.com/dotnet/aspnet
-<<<<<<< HEAD
-FROM $REPO:6.0.27-bookworm-slim-arm32v7
-=======
 FROM $REPO:6.0.28-bookworm-slim-arm32v7
->>>>>>> 95a080f4
 
 ENV \
     # Unset ASPNETCORE_URLS from aspnet base image
@@ -13,11 +9,7 @@
     # Do not show first run text
     DOTNET_NOLOGO=true \
     # SDK version
-<<<<<<< HEAD
-    DOTNET_SDK_VERSION=6.0.419 \
-=======
     DOTNET_SDK_VERSION=6.0.420 \
->>>>>>> 95a080f4
     # Enable correct mode for dotnet watch (only mode supported in a container)
     DOTNET_USE_POLLING_FILE_WATCHER=true \
     # Skip extraction of XML docs - generally not useful within an image/container - helps performance
@@ -34,11 +26,7 @@
 
 # Install .NET SDK
 RUN curl -fSL --output dotnet.tar.gz https://dotnetcli.azureedge.net/dotnet/Sdk/$DOTNET_SDK_VERSION/dotnet-sdk-$DOTNET_SDK_VERSION-linux-arm.tar.gz \
-<<<<<<< HEAD
-    && dotnet_sha512='ebd3795b6b9e828fb6735156d9121c2858fd225559f2ecf93f0c65280e8bc18197249f3244d8d6a6f0cb84d14f9c3718acd01cd5457441c2836aca4101335392' \
-=======
     && dotnet_sha512='226a4bfeb1238178c56a7c9ff37ae21bb59765b8ee7d05b09148208bcdd3a98db78a3cbf346de70c8d20a34c777a8475c3991f3ed1bd47cf8f41e658216229c4' \
->>>>>>> 95a080f4
     && echo "$dotnet_sha512  dotnet.tar.gz" | sha512sum -c - \
     && mkdir -p /usr/share/dotnet \
     && tar -oxzf dotnet.tar.gz -C /usr/share/dotnet ./packs ./sdk ./sdk-manifests ./templates ./LICENSE.txt ./ThirdPartyNotices.txt \
