--- conflicted
+++ resolved
@@ -166,12 +166,28 @@
           "productVersion": "$(dotnet|3.1|product-version)",
           "platforms": [
             {
+              "architecture": "arm64",
+              "dockerfile": "src/runtime-deps/3.1/alpine3.14/arm64v8",
+              "dockerfileTemplate": "eng/dockerfile-templates/runtime-deps/Dockerfile",
+              "os": "linux",
+              "osVersion": "alpine3.14",
+              "tags": {
+                "$(dotnet|3.1|product-version)-alpine3.14-arm64v8": {},
+                "3.1-alpine3.14-arm64v8": {}
+              },
+              "variant": "v8"
+            }
+          ]
+        },
+        {
+          "productVersion": "$(dotnet|3.1|product-version)",
+          "platforms": [
+            {
               "dockerfile": "src/runtime-deps/3.1/alpine3.15/amd64",
               "dockerfileTemplate": "eng/dockerfile-templates/runtime-deps/Dockerfile",
               "os": "linux",
               "osVersion": "alpine3.15",
               "tags": {
-<<<<<<< HEAD
                 "$(dotnet|3.1|product-version)-alpine3.15": {},
                 "3.1-alpine3.15": {},
                 "3.1-alpine": {
@@ -180,40 +196,6 @@
                   }
                 }
               }
-=======
-                "$(dotnet|3.1|product-version)-alpine3.14-arm64v8": {},
-                "3.1-alpine3.14-arm64v8": {}
-              },
-              "variant": "v8"
->>>>>>> a7978179
-            }
-          ]
-        },
-        {
-          "productVersion": "$(dotnet|3.1|product-version)",
-          "platforms": [
-            {
-              "architecture": "arm64",
-              "dockerfile": "src/runtime-deps/3.1/alpine3.14/arm64v8",
-              "dockerfileTemplate": "eng/dockerfile-templates/runtime-deps/Dockerfile",
-              "os": "linux",
-              "osVersion": "alpine3.14",
-              "tags": {
-<<<<<<< HEAD
-                "$(dotnet|3.1|product-version)-alpine3.14-arm64v8": {},
-                "3.1-alpine3.14-arm64v8": {}
-              },
-              "variant": "v8"
-=======
-                "$(dotnet|3.1|product-version)-alpine3.15": {},
-                "3.1-alpine3.15": {},
-                "3.1-alpine": {
-                  "syndication": {
-                    "repo": "$(syndicatedRuntimeDepsRepo)"
-                  }
-                }
-              }
->>>>>>> a7978179
             }
           ]
         },
@@ -1210,19 +1192,11 @@
           "productVersion": "$(dotnet|7.0|product-version)",
           "sharedTags": {
             "$(dotnet|7.0|product-version)-cbl-mariner2.0": {
-<<<<<<< HEAD
               "docType": "Undocumented"
             },
             "7.0-cbl-mariner2.0": {
               "docType": "Undocumented"
             },
-=======
-              "docType": "Undocumented"
-            },
-            "7.0-cbl-mariner2.0": {
-              "docType": "Undocumented"
-            },
->>>>>>> a7978179
             "7.0-cbl-mariner": {
               "docType": "Undocumented"
             }
@@ -1281,29 +1255,17 @@
           },
           "platforms": [
             {
-<<<<<<< HEAD
               "dockerfile": "src/runtime-deps/6.0/cbl-mariner2.0-distroless/amd64",
-=======
-              "dockerfile": "src/runtime-deps/7.0/cbl-mariner2.0-distroless/amd64",
->>>>>>> a7978179
               "dockerfileTemplate": "eng/dockerfile-templates/runtime-deps/Dockerfile",
               "os": "linux",
               "osVersion": "cbl-mariner2.0-distroless",
               "tags": {
                 "$(dotnet|7.0|product-version)-cbl-mariner2.0-distroless-amd64": {
-<<<<<<< HEAD
                   "docType": "Undocumented"
                 },
                 "7.0-cbl-mariner2.0-distroless-amd64": {
                   "docType": "Undocumented"
                 },
-=======
-                  "docType": "Undocumented"
-                },
-                "7.0-cbl-mariner2.0-distroless-amd64": {
-                  "docType": "Undocumented"
-                },
->>>>>>> a7978179
                 "7.0-cbl-mariner-distroless-amd64": {
                   "docType": "Undocumented"
                 }
@@ -1324,11 +1286,7 @@
             },
             {
               "architecture": "arm64",
-<<<<<<< HEAD
               "dockerfile": "src/runtime-deps/6.0/cbl-mariner2.0-distroless/arm64v8",
-=======
-              "dockerfile": "src/runtime-deps/7.0/cbl-mariner2.0-distroless/arm64v8",
->>>>>>> a7978179
               "dockerfileTemplate": "eng/dockerfile-templates/runtime-deps/Dockerfile",
               "os": "linux",
               "osVersion": "cbl-mariner2.0-distroless",
@@ -1579,32 +1537,6 @@
               "tags": {
                 "$(dotnet|3.1|product-version)-alpine3.14": {},
                 "3.1-alpine3.14": {}
-<<<<<<< HEAD
-              }
-            }
-          ]
-        },
-        {
-          "productVersion": "$(dotnet|3.1|product-version)",
-          "platforms": [
-            {
-              "buildArgs": {
-                "REPO": "$(Repo:runtime-deps)"
-              },
-              "dockerfile": "src/runtime/3.1/alpine3.15/amd64",
-              "dockerfileTemplate": "eng/dockerfile-templates/runtime/Dockerfile.linux",
-              "os": "linux",
-              "osVersion": "alpine3.15",
-              "tags": {
-                "$(dotnet|3.1|product-version)-alpine3.15": {},
-                "3.1-alpine3.15": {},
-                "3.1-alpine": {
-                  "syndication": {
-                    "repo": "$(syndicatedRuntimeRepo)"
-                  }
-                }
-=======
->>>>>>> a7978179
               }
             }
           ]
@@ -1642,8 +1574,6 @@
           "productVersion": "$(dotnet|3.1|product-version)",
           "platforms": [
             {
-<<<<<<< HEAD
-=======
               "buildArgs": {
                 "REPO": "$(Repo:runtime-deps)"
               },
@@ -1667,7 +1597,6 @@
           "productVersion": "$(dotnet|3.1|product-version)",
           "platforms": [
             {
->>>>>>> a7978179
               "architecture": "arm64",
               "buildArgs": {
                 "REPO": "$(Repo:runtime-deps)"
@@ -3137,19 +3066,11 @@
           "productVersion": "$(dotnet|7.0|product-version)",
           "sharedTags": {
             "$(dotnet|7.0|product-version)-cbl-mariner2.0": {
-<<<<<<< HEAD
               "docType": "Undocumented"
             },
             "7.0-cbl-mariner2.0": {
               "docType": "Undocumented"
             },
-=======
-              "docType": "Undocumented"
-            },
-            "7.0-cbl-mariner2.0": {
-              "docType": "Undocumented"
-            },
->>>>>>> a7978179
             "7.0-cbl-mariner": {
               "docType": "Undocumented"
             }
@@ -3165,19 +3086,11 @@
               "osVersion": "cbl-mariner2.0",
               "tags": {
                 "$(dotnet|7.0|product-version)-cbl-mariner2.0-amd64": {
-<<<<<<< HEAD
                   "docType": "Undocumented"
                 },
                 "7.0-cbl-mariner2.0-amd64": {
                   "docType": "Undocumented"
                 },
-=======
-                  "docType": "Undocumented"
-                },
-                "7.0-cbl-mariner2.0-amd64": {
-                  "docType": "Undocumented"
-                },
->>>>>>> a7978179
                 "7.0-cbl-mariner-amd64": {
                   "docType": "Undocumented"
                 }
@@ -3211,19 +3124,11 @@
           "productVersion": "$(dotnet|7.0|product-version)",
           "sharedTags": {
             "$(dotnet|7.0|product-version)-cbl-mariner2.0-distroless": {
-<<<<<<< HEAD
               "docType": "Undocumented"
             },
             "7.0-cbl-mariner2.0-distroless": {
               "docType": "Undocumented"
             },
-=======
-              "docType": "Undocumented"
-            },
-            "7.0-cbl-mariner2.0-distroless": {
-              "docType": "Undocumented"
-            },
->>>>>>> a7978179
             "7.0-cbl-mariner-distroless": {
               "docType": "Undocumented"
             }
@@ -3565,24 +3470,15 @@
           "productVersion": "$(dotnet|3.1|product-version)",
           "platforms": [
             {
-              "buildArgs": {
-                "REPO": "$(Repo:runtime)"
-              },
-              "dockerfile": "src/aspnet/3.1/alpine3.15/amd64",
-              "dockerfileTemplate": "eng/dockerfile-templates/aspnet/Dockerfile.linux",
-              "os": "linux",
-              "osVersion": "alpine3.15",
-              "tags": {
-<<<<<<< HEAD
-                "$(dotnet|3.1|product-version)-alpine3.15": {},
-                "3.1-alpine3.15": {},
-                "3.1-alpine": {
-                  "syndication": {
-                    "repo": "$(syndicatedAspnetRepo)"
-                  }
-                }
-              }
-=======
+              "architecture": "arm64",
+              "buildArgs": {
+                "REPO": "$(Repo:runtime)"
+              },
+              "dockerfile": "src/aspnet/3.1/alpine3.14/arm64v8",
+              "dockerfileTemplate": "eng/dockerfile-templates/aspnet/Dockerfile.linux",
+              "os": "linux",
+              "osVersion": "alpine3.14",
+              "tags": {
                 "$(dotnet|3.1|product-version)-alpine3.14-arm64v8": {},
                 "3.1-alpine3.14-arm64v8": {}
               },
@@ -3596,7 +3492,6 @@
                   ]
                 }
               ]
->>>>>>> a7978179
             }
           ]
         },
@@ -3604,18 +3499,45 @@
           "productVersion": "$(dotnet|3.1|product-version)",
           "platforms": [
             {
-              "architecture": "arm64",
-              "buildArgs": {
-                "REPO": "$(Repo:runtime)"
-              },
-              "dockerfile": "src/aspnet/3.1/alpine3.14/arm64v8",
-              "dockerfileTemplate": "eng/dockerfile-templates/aspnet/Dockerfile.linux",
-              "os": "linux",
-              "osVersion": "alpine3.14",
-              "tags": {
-<<<<<<< HEAD
-                "$(dotnet|3.1|product-version)-alpine3.14-arm64v8": {},
-                "3.1-alpine3.14-arm64v8": {}
+              "buildArgs": {
+                "REPO": "$(Repo:runtime)"
+              },
+              "dockerfile": "src/aspnet/3.1/alpine3.15/amd64",
+              "dockerfileTemplate": "eng/dockerfile-templates/aspnet/Dockerfile.linux",
+              "os": "linux",
+              "osVersion": "alpine3.15",
+              "tags": {
+                "$(dotnet|3.1|product-version)-alpine3.15": {},
+                "3.1-alpine3.15": {},
+                "3.1-alpine": {
+                  "syndication": {
+                    "repo": "$(syndicatedAspnetRepo)"
+                  }
+                }
+              }
+            }
+          ]
+        },
+        {
+          "productVersion": "$(dotnet|3.1|product-version)",
+          "platforms": [
+            {
+              "architecture": "arm64",
+              "buildArgs": {
+                "REPO": "$(Repo:runtime)"
+              },
+              "dockerfile": "src/aspnet/3.1/alpine3.15/arm64v8",
+              "dockerfileTemplate": "eng/dockerfile-templates/aspnet/Dockerfile.linux",
+              "os": "linux",
+              "osVersion": "alpine3.15",
+              "tags": {
+                "$(dotnet|3.1|product-version)-alpine3.15-arm64v8": {},
+                "3.1-alpine3.15-arm64v8": {},
+                "3.1-alpine-arm64v8": {
+                  "syndication": {
+                    "repo": "$(syndicatedAspnetRepo)"
+                  }
+                }
               },
               "variant": "v8",
               "customBuildLegGroups": [
@@ -3627,50 +3549,6 @@
                   ]
                 }
               ]
-=======
-                "$(dotnet|3.1|product-version)-alpine3.15": {},
-                "3.1-alpine3.15": {},
-                "3.1-alpine": {
-                  "syndication": {
-                    "repo": "$(syndicatedAspnetRepo)"
-                  }
-                }
-              }
->>>>>>> a7978179
-            }
-          ]
-        },
-        {
-          "productVersion": "$(dotnet|3.1|product-version)",
-          "platforms": [
-            {
-              "architecture": "arm64",
-              "buildArgs": {
-                "REPO": "$(Repo:runtime)"
-              },
-              "dockerfile": "src/aspnet/3.1/alpine3.15/arm64v8",
-              "dockerfileTemplate": "eng/dockerfile-templates/aspnet/Dockerfile.linux",
-              "os": "linux",
-              "osVersion": "alpine3.15",
-              "tags": {
-                "$(dotnet|3.1|product-version)-alpine3.15-arm64v8": {},
-                "3.1-alpine3.15-arm64v8": {},
-                "3.1-alpine-arm64v8": {
-                  "syndication": {
-                    "repo": "$(syndicatedAspnetRepo)"
-                  }
-                }
-              },
-              "variant": "v8",
-              "customBuildLegGroups": [
-                {
-                  "name": "pr-build",
-                  "type": "Supplemental",
-                  "dependencies": [
-                    "$(Repo:sdk):3.1-buster-arm64v8"
-                  ]
-                }
-              ]
             }
           ]
         },
@@ -5149,19 +5027,11 @@
           "productVersion": "$(dotnet|7.0|product-version)",
           "sharedTags": {
             "$(dotnet|7.0|product-version)-cbl-mariner2.0": {
-<<<<<<< HEAD
               "docType": "Undocumented"
             },
             "7.0-cbl-mariner2.0": {
               "docType": "Undocumented"
             },
-=======
-              "docType": "Undocumented"
-            },
-            "7.0-cbl-mariner2.0": {
-              "docType": "Undocumented"
-            },
->>>>>>> a7978179
             "7.0-cbl-mariner": {
               "docType": "Undocumented"
             }
@@ -5177,19 +5047,11 @@
               "osVersion": "cbl-mariner2.0",
               "tags": {
                 "$(dotnet|7.0|product-version)-cbl-mariner2.0-amd64": {
-<<<<<<< HEAD
                   "docType": "Undocumented"
                 },
                 "7.0-cbl-mariner2.0-amd64": {
                   "docType": "Undocumented"
                 },
-=======
-                  "docType": "Undocumented"
-                },
-                "7.0-cbl-mariner2.0-amd64": {
-                  "docType": "Undocumented"
-                },
->>>>>>> a7978179
                 "7.0-cbl-mariner-amd64": {
                   "docType": "Undocumented"
                 }
@@ -5243,19 +5105,11 @@
               "osVersion": "cbl-mariner2.0-distroless",
               "tags": {
                 "$(dotnet|7.0|product-version)-cbl-mariner2.0-distroless-amd64": {
-<<<<<<< HEAD
                   "docType": "Undocumented"
                 },
                 "7.0-cbl-mariner2.0-distroless-amd64": {
                   "docType": "Undocumented"
                 },
-=======
-                  "docType": "Undocumented"
-                },
-                "7.0-cbl-mariner2.0-distroless-amd64": {
-                  "docType": "Undocumented"
-                },
->>>>>>> a7978179
                 "7.0-cbl-mariner-distroless-amd64": {
                   "docType": "Undocumented"
                 }
@@ -5272,44 +5126,6 @@
               "packageQueryOverrides": {
                 "getInstalledPackagesPath": "eng/package-scripts/cbl-mariner-distroless/dotnet7/get-installed-packages.2.0.sh",
                 "getUpgradablePackagesPath": "eng/package-scripts/cbl-mariner-distroless/get-upgradable-packages.2.0.sh"
-<<<<<<< HEAD
-=======
-              }
-            },
-            {
-              "architecture": "arm64",
-              "buildArgs": {
-                "REPO": "$(Repo:runtime)"
-              },
-              "dockerfile": "src/aspnet/7.0/cbl-mariner2.0-distroless/arm64v8",
-              "dockerfileTemplate": "eng/dockerfile-templates/aspnet/Dockerfile.linux",
-              "os": "linux",
-              "osVersion": "cbl-mariner2.0-distroless",
-              "tags": {
-                "$(dotnet|7.0|product-version)-cbl-mariner2.0-distroless-arm64v8": {
-                  "docType": "Undocumented"
-                },
-                "7.0-cbl-mariner2.0-distroless-arm64v8": {
-                  "docType": "Undocumented"
-                },
-                "7.0-cbl-mariner-distroless-arm64v8": {
-                  "docType": "Undocumented"
-                }
-              },
-              "variant": "v8",
-              "customBuildLegGroups": [
-                {
-                  "name": "pr-build",
-                  "type": "Supplemental",
-                  "dependencies": [
-                    "$(Repo:sdk):7.0-cbl-mariner2.0-arm64v8"
-                  ]
-                }
-              ],
-              "packageQueryOverrides": {
-                "getInstalledPackagesPath": "eng/package-scripts/cbl-mariner-distroless/dotnet7/get-installed-packages.2.0.sh",
-                "getUpgradablePackagesPath": "eng/package-scripts/cbl-mariner-distroless/get-upgradable-packages.2.0.sh"
->>>>>>> a7978179
               }
             },
             {
@@ -6962,19 +6778,11 @@
           "productVersion": "$(sdk|7.0|product-version)",
           "sharedTags": {
             "$(sdk|7.0|product-version)-cbl-mariner2.0": {
-<<<<<<< HEAD
               "docType": "Undocumented"
             },
             "7.0-cbl-mariner2.0": {
               "docType": "Undocumented"
             },
-=======
-              "docType": "Undocumented"
-            },
-            "7.0-cbl-mariner2.0": {
-              "docType": "Undocumented"
-            },
->>>>>>> a7978179
             "7.0-cbl-mariner": {
               "docType": "Undocumented"
             }
@@ -7160,7 +6968,6 @@
           ]
         },
         {
-<<<<<<< HEAD
           "productVersion": "$(monitor|6.2|product-version)",
           "sharedTags": {
             "$(monitor|6.2|product-version)-alpine": {},
@@ -7233,8 +7040,6 @@
           ]
         },
         {
-=======
->>>>>>> a7978179
           "productVersion": "$(monitor|7.0|product-version)",
           "sharedTags": {
             "$(monitor|7.0|product-version)-alpine": {},
