# escape=`

ARG REPO=mcr.microsoft.com/dotnet/aspnet

# Installer image
FROM mcr.microsoft.com/windows/servercore:1809-amd64 AS installer

# Download MinGit
RUN powershell -Command " `
        $ErrorActionPreference = 'Stop'; `
        $ProgressPreference = 'SilentlyContinue'; `
        `
        Invoke-WebRequest -OutFile mingit.zip https://github.com/git-for-windows/git/releases/download/v2.41.0.windows.2/MinGit-2.41.0.2-64-bit.zip; `
        $mingit_sha256 = '06d71967e8f47f82fc2ebf9911d2cf8102221e4e22becb825e2dbec85cc1047e'; `
        if ((Get-FileHash mingit.zip -Algorithm sha256).Hash -ne $mingit_sha256) { `
            Write-Host 'CHECKSUM VERIFICATION FAILED!'; `
            exit 1; `
        }; `
        mkdir MinGit; `
        tar -oxzf mingit.zip -C MinGit; `
        Remove-Item -Force mingit.zip"

RUN powershell -Command " `
        $ErrorActionPreference = 'Stop'; `
        $ProgressPreference = 'SilentlyContinue'; `
        `
        # Retrieve .NET SDK
<<<<<<< HEAD
        $sdk_version = '7.0.305'; `
        Invoke-WebRequest -OutFile dotnet.zip https://dotnetcli.azureedge.net/dotnet/Sdk/$sdk_version/dotnet-sdk-$sdk_version-win-x64.zip; `
        $dotnet_sha512 = '9cad4fe5efbf9d37bcefad88a1623da12946958759a6ab7795602598a9e2c7e9a948c335e7fbb002b7c03af877798f24c97546857e8822f639cf92ae81006221'; `
=======
        $sdk_version = '7.0.306'; `
        Invoke-WebRequest -OutFile dotnet.zip https://dotnetcli.azureedge.net/dotnet/Sdk/$sdk_version/dotnet-sdk-$sdk_version-win-x64.zip; `
        $dotnet_sha512 = '7334ec6d62053f14d0e5ae866dea998a2ecf305dc77336961366cf91f4a1ff8522a9d9951611ac379a09f4bb210f7f31c6840bc2497b076d277cd82f0b979242'; `
>>>>>>> 6da64f31
        if ((Get-FileHash dotnet.zip -Algorithm sha512).Hash -ne $dotnet_sha512) { `
            Write-Host 'CHECKSUM VERIFICATION FAILED!'; `
            exit 1; `
        }; `
        mkdir dotnet; `
        tar -oxzf dotnet.zip -C dotnet; `
        Remove-Item -Force dotnet.zip; `
        `
        # Install PowerShell global tool
        $powershell_version = '7.3.5'; `
        Invoke-WebRequest -OutFile PowerShell.Windows.x64.$powershell_version.nupkg https://pwshtool.blob.core.windows.net/tool/$powershell_version/PowerShell.Windows.x64.$powershell_version.nupkg; `
        $powershell_sha512 = 'eedccc2e277ca0e7c5f110c12f02ad56cdc867ec1d83a37cd2c9aeac5e931b9182a2d0ac6fc81d74016a9a19092c9f57e797972a0ff6185ed21692b270482aa2'; `
        if ((Get-FileHash PowerShell.Windows.x64.$powershell_version.nupkg -Algorithm sha512).Hash -ne $powershell_sha512) { `
            Write-Host 'CHECKSUM VERIFICATION FAILED!'; `
            exit 1; `
        }; `
        & \dotnet\dotnet tool install --add-source . --tool-path \powershell --version $powershell_version PowerShell.Windows.x64; `
        & \dotnet\dotnet nuget locals all --clear; `
        Remove-Item -Force PowerShell.Windows.x64.$powershell_version.nupkg; `
        Remove-Item -Path \powershell\.store\powershell.windows.x64\$powershell_version\powershell.windows.x64\$powershell_version\powershell.windows.x64.$powershell_version.nupkg -Force; `
        `
        # Delete everything in the dotnet folder that's not needed in the SDK layer but will instead be derived from base layers
        Get-ChildItem -Exclude 'LICENSE.txt','ThirdPartyNotices.txt','packs','sdk','sdk-manifests','templates','shared' -Path dotnet `
            | Remove-Item -Force -Recurse; `
        Get-ChildItem -Exclude 'Microsoft.WindowsDesktop.App' -Path dotnet\shared `
            | Remove-Item -Force -Recurse"

# SDK image
<<<<<<< HEAD
FROM $REPO:7.0.8-nanoserver-1809
=======
FROM $REPO:7.0.9-nanoserver-1809
>>>>>>> 6da64f31

ENV `
    # Unset ASPNETCORE_URLS from aspnet base image
    ASPNETCORE_URLS= `
    # Do not generate certificate
    DOTNET_GENERATE_ASPNET_CERTIFICATE=false `
    # Do not show first run text
    DOTNET_NOLOGO=true `
    # SDK version
<<<<<<< HEAD
    DOTNET_SDK_VERSION=7.0.305 `
=======
    DOTNET_SDK_VERSION=7.0.306 `
>>>>>>> 6da64f31
    # Enable correct mode for dotnet watch (only mode supported in a container)
    DOTNET_USE_POLLING_FILE_WATCHER=true `
    # Skip extraction of XML docs - generally not useful within an image/container - helps performance
    NUGET_XMLDOC_MODE=skip `
    # PowerShell telemetry for docker image usage
    POWERSHELL_DISTRIBUTION_CHANNEL=PSDocker-DotnetSDK-NanoServer-1809

# In order to set system PATH, ContainerAdministrator must be used
USER ContainerAdministrator
RUN setx /M PATH "%PATH%;C:\Program Files\powershell;C:\Program Files\MinGit\cmd"
USER ContainerUser

COPY --from=installer ["/dotnet", "/Program Files/dotnet"]
COPY --from=installer ["/powershell", "/Program Files/powershell"]
COPY --from=installer ["/MinGit", "/Program Files/MinGit"]

# Trigger first run experience by running arbitrary cmd
RUN dotnet help<|MERGE_RESOLUTION|>--- conflicted
+++ resolved
@@ -25,15 +25,9 @@
         $ProgressPreference = 'SilentlyContinue'; `
         `
         # Retrieve .NET SDK
-<<<<<<< HEAD
-        $sdk_version = '7.0.305'; `
-        Invoke-WebRequest -OutFile dotnet.zip https://dotnetcli.azureedge.net/dotnet/Sdk/$sdk_version/dotnet-sdk-$sdk_version-win-x64.zip; `
-        $dotnet_sha512 = '9cad4fe5efbf9d37bcefad88a1623da12946958759a6ab7795602598a9e2c7e9a948c335e7fbb002b7c03af877798f24c97546857e8822f639cf92ae81006221'; `
-=======
         $sdk_version = '7.0.306'; `
         Invoke-WebRequest -OutFile dotnet.zip https://dotnetcli.azureedge.net/dotnet/Sdk/$sdk_version/dotnet-sdk-$sdk_version-win-x64.zip; `
         $dotnet_sha512 = '7334ec6d62053f14d0e5ae866dea998a2ecf305dc77336961366cf91f4a1ff8522a9d9951611ac379a09f4bb210f7f31c6840bc2497b076d277cd82f0b979242'; `
->>>>>>> 6da64f31
         if ((Get-FileHash dotnet.zip -Algorithm sha512).Hash -ne $dotnet_sha512) { `
             Write-Host 'CHECKSUM VERIFICATION FAILED!'; `
             exit 1; `
@@ -62,11 +56,7 @@
             | Remove-Item -Force -Recurse"
 
 # SDK image
-<<<<<<< HEAD
-FROM $REPO:7.0.8-nanoserver-1809
-=======
 FROM $REPO:7.0.9-nanoserver-1809
->>>>>>> 6da64f31
 
 ENV `
     # Unset ASPNETCORE_URLS from aspnet base image
@@ -76,11 +66,7 @@
     # Do not show first run text
     DOTNET_NOLOGO=true `
     # SDK version
-<<<<<<< HEAD
-    DOTNET_SDK_VERSION=7.0.305 `
-=======
     DOTNET_SDK_VERSION=7.0.306 `
->>>>>>> 6da64f31
     # Enable correct mode for dotnet watch (only mode supported in a container)
     DOTNET_USE_POLLING_FILE_WATCHER=true `
     # Skip extraction of XML docs - generally not useful within an image/container - helps performance
