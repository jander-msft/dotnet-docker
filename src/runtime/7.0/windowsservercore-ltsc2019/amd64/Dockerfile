# escape=`

FROM mcr.microsoft.com/windows/servercore:ltsc2019-amd64

ENV `
    # Configure web servers to bind to port 80 when present
    ASPNETCORE_URLS=http://+:80 `
    # Enable detection of running in a container
    DOTNET_RUNNING_IN_CONTAINER=true `
    # .NET Runtime version
<<<<<<< HEAD
    DOTNET_VERSION=7.0.0-rc.2.22464.1
=======
    DOTNET_VERSION=7.0.0-rc.2.22472.3
>>>>>>> b1baba3e

# Install .NET Runtime
RUN powershell -Command `
        $ErrorActionPreference = 'Stop'; `
        $ProgressPreference = 'SilentlyContinue'; `
        `
<<<<<<< HEAD
        Invoke-WebRequest -OutFile dotnet.zip https://dotnetbuilds.azureedge.net/public/Runtime/$Env:DOTNET_VERSION/dotnet-runtime-$Env:DOTNET_VERSION-win-x64.zip; `
        $dotnet_sha512 = '49a7f957bcda348e9ba7db488401b36014fa7c0da4b31374f6b87d4f1204e86ce89975d19610975d973416dfc7eb864cdf983c6c203885da326d8bed626a7217'; `
=======
        Invoke-WebRequest -OutFile dotnet.zip https://dotnetcli.azureedge.net/dotnet/Runtime/$Env:DOTNET_VERSION/dotnet-runtime-$Env:DOTNET_VERSION-win-x64.zip; `
        $dotnet_sha512 = '9206c26d06f4c4f7d6959bb1627b59293bc27100f5b42f23d9d3927cf29978741a41762e834c6ddadd6fee4450cf292cd8b241f7be72a4ad7020043c11557583'; `
>>>>>>> b1baba3e
        if ((Get-FileHash dotnet.zip -Algorithm sha512).Hash -ne $dotnet_sha512) { `
            Write-Host 'CHECKSUM VERIFICATION FAILED!'; `
            exit 1; `
        }; `
        `
        mkdir $Env:ProgramFiles\dotnet; `
        tar -oxzf dotnet.zip -C $Env:ProgramFiles\dotnet; `
        Remove-Item -Force dotnet.zip

RUN setx /M PATH "%PATH%;C:\Program Files\dotnet"<|MERGE_RESOLUTION|>--- conflicted
+++ resolved
@@ -8,24 +8,15 @@
     # Enable detection of running in a container
     DOTNET_RUNNING_IN_CONTAINER=true `
     # .NET Runtime version
-<<<<<<< HEAD
-    DOTNET_VERSION=7.0.0-rc.2.22464.1
-=======
     DOTNET_VERSION=7.0.0-rc.2.22472.3
->>>>>>> b1baba3e
 
 # Install .NET Runtime
 RUN powershell -Command `
         $ErrorActionPreference = 'Stop'; `
         $ProgressPreference = 'SilentlyContinue'; `
         `
-<<<<<<< HEAD
-        Invoke-WebRequest -OutFile dotnet.zip https://dotnetbuilds.azureedge.net/public/Runtime/$Env:DOTNET_VERSION/dotnet-runtime-$Env:DOTNET_VERSION-win-x64.zip; `
-        $dotnet_sha512 = '49a7f957bcda348e9ba7db488401b36014fa7c0da4b31374f6b87d4f1204e86ce89975d19610975d973416dfc7eb864cdf983c6c203885da326d8bed626a7217'; `
-=======
         Invoke-WebRequest -OutFile dotnet.zip https://dotnetcli.azureedge.net/dotnet/Runtime/$Env:DOTNET_VERSION/dotnet-runtime-$Env:DOTNET_VERSION-win-x64.zip; `
         $dotnet_sha512 = '9206c26d06f4c4f7d6959bb1627b59293bc27100f5b42f23d9d3927cf29978741a41762e834c6ddadd6fee4450cf292cd8b241f7be72a4ad7020043c11557583'; `
->>>>>>> b1baba3e
         if ((Get-FileHash dotnet.zip -Algorithm sha512).Hash -ne $dotnet_sha512) { `
             Write-Host 'CHECKSUM VERIFICATION FAILED!'; `
             exit 1; `
