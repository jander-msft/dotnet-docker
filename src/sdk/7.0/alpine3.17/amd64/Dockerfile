ARG REPO=mcr.microsoft.com/dotnet/aspnet
<<<<<<< HEAD
FROM $REPO:7.0.8-alpine3.17-amd64
=======
FROM $REPO:7.0.9-alpine3.17-amd64
>>>>>>> 6da64f31

ENV \
    # Unset ASPNETCORE_URLS from aspnet base image
    ASPNETCORE_URLS= \
    # Do not generate certificate
    DOTNET_GENERATE_ASPNET_CERTIFICATE=false \
    # Do not show first run text
    DOTNET_NOLOGO=true \
    # SDK version
<<<<<<< HEAD
    DOTNET_SDK_VERSION=7.0.305 \
=======
    DOTNET_SDK_VERSION=7.0.306 \
>>>>>>> 6da64f31
    # Disable the invariant mode (set in base image)
    DOTNET_SYSTEM_GLOBALIZATION_INVARIANT=false \
    # Enable correct mode for dotnet watch (only mode supported in a container)
    DOTNET_USE_POLLING_FILE_WATCHER=true \
    # Skip extraction of XML docs - generally not useful within an image/container - helps performance
    NUGET_XMLDOC_MODE=skip \
    # PowerShell telemetry for docker image usage
    POWERSHELL_DISTRIBUTION_CHANNEL=PSDocker-DotnetSDK-Alpine-3.17

RUN apk add --no-cache \
        curl \
        icu-data-full \
        icu-libs \
        git

# Install .NET SDK
RUN wget -O dotnet.tar.gz https://dotnetcli.azureedge.net/dotnet/Sdk/$DOTNET_SDK_VERSION/dotnet-sdk-$DOTNET_SDK_VERSION-linux-musl-x64.tar.gz \
<<<<<<< HEAD
    && dotnet_sha512='ed64c752a3d8f62e56f248cd56f147f9536ebe9383fdae2d09bacf57e0cb8c7791a89354b3d55c2689c0fec41291da6a605e10b8e0c3fb8743fb8ba5d5de348d' \
=======
    && dotnet_sha512='e7ec038ff38f0c7352acd88f382d20babe5aa88a4328a33adb8f3c52c9727467879cbf76c0e4e08ba2ec6fbff5f342c0aeb7f5e191e4c5785d9b1efbd9394244' \
>>>>>>> 6da64f31
    && echo "$dotnet_sha512  dotnet.tar.gz" | sha512sum -c - \
    && mkdir -p /usr/share/dotnet \
    && tar -oxzf dotnet.tar.gz -C /usr/share/dotnet ./packs ./sdk ./sdk-manifests ./templates ./LICENSE.txt ./ThirdPartyNotices.txt \
    && rm dotnet.tar.gz \
    # Trigger first run experience by running arbitrary cmd
    && dotnet help

# Install PowerShell global tool
RUN powershell_version=7.3.5 \
    && wget -O PowerShell.Linux.Alpine.$powershell_version.nupkg https://pwshtool.blob.core.windows.net/tool/$powershell_version/PowerShell.Linux.Alpine.$powershell_version.nupkg \
    && powershell_sha512='836e03fc2a63ccb9b496abb3edcfa6e35e218b94d7bfcff3eaa82d8efe21efff992653e40e27bfc967f9e725e4d642bfc4d0a93bc70c315ad97ef4bf106025b2' \
    && echo "$powershell_sha512  PowerShell.Linux.Alpine.$powershell_version.nupkg" | sha512sum -c - \
    && mkdir -p /usr/share/powershell \
    && dotnet tool install --add-source / --tool-path /usr/share/powershell --version $powershell_version PowerShell.Linux.Alpine \
    && dotnet nuget locals all --clear \
    && rm PowerShell.Linux.Alpine.$powershell_version.nupkg \
    && ln -s /usr/share/powershell/pwsh /usr/bin/pwsh \
    && chmod 755 /usr/share/powershell/pwsh \
    # To reduce image size, remove the copy nupkg that nuget keeps.
    && find /usr/share/powershell -print | grep -i '.*[.]nupkg$' | xargs rm \
    # Add ncurses-terminfo-base to resolve psreadline dependency
    && apk add --no-cache ncurses-terminfo-base<|MERGE_RESOLUTION|>--- conflicted
+++ resolved
@@ -1,9 +1,5 @@
 ARG REPO=mcr.microsoft.com/dotnet/aspnet
-<<<<<<< HEAD
-FROM $REPO:7.0.8-alpine3.17-amd64
-=======
 FROM $REPO:7.0.9-alpine3.17-amd64
->>>>>>> 6da64f31
 
 ENV \
     # Unset ASPNETCORE_URLS from aspnet base image
@@ -13,11 +9,7 @@
     # Do not show first run text
     DOTNET_NOLOGO=true \
     # SDK version
-<<<<<<< HEAD
-    DOTNET_SDK_VERSION=7.0.305 \
-=======
     DOTNET_SDK_VERSION=7.0.306 \
->>>>>>> 6da64f31
     # Disable the invariant mode (set in base image)
     DOTNET_SYSTEM_GLOBALIZATION_INVARIANT=false \
     # Enable correct mode for dotnet watch (only mode supported in a container)
@@ -35,11 +27,7 @@
 
 # Install .NET SDK
 RUN wget -O dotnet.tar.gz https://dotnetcli.azureedge.net/dotnet/Sdk/$DOTNET_SDK_VERSION/dotnet-sdk-$DOTNET_SDK_VERSION-linux-musl-x64.tar.gz \
-<<<<<<< HEAD
-    && dotnet_sha512='ed64c752a3d8f62e56f248cd56f147f9536ebe9383fdae2d09bacf57e0cb8c7791a89354b3d55c2689c0fec41291da6a605e10b8e0c3fb8743fb8ba5d5de348d' \
-=======
     && dotnet_sha512='e7ec038ff38f0c7352acd88f382d20babe5aa88a4328a33adb8f3c52c9727467879cbf76c0e4e08ba2ec6fbff5f342c0aeb7f5e191e4c5785d9b1efbd9394244' \
->>>>>>> 6da64f31
     && echo "$dotnet_sha512  dotnet.tar.gz" | sha512sum -c - \
     && mkdir -p /usr/share/dotnet \
     && tar -oxzf dotnet.tar.gz -C /usr/share/dotnet ./packs ./sdk ./sdk-manifests ./templates ./LICENSE.txt ./ThirdPartyNotices.txt \
