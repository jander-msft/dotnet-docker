ARG REPO=mcr.microsoft.com/dotnet/aspnet
<<<<<<< HEAD
FROM $REPO:6.0.27-cbl-mariner2.0-arm64v8
=======
FROM $REPO:6.0.28-cbl-mariner2.0-arm64v8
>>>>>>> 95a080f4

ENV \
    # Unset ASPNETCORE_URLS from aspnet base image
    ASPNETCORE_URLS= \
    # Do not generate certificate
    DOTNET_GENERATE_ASPNET_CERTIFICATE=false \
    # Do not show first run text
    DOTNET_NOLOGO=true \
    # SDK version
<<<<<<< HEAD
    DOTNET_SDK_VERSION=6.0.419 \
=======
    DOTNET_SDK_VERSION=6.0.420 \
>>>>>>> 95a080f4
    # Enable correct mode for dotnet watch (only mode supported in a container)
    DOTNET_USE_POLLING_FILE_WATCHER=true \
    # Skip extraction of XML docs - generally not useful within an image/container - helps performance
    NUGET_XMLDOC_MODE=skip \
    # PowerShell telemetry for docker image usage
    POWERSHELL_DISTRIBUTION_CHANNEL=PSDocker-DotnetSDK-CBL-Mariner-2.0-arm64

RUN tdnf install -y \
        git \
        tar \
    && tdnf clean all

# Install .NET SDK
RUN curl -fSL --output dotnet.rpm https://dotnetcli.azureedge.net/dotnet/Sdk/$DOTNET_SDK_VERSION/dotnet-sdk-$DOTNET_SDK_VERSION-aarch64.rpm \
<<<<<<< HEAD
    && dotnet_sha512='d2766d376a0c573a80e4c325e7100f07b0e3b201ae1edb53e8c8f0c619e92bb5411eb7cc3f54a7dd9c799cc2f25af668ac2bc819a3f81b39a8a000feb1e1f2d2' \
    && echo "$dotnet_sha512  dotnet.rpm" | sha512sum -c - \
    \
    && curl -fSL --output apphost.rpm https://dotnetcli.azureedge.net/dotnet/Runtime/$DOTNET_VERSION/dotnet-apphost-pack-$DOTNET_VERSION-aarch64.rpm \
    && dotnet_sha512='1024b05dea39658471d67cd795ef8dbdcedbd467887f369af4ac95f6389fa1ad2210f5086b2c1e760fc77e372a6b1903e1cb3b575ad38543d1d0071d11a70fb8' \
    && echo "$dotnet_sha512  apphost.rpm" | sha512sum -c - \
    \
    && curl -fSL --output targeting-pack.rpm https://dotnetcli.azureedge.net/dotnet/Runtime/6.0.27/dotnet-targeting-pack-6.0.27-aarch64.rpm \
    && dotnet_sha512='aa7290ef2bd1197734704b27a3f1b6d6c00d3f599ad478141a3ddfd942339dc1efb90ac12c61cad4f7f9cc3ca671bef18050ade9a1709506be4ecc1914cf564d' \
    && echo "$dotnet_sha512  targeting-pack.rpm" | sha512sum -c - \
    \
    && curl -fSL --output aspnetcore-targeting-pack.rpm https://dotnetcli.azureedge.net/dotnet/aspnetcore/Runtime/6.0.27/aspnetcore-targeting-pack-6.0.27-aarch64.rpm \
    && dotnet_sha512='6bc7f476520cd713b34c5c804b20dd75e68d5c39359857bddf55fbe32bb2b4d9b8a1ae41ca678a98e53a5cd4b43eaf7f5d97a2762dabee43f4358dada56b9be7' \
=======
    && dotnet_sha512='592eb29060954330b8b966397fb646d2bacc55278cd8a64eda8b47ccdb5c1ee5d972866b5b3c39d41880692db819cbf8c8c659dc4895bc0b56121f08393ec678' \
    && echo "$dotnet_sha512  dotnet.rpm" | sha512sum -c - \
    \
    && curl -fSL --output apphost.rpm https://dotnetcli.azureedge.net/dotnet/Runtime/$DOTNET_VERSION/dotnet-apphost-pack-$DOTNET_VERSION-aarch64.rpm \
    && dotnet_sha512='556ec007fdf44971d0513e569554b6edb7470e60e5894ed9c23e09bfaeb69a2867fd6ef5b40bf868d9da221f7465d57204303aeb3829a5b910c0aa937fe73320' \
    && echo "$dotnet_sha512  apphost.rpm" | sha512sum -c - \
    \
    && curl -fSL --output targeting-pack.rpm https://dotnetcli.azureedge.net/dotnet/Runtime/6.0.28/dotnet-targeting-pack-6.0.28-aarch64.rpm \
    && dotnet_sha512='31f61b172678a6d52ef3936b291e9e50198b0a62a1522462cd4b0ac71ddf74fa55f9ec36c93bfd7c5155ddf57622db0a02d12bb7a738401874b45b0d287c2a1b' \
    && echo "$dotnet_sha512  targeting-pack.rpm" | sha512sum -c - \
    \
    && curl -fSL --output aspnetcore-targeting-pack.rpm https://dotnetcli.azureedge.net/dotnet/aspnetcore/Runtime/6.0.28/aspnetcore-targeting-pack-6.0.28-aarch64.rpm \
    && dotnet_sha512='123cd662522adb58584f0ad3f8dfc47e09a40d60241fa79b7c1f96be50a0b582dfde9041aac472c0aca824a98f2df1aa7b66c97b95da29f1d8aa36f21124f136' \
>>>>>>> 95a080f4
    && echo "$dotnet_sha512  aspnetcore-targeting-pack.rpm" | sha512sum -c - \
    \
    && tdnf install -y --disablerepo=* dotnet.rpm apphost.rpm targeting-pack.rpm aspnetcore-targeting-pack.rpm \
    && rm dotnet.rpm apphost.rpm targeting-pack.rpm aspnetcore-targeting-pack.rpm \
    # Trigger first run experience by running arbitrary cmd
    && dotnet help

# Install PowerShell global tool
RUN powershell_version=7.2.18 \
    && curl -fSL --output PowerShell.Linux.arm64.$powershell_version.nupkg https://powershellinfraartifacts-gkhedzdeaghdezhr.z01.azurefd.net/tool/$powershell_version/PowerShell.Linux.arm64.$powershell_version.nupkg \
    && powershell_sha512='75012b9a68188a94a491a26f6bcfc62858f5764182c310e4ae9ba1fb203c5ae0b7f87e6d1ac196928b5d144b8c2753df1f09514d2b09045c6ed1a782bd27d0fd' \
    && echo "$powershell_sha512  PowerShell.Linux.arm64.$powershell_version.nupkg" | sha512sum -c - \
    && mkdir -p /usr/share/powershell \
    && dotnet tool install --add-source / --tool-path /usr/share/powershell --version $powershell_version PowerShell.Linux.arm64 \
    && dotnet nuget locals all --clear \
    && rm PowerShell.Linux.arm64.$powershell_version.nupkg \
    && ln -s /usr/share/powershell/pwsh /usr/bin/pwsh \
    && chmod 755 /usr/share/powershell/pwsh \
    # To reduce image size, remove the copy nupkg that nuget keeps.
    && find /usr/share/powershell -print | grep -i '.*[.]nupkg$' | xargs rm<|MERGE_RESOLUTION|>--- conflicted
+++ resolved
@@ -1,9 +1,5 @@
 ARG REPO=mcr.microsoft.com/dotnet/aspnet
-<<<<<<< HEAD
-FROM $REPO:6.0.27-cbl-mariner2.0-arm64v8
-=======
 FROM $REPO:6.0.28-cbl-mariner2.0-arm64v8
->>>>>>> 95a080f4
 
 ENV \
     # Unset ASPNETCORE_URLS from aspnet base image
@@ -13,11 +9,7 @@
     # Do not show first run text
     DOTNET_NOLOGO=true \
     # SDK version
-<<<<<<< HEAD
-    DOTNET_SDK_VERSION=6.0.419 \
-=======
     DOTNET_SDK_VERSION=6.0.420 \
->>>>>>> 95a080f4
     # Enable correct mode for dotnet watch (only mode supported in a container)
     DOTNET_USE_POLLING_FILE_WATCHER=true \
     # Skip extraction of XML docs - generally not useful within an image/container - helps performance
@@ -32,21 +24,6 @@
 
 # Install .NET SDK
 RUN curl -fSL --output dotnet.rpm https://dotnetcli.azureedge.net/dotnet/Sdk/$DOTNET_SDK_VERSION/dotnet-sdk-$DOTNET_SDK_VERSION-aarch64.rpm \
-<<<<<<< HEAD
-    && dotnet_sha512='d2766d376a0c573a80e4c325e7100f07b0e3b201ae1edb53e8c8f0c619e92bb5411eb7cc3f54a7dd9c799cc2f25af668ac2bc819a3f81b39a8a000feb1e1f2d2' \
-    && echo "$dotnet_sha512  dotnet.rpm" | sha512sum -c - \
-    \
-    && curl -fSL --output apphost.rpm https://dotnetcli.azureedge.net/dotnet/Runtime/$DOTNET_VERSION/dotnet-apphost-pack-$DOTNET_VERSION-aarch64.rpm \
-    && dotnet_sha512='1024b05dea39658471d67cd795ef8dbdcedbd467887f369af4ac95f6389fa1ad2210f5086b2c1e760fc77e372a6b1903e1cb3b575ad38543d1d0071d11a70fb8' \
-    && echo "$dotnet_sha512  apphost.rpm" | sha512sum -c - \
-    \
-    && curl -fSL --output targeting-pack.rpm https://dotnetcli.azureedge.net/dotnet/Runtime/6.0.27/dotnet-targeting-pack-6.0.27-aarch64.rpm \
-    && dotnet_sha512='aa7290ef2bd1197734704b27a3f1b6d6c00d3f599ad478141a3ddfd942339dc1efb90ac12c61cad4f7f9cc3ca671bef18050ade9a1709506be4ecc1914cf564d' \
-    && echo "$dotnet_sha512  targeting-pack.rpm" | sha512sum -c - \
-    \
-    && curl -fSL --output aspnetcore-targeting-pack.rpm https://dotnetcli.azureedge.net/dotnet/aspnetcore/Runtime/6.0.27/aspnetcore-targeting-pack-6.0.27-aarch64.rpm \
-    && dotnet_sha512='6bc7f476520cd713b34c5c804b20dd75e68d5c39359857bddf55fbe32bb2b4d9b8a1ae41ca678a98e53a5cd4b43eaf7f5d97a2762dabee43f4358dada56b9be7' \
-=======
     && dotnet_sha512='592eb29060954330b8b966397fb646d2bacc55278cd8a64eda8b47ccdb5c1ee5d972866b5b3c39d41880692db819cbf8c8c659dc4895bc0b56121f08393ec678' \
     && echo "$dotnet_sha512  dotnet.rpm" | sha512sum -c - \
     \
@@ -60,7 +37,6 @@
     \
     && curl -fSL --output aspnetcore-targeting-pack.rpm https://dotnetcli.azureedge.net/dotnet/aspnetcore/Runtime/6.0.28/aspnetcore-targeting-pack-6.0.28-aarch64.rpm \
     && dotnet_sha512='123cd662522adb58584f0ad3f8dfc47e09a40d60241fa79b7c1f96be50a0b582dfde9041aac472c0aca824a98f2df1aa7b66c97b95da29f1d8aa36f21124f136' \
->>>>>>> 95a080f4
     && echo "$dotnet_sha512  aspnetcore-targeting-pack.rpm" | sha512sum -c - \
     \
     && tdnf install -y --disablerepo=* dotnet.rpm apphost.rpm targeting-pack.rpm aspnetcore-targeting-pack.rpm \
