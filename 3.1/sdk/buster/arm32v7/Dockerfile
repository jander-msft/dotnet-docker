FROM arm32v7/buildpack-deps:buster-scm

ENV \
    # Enable detection of running in a container
    DOTNET_RUNNING_IN_CONTAINER=true \
    # Enable correct mode for dotnet watch (only mode supported in a container)
    DOTNET_USE_POLLING_FILE_WATCHER=true \
    # Skip extraction of XML docs - generally not useful within an image/container - helps performance
    NUGET_XMLDOC_MODE=skip \
    # PowerShell telemetry for docker image usage
    POWERSHELL_DISTRIBUTION_CHANNEL=PSDocker-DotnetCoreSDK-Debian-10-arm32

# Install .NET CLI dependencies
RUN apt-get update \
    && apt-get install -y --no-install-recommends \
        libc6 \
        libgcc1 \
        libgssapi-krb5-2 \
        libicu63 \
        libssl1.1 \
        libstdc++6 \
        zlib1g \
    && rm -rf /var/lib/apt/lists/*

# Install .NET Core SDK
<<<<<<< HEAD
RUN dotnet_sdk_version=3.1.202 \
    && curl -SL --output dotnet.tar.gz https://dotnetcli.azureedge.net/dotnet/Sdk/$dotnet_sdk_version/dotnet-sdk-$dotnet_sdk_version-linux-arm.tar.gz \
    && dotnet_sha512='6a978081468458fb08f405e11d39067f2dab3ec1b9ed9d033f7e74ddf8e700eb15c9c3d86d8fba5dbcf44f03b06c7f4a5d84b531e7d57a75d7a4f4cdc7f98992' \
=======
RUN dotnet_sdk_version=3.1.300 \
    && curl -SL --output dotnet.tar.gz https://dotnetcli.azureedge.net/dotnet/Sdk/$dotnet_sdk_version/dotnet-sdk-$dotnet_sdk_version-linux-arm.tar.gz \
    && dotnet_sha512='510de2931522633e5a35cfbaebac255704bb2a282e4980e7597c924531564b1a2f769cf67b3d1f196442ceca3d0d9a53e0a6dcb12adc9b0c6c1500742e7b1ee5' \
>>>>>>> 27d9cbf4
    && echo "$dotnet_sha512 dotnet.tar.gz" | sha512sum -c - \
    && mkdir -p /usr/share/dotnet \
    && tar -ozxf dotnet.tar.gz -C /usr/share/dotnet \
    && rm dotnet.tar.gz \
    && ln -s /usr/share/dotnet/dotnet /usr/bin/dotnet \
    # Trigger first run experience by running arbitrary cmd
    && dotnet help

# Install PowerShell global tool
RUN powershell_version=7.0.1 \
    && curl -SL --output PowerShell.Linux.arm32.$powershell_version.nupkg https://pwshtool.blob.core.windows.net/tool/$powershell_version/PowerShell.Linux.arm32.$powershell_version.nupkg \
    && powershell_sha512='c22a555bf47040a5b57af100e5ed2dc6b9dcb4ff2f68b6037325a4dabba4a029b0ad2c67de83de620b25f64984c636b4f2a12cd550bf1672ce0ba0f510c34812' \
    && echo "$powershell_sha512  PowerShell.Linux.arm32.$powershell_version.nupkg" | sha512sum -c - \
    && mkdir -p /usr/share/powershell \
    && dotnet tool install --add-source / --tool-path /usr/share/powershell --version $powershell_version PowerShell.Linux.arm32 \
    && dotnet nuget locals all --clear \
    && rm PowerShell.Linux.arm32.$powershell_version.nupkg \
    && ln -s /usr/share/powershell/pwsh /usr/bin/pwsh \
    && chmod 755 /usr/share/powershell/pwsh \
    # Remove the copy nupkg that nuget keeps to reduce size.
    && find /usr/share/powershell -print | grep -i '.*[.]nupkg$' | xargs rm<|MERGE_RESOLUTION|>--- conflicted
+++ resolved
@@ -23,15 +23,9 @@
     && rm -rf /var/lib/apt/lists/*
 
 # Install .NET Core SDK
-<<<<<<< HEAD
-RUN dotnet_sdk_version=3.1.202 \
-    && curl -SL --output dotnet.tar.gz https://dotnetcli.azureedge.net/dotnet/Sdk/$dotnet_sdk_version/dotnet-sdk-$dotnet_sdk_version-linux-arm.tar.gz \
-    && dotnet_sha512='6a978081468458fb08f405e11d39067f2dab3ec1b9ed9d033f7e74ddf8e700eb15c9c3d86d8fba5dbcf44f03b06c7f4a5d84b531e7d57a75d7a4f4cdc7f98992' \
-=======
 RUN dotnet_sdk_version=3.1.300 \
     && curl -SL --output dotnet.tar.gz https://dotnetcli.azureedge.net/dotnet/Sdk/$dotnet_sdk_version/dotnet-sdk-$dotnet_sdk_version-linux-arm.tar.gz \
     && dotnet_sha512='510de2931522633e5a35cfbaebac255704bb2a282e4980e7597c924531564b1a2f769cf67b3d1f196442ceca3d0d9a53e0a6dcb12adc9b0c6c1500742e7b1ee5' \
->>>>>>> 27d9cbf4
     && echo "$dotnet_sha512 dotnet.tar.gz" | sha512sum -c - \
     && mkdir -p /usr/share/dotnet \
     && tar -ozxf dotnet.tar.gz -C /usr/share/dotnet \
