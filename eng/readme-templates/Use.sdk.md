--- conflicted
+++ resolved
@@ -1,10 +1,7 @@
 {{
     _ ARGS:
       top-header: The string to use as the top-level header.
-<<<<<<< HEAD
-=======
       readme-host: Moniker of the site that will host the readme
->>>>>>> b72a9dea
 }}{{ARGS["top-header"]}}# Building .NET Apps with Docker
 
 * [.NET Docker Sample](https://github.com/dotnet/dotnet-docker/blob/main/samples/dotnetapp/README.md) - This [sample](https://github.com/dotnet/dotnet-docker/blob/main/samples/dotnetapp/Dockerfile) builds, tests, and runs the sample. It includes and builds multiple projects.
