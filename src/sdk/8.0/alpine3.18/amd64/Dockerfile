ARG REPO=mcr.microsoft.com/dotnet/aspnet
FROM $REPO:8.0.0-alpine3.18-amd64

ENV \
    # Do not generate certificate
    DOTNET_GENERATE_ASPNET_CERTIFICATE=false \
    # Do not show first run text
    DOTNET_NOLOGO=true \
    # SDK version
<<<<<<< HEAD
    DOTNET_SDK_VERSION=8.0.100-rtm.23523.2 \
=======
    DOTNET_SDK_VERSION=8.0.100 \
>>>>>>> ed125d34
    # Disable the invariant mode (set in base image)
    DOTNET_SYSTEM_GLOBALIZATION_INVARIANT=false \
    # Enable correct mode for dotnet watch (only mode supported in a container)
    DOTNET_USE_POLLING_FILE_WATCHER=true \
    # Skip extraction of XML docs - generally not useful within an image/container - helps performance
    NUGET_XMLDOC_MODE=skip \
    # PowerShell telemetry for docker image usage
    POWERSHELL_DISTRIBUTION_CHANNEL=PSDocker-DotnetSDK-Alpine-3.18

RUN apk add --upgrade --no-cache \
        curl \
        git \
        icu-data-full \
        icu-libs \
        tzdata

# Install .NET SDK
<<<<<<< HEAD
RUN wget -O dotnet.tar.gz https://dotnetbuilds.azureedge.net/public/Sdk/$DOTNET_SDK_VERSION/dotnet-sdk-$DOTNET_SDK_VERSION-linux-musl-x64.tar.gz \
    && dotnet_sha512='02c765035cf9d6d0d4d0fa62218ab80f95017fcc016f3da0602ad2376eb8a7d18307eb1e790c446045cc89d174f531b0033db76e2e7e987622e5a787e7bc1e89' \
=======
RUN wget -O dotnet.tar.gz https://dotnetcli.azureedge.net/dotnet/Sdk/$DOTNET_SDK_VERSION/dotnet-sdk-$DOTNET_SDK_VERSION-linux-musl-x64.tar.gz \
    && dotnet_sha512='a904491cf1fe27603cfc21aa234b2f4da7517929fa9dad0eaa2233d010ef1e890339ca4b8e3c4c0d463f3015d7020a0c37ece97319b061cd92a5fc51cd8a7f4c' \
>>>>>>> ed125d34
    && echo "$dotnet_sha512  dotnet.tar.gz" | sha512sum -c - \
    && mkdir -p /usr/share/dotnet \
    && tar -oxzf dotnet.tar.gz -C /usr/share/dotnet ./packs ./sdk ./sdk-manifests ./templates ./LICENSE.txt ./ThirdPartyNotices.txt \
    && rm dotnet.tar.gz \
    # Trigger first run experience by running arbitrary cmd
    && dotnet help

# Install PowerShell global tool
RUN powershell_version=7.4.0-rc.1 \
    && wget -O PowerShell.Linux.Alpine.$powershell_version.nupkg https://pwshtool.blob.core.windows.net/tool/$powershell_version/PowerShell.Linux.Alpine.$powershell_version.nupkg \
    && powershell_sha512='f23e509e7526af53d759a4ae0197552ab1d2247fc25d6ce5ea45dcdb7eebaa92162f3b7ffc020c0eeb913e189e90fbb55f6e9331ce25118f18ab6e927abd3ff8' \
    && echo "$powershell_sha512  PowerShell.Linux.Alpine.$powershell_version.nupkg" | sha512sum -c - \
    && mkdir -p /usr/share/powershell \
    && dotnet tool install --add-source / --tool-path /usr/share/powershell --version $powershell_version PowerShell.Linux.Alpine \
    && dotnet nuget locals all --clear \
    && rm PowerShell.Linux.Alpine.$powershell_version.nupkg \
    && ln -s /usr/share/powershell/pwsh /usr/bin/pwsh \
    && chmod 755 /usr/share/powershell/pwsh \
    # To reduce image size, remove the copy nupkg that nuget keeps.
    && find /usr/share/powershell -print | grep -i '.*[.]nupkg$' | xargs rm \
    # Add ncurses-terminfo-base to resolve psreadline dependency
    && apk add --no-cache ncurses-terminfo-base<|MERGE_RESOLUTION|>--- conflicted
+++ resolved
@@ -7,11 +7,7 @@
     # Do not show first run text
     DOTNET_NOLOGO=true \
     # SDK version
-<<<<<<< HEAD
-    DOTNET_SDK_VERSION=8.0.100-rtm.23523.2 \
-=======
     DOTNET_SDK_VERSION=8.0.100 \
->>>>>>> ed125d34
     # Disable the invariant mode (set in base image)
     DOTNET_SYSTEM_GLOBALIZATION_INVARIANT=false \
     # Enable correct mode for dotnet watch (only mode supported in a container)
@@ -29,13 +25,8 @@
         tzdata
 
 # Install .NET SDK
-<<<<<<< HEAD
 RUN wget -O dotnet.tar.gz https://dotnetbuilds.azureedge.net/public/Sdk/$DOTNET_SDK_VERSION/dotnet-sdk-$DOTNET_SDK_VERSION-linux-musl-x64.tar.gz \
-    && dotnet_sha512='02c765035cf9d6d0d4d0fa62218ab80f95017fcc016f3da0602ad2376eb8a7d18307eb1e790c446045cc89d174f531b0033db76e2e7e987622e5a787e7bc1e89' \
-=======
-RUN wget -O dotnet.tar.gz https://dotnetcli.azureedge.net/dotnet/Sdk/$DOTNET_SDK_VERSION/dotnet-sdk-$DOTNET_SDK_VERSION-linux-musl-x64.tar.gz \
     && dotnet_sha512='a904491cf1fe27603cfc21aa234b2f4da7517929fa9dad0eaa2233d010ef1e890339ca4b8e3c4c0d463f3015d7020a0c37ece97319b061cd92a5fc51cd8a7f4c' \
->>>>>>> ed125d34
     && echo "$dotnet_sha512  dotnet.tar.gz" | sha512sum -c - \
     && mkdir -p /usr/share/dotnet \
     && tar -oxzf dotnet.tar.gz -C /usr/share/dotnet ./packs ./sdk ./sdk-manifests ./templates ./LICENSE.txt ./ThirdPartyNotices.txt \
