# escape=`

ARG REPO=mcr.microsoft.com/dotnet/runtime
<<<<<<< HEAD
FROM $REPO:8.0.2-windowsservercore-ltsc2022

# ASP.NET Core version
ENV ASPNET_VERSION=8.0.2
=======
FROM $REPO:8.0.3-windowsservercore-ltsc2022

# ASP.NET Core version
ENV ASPNET_VERSION=8.0.3
>>>>>>> 95a080f4

# Install ASP.NET Core Runtime
RUN powershell -Command `
        $ErrorActionPreference = 'Stop'; `
        $ProgressPreference = 'SilentlyContinue'; `
        `
        Invoke-WebRequest -OutFile aspnetcore.zip https://dotnetcli.azureedge.net/dotnet/aspnetcore/Runtime/$Env:ASPNET_VERSION/aspnetcore-runtime-$Env:ASPNET_VERSION-win-x64.zip; `
<<<<<<< HEAD
        $aspnetcore_sha512 = 'ec88ab44fdc3116c19fcfcc08a24d9bb5c52d0f1825fd976c51a6f58fe6af9a79f1101eb3b0ea507e8b72b326dba6005c7ab10a8399993f801ea5a85acd09765'; `
=======
        $aspnetcore_sha512 = 'b5ca9e2c03a57f52ff6de957eb5e933da8d2eb946039d81ed439211c803fcc451b8e9822c3305e3d5caa05bcd77885c538768be0d0b1625291115856a3a100b3'; `
>>>>>>> 95a080f4
        if ((Get-FileHash aspnetcore.zip -Algorithm sha512).Hash -ne $aspnetcore_sha512) { `
            Write-Host 'CHECKSUM VERIFICATION FAILED!'; `
            exit 1; `
        }; `
        `
        tar -oxzf aspnetcore.zip -C $Env:ProgramFiles\dotnet ./shared/Microsoft.AspNetCore.App; `
        Remove-Item -Force aspnetcore.zip<|MERGE_RESOLUTION|>--- conflicted
+++ resolved
@@ -1,17 +1,10 @@
 # escape=`
 
 ARG REPO=mcr.microsoft.com/dotnet/runtime
-<<<<<<< HEAD
-FROM $REPO:8.0.2-windowsservercore-ltsc2022
-
-# ASP.NET Core version
-ENV ASPNET_VERSION=8.0.2
-=======
 FROM $REPO:8.0.3-windowsservercore-ltsc2022
 
 # ASP.NET Core version
 ENV ASPNET_VERSION=8.0.3
->>>>>>> 95a080f4
 
 # Install ASP.NET Core Runtime
 RUN powershell -Command `
@@ -19,11 +12,7 @@
         $ProgressPreference = 'SilentlyContinue'; `
         `
         Invoke-WebRequest -OutFile aspnetcore.zip https://dotnetcli.azureedge.net/dotnet/aspnetcore/Runtime/$Env:ASPNET_VERSION/aspnetcore-runtime-$Env:ASPNET_VERSION-win-x64.zip; `
-<<<<<<< HEAD
-        $aspnetcore_sha512 = 'ec88ab44fdc3116c19fcfcc08a24d9bb5c52d0f1825fd976c51a6f58fe6af9a79f1101eb3b0ea507e8b72b326dba6005c7ab10a8399993f801ea5a85acd09765'; `
-=======
         $aspnetcore_sha512 = 'b5ca9e2c03a57f52ff6de957eb5e933da8d2eb946039d81ed439211c803fcc451b8e9822c3305e3d5caa05bcd77885c538768be0d0b1625291115856a3a100b3'; `
->>>>>>> 95a080f4
         if ((Get-FileHash aspnetcore.zip -Algorithm sha512).Hash -ne $aspnetcore_sha512) { `
             Write-Host 'CHECKSUM VERIFICATION FAILED!'; `
             exit 1; `
