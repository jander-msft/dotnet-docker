ARG REPO=mcr.microsoft.com/dotnet/aspnet
<<<<<<< HEAD
FROM $REPO:7.0.8-cbl-mariner2.0-amd64
=======
FROM $REPO:7.0.9-cbl-mariner2.0-amd64
>>>>>>> 6da64f31

ENV \
    # Unset ASPNETCORE_URLS from aspnet base image
    ASPNETCORE_URLS= \
    # Do not generate certificate
    DOTNET_GENERATE_ASPNET_CERTIFICATE=false \
    # Do not show first run text
    DOTNET_NOLOGO=true \
    # SDK version
<<<<<<< HEAD
    DOTNET_SDK_VERSION=7.0.305 \
=======
    DOTNET_SDK_VERSION=7.0.306 \
>>>>>>> 6da64f31
    # Enable correct mode for dotnet watch (only mode supported in a container)
    DOTNET_USE_POLLING_FILE_WATCHER=true \
    # Skip extraction of XML docs - generally not useful within an image/container - helps performance
    NUGET_XMLDOC_MODE=skip \
    # PowerShell telemetry for docker image usage
    POWERSHELL_DISTRIBUTION_CHANNEL=PSDocker-DotnetSDK-CBL-Mariner-2.0

RUN tdnf install -y \
        git \
        tar \
    && tdnf clean all

# Install .NET SDK
RUN curl -fSL --output dotnet.tar.gz https://dotnetcli.azureedge.net/dotnet/Sdk/$DOTNET_SDK_VERSION/dotnet-sdk-$DOTNET_SDK_VERSION-linux-x64.tar.gz \
<<<<<<< HEAD
    && dotnet_sha512='c63e6baf3760a9949089d78920531a1140f4f31fffe13069b2011c61c3d583d585f5ec8cca973b414fa35d48ccbfea9c1ec1c88222b53afd2af5974be3b5cb1b' \
=======
    && dotnet_sha512='62df9bca9492b3273830e098e787ec3664243989ac03550534599fc331693553660d3cf8bca655f2d1326070dbb7b20b04743eaba77fa9cc69f6f0fddfdebd06' \
>>>>>>> 6da64f31
    && echo "$dotnet_sha512  dotnet.tar.gz" | sha512sum -c - \
    && tar -oxzf dotnet.tar.gz -C /usr/share/dotnet ./packs ./sdk ./sdk-manifests ./templates ./LICENSE.txt ./ThirdPartyNotices.txt \
    && rm dotnet.tar.gz \
    # Trigger first run experience by running arbitrary cmd
    && dotnet help

# Install PowerShell global tool
RUN powershell_version=7.3.5 \
    && curl -fSL --output PowerShell.Linux.x64.$powershell_version.nupkg https://pwshtool.blob.core.windows.net/tool/$powershell_version/PowerShell.Linux.x64.$powershell_version.nupkg \
    && powershell_sha512='d426bd25ee81c614ccded9722e2d7985342d4990284d2c0372bdd626cd61bace356e1c680314b1763b98a6d58722a844dabae30eb56c7c1d42f6ddc8b56d9ce0' \
    && echo "$powershell_sha512  PowerShell.Linux.x64.$powershell_version.nupkg" | sha512sum -c - \
    && mkdir -p /usr/share/powershell \
    && dotnet tool install --add-source / --tool-path /usr/share/powershell --version $powershell_version PowerShell.Linux.x64 \
    && dotnet nuget locals all --clear \
    && rm PowerShell.Linux.x64.$powershell_version.nupkg \
    && ln -s /usr/share/powershell/pwsh /usr/bin/pwsh \
    && chmod 755 /usr/share/powershell/pwsh \
    # To reduce image size, remove the copy nupkg that nuget keeps.
    && find /usr/share/powershell -print | grep -i '.*[.]nupkg$' | xargs rm<|MERGE_RESOLUTION|>--- conflicted
+++ resolved
@@ -1,9 +1,5 @@
 ARG REPO=mcr.microsoft.com/dotnet/aspnet
-<<<<<<< HEAD
-FROM $REPO:7.0.8-cbl-mariner2.0-amd64
-=======
 FROM $REPO:7.0.9-cbl-mariner2.0-amd64
->>>>>>> 6da64f31
 
 ENV \
     # Unset ASPNETCORE_URLS from aspnet base image
@@ -13,11 +9,7 @@
     # Do not show first run text
     DOTNET_NOLOGO=true \
     # SDK version
-<<<<<<< HEAD
-    DOTNET_SDK_VERSION=7.0.305 \
-=======
     DOTNET_SDK_VERSION=7.0.306 \
->>>>>>> 6da64f31
     # Enable correct mode for dotnet watch (only mode supported in a container)
     DOTNET_USE_POLLING_FILE_WATCHER=true \
     # Skip extraction of XML docs - generally not useful within an image/container - helps performance
@@ -32,11 +24,7 @@
 
 # Install .NET SDK
 RUN curl -fSL --output dotnet.tar.gz https://dotnetcli.azureedge.net/dotnet/Sdk/$DOTNET_SDK_VERSION/dotnet-sdk-$DOTNET_SDK_VERSION-linux-x64.tar.gz \
-<<<<<<< HEAD
-    && dotnet_sha512='c63e6baf3760a9949089d78920531a1140f4f31fffe13069b2011c61c3d583d585f5ec8cca973b414fa35d48ccbfea9c1ec1c88222b53afd2af5974be3b5cb1b' \
-=======
     && dotnet_sha512='62df9bca9492b3273830e098e787ec3664243989ac03550534599fc331693553660d3cf8bca655f2d1326070dbb7b20b04743eaba77fa9cc69f6f0fddfdebd06' \
->>>>>>> 6da64f31
     && echo "$dotnet_sha512  dotnet.tar.gz" | sha512sum -c - \
     && tar -oxzf dotnet.tar.gz -C /usr/share/dotnet ./packs ./sdk ./sdk-manifests ./templates ./LICENSE.txt ./ThirdPartyNotices.txt \
     && rm dotnet.tar.gz \
