--- conflicted
+++ resolved
@@ -1,9 +1,5 @@
 ARG REPO=mcr.microsoft.com/dotnet/aspnet
-<<<<<<< HEAD
-FROM $REPO:8.0.2-alpine3.19-amd64
-=======
 FROM $REPO:8.0.3-alpine3.19-amd64
->>>>>>> 95a080f4
 
 ENV \
     # Do not generate certificate
@@ -11,11 +7,7 @@
     # Do not show first run text
     DOTNET_NOLOGO=true \
     # SDK version
-<<<<<<< HEAD
-    DOTNET_SDK_VERSION=8.0.201 \
-=======
     DOTNET_SDK_VERSION=8.0.202 \
->>>>>>> 95a080f4
     # Disable the invariant mode (set in base image)
     DOTNET_SYSTEM_GLOBALIZATION_INVARIANT=false \
     # Enable correct mode for dotnet watch (only mode supported in a container)
@@ -34,11 +26,7 @@
 
 # Install .NET SDK
 RUN wget -O dotnet.tar.gz https://dotnetcli.azureedge.net/dotnet/Sdk/$DOTNET_SDK_VERSION/dotnet-sdk-$DOTNET_SDK_VERSION-linux-musl-x64.tar.gz \
-<<<<<<< HEAD
-    && dotnet_sha512='06483d787d1cc0633ed94175747a90fded1bbbb4744f82db003f691b291da112d47e27350e5051cb7f413b913a44611f21dfaa5556c798a95f64b5026e9b4923' \
-=======
     && dotnet_sha512='809d8e488723e7be053cf572222b0d81ea7dd10a5034617f044bd0c752f6eaa14034c2d13f093a06d64af6b5b5cc65efb5d9fbb9de8edd00d215cc8e9f26a587' \
->>>>>>> 95a080f4
     && echo "$dotnet_sha512  dotnet.tar.gz" | sha512sum -c - \
     && mkdir -p /usr/share/dotnet \
     && tar -oxzf dotnet.tar.gz -C /usr/share/dotnet ./packs ./sdk ./sdk-manifests ./templates ./LICENSE.txt ./ThirdPartyNotices.txt \
