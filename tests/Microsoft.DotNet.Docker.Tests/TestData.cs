--- conflicted
+++ resolved
@@ -32,22 +32,13 @@
             new ProductImageData { Version = V3_1, OS = OS.Focal,        Arch = Arch.Arm },
             new ProductImageData { Version = V3_1, OS = OS.BusterSlim,   Arch = Arch.Arm64 },
             new ProductImageData { Version = V3_1, OS = OS.Bionic,       Arch = Arch.Arm64 },
-<<<<<<< HEAD
             new ProductImageData { Version = V3_1, OS = OS.Focal,        Arch = Arch.Arm64 },
             new ProductImageData { Version = V3_1, OS = OS.Alpine310,    Arch = Arch.Arm64,   SdkOS = OS.Buster },
             new ProductImageData { Version = V3_1, OS = OS.Alpine311,    Arch = Arch.Arm64,   SdkOS = OS.Buster },
-=======
-            new ProductImageData { Version = V3_1, OS = OS.Alpine310,    Arch = Arch.Arm64,    SdkOS = OS.Buster },
-            new ProductImageData { Version = V3_1, OS = OS.Alpine311,    Arch = Arch.Arm64,    SdkOS = OS.Buster },
->>>>>>> 1c8781cc
             new ProductImageData { Version = V5_0, OS = OS.BusterSlim,   Arch = Arch.Amd64 },
             new ProductImageData { Version = V5_0, OS = OS.Focal,        Arch = Arch.Amd64 },
             new ProductImageData { Version = V5_0, OS = OS.Alpine311,    Arch = Arch.Amd64 },
             new ProductImageData { Version = V5_0, OS = OS.BusterSlim,   Arch = Arch.Arm },
-<<<<<<< HEAD
-            new ProductImageData { Version = V5_0, OS = OS.Focal,        Arch = Arch.Arm },
-=======
->>>>>>> 1c8781cc
             new ProductImageData { Version = V5_0, OS = OS.BusterSlim,   Arch = Arch.Arm64 },
             new ProductImageData { Version = V5_0, OS = OS.Focal,        Arch = Arch.Arm64 },
             new ProductImageData { Version = V5_0, OS = OS.Alpine311,    Arch = Arch.Arm64,   SdkOS = OS.Buster },
