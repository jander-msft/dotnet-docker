# escape=`

ARG REPO=mcr.microsoft.com/dotnet/runtime
FROM $REPO:6.0-windowsservercore-ltsc2019

ENV `
    # ASP.NET Core version
    ASPNET_VERSION=6.0.0-preview.6.21355.2 `
    # Set the default console formatter to JSON
    Logging__Console__FormatterName=Json

RUN powershell -Command `
        $ErrorActionPreference = 'Stop'; `
        $ProgressPreference = 'SilentlyContinue'; `
        `
        # Install ASP.NET Core Runtime
        Invoke-WebRequest -OutFile aspnetcore.zip https://dotnetcli.azureedge.net/dotnet/aspnetcore/Runtime/$Env:ASPNET_VERSION/aspnetcore-runtime-$Env:ASPNET_VERSION-win-x64.zip; `
<<<<<<< HEAD
        $aspnetcore_sha512 = '63bd7c920c45af0114597f25d37bef4529ad63b4da5cecc8465c9f52a427cf2085f8965d3730cede47f1af9d585ec2571b077dddde5325c3b70d22138e9b6891'; `
=======
        $aspnetcore_sha512 = '3220634d47d556caedbe3f8b11d37f819226654e52fb5641ac705b34f19105144908008c4557213cc61765a2f78f17c21b076217feb911729d9aa0b2f131fd03'; `
>>>>>>> 3b22dd7f
        if ((Get-FileHash aspnetcore.zip -Algorithm sha512).Hash -ne $aspnetcore_sha512) { `
            Write-Host 'CHECKSUM VERIFICATION FAILED!'; `
            exit 1; `
        }; `
        `
        tar -C $Env:ProgramFiles\dotnet -oxzf aspnetcore.zip ./shared/Microsoft.AspNetCore.App; `
        Remove-Item -Force aspnetcore.zip<|MERGE_RESOLUTION|>--- conflicted
+++ resolved
@@ -15,11 +15,7 @@
         `
         # Install ASP.NET Core Runtime
         Invoke-WebRequest -OutFile aspnetcore.zip https://dotnetcli.azureedge.net/dotnet/aspnetcore/Runtime/$Env:ASPNET_VERSION/aspnetcore-runtime-$Env:ASPNET_VERSION-win-x64.zip; `
-<<<<<<< HEAD
-        $aspnetcore_sha512 = '63bd7c920c45af0114597f25d37bef4529ad63b4da5cecc8465c9f52a427cf2085f8965d3730cede47f1af9d585ec2571b077dddde5325c3b70d22138e9b6891'; `
-=======
         $aspnetcore_sha512 = '3220634d47d556caedbe3f8b11d37f819226654e52fb5641ac705b34f19105144908008c4557213cc61765a2f78f17c21b076217feb911729d9aa0b2f131fd03'; `
->>>>>>> 3b22dd7f
         if ((Get-FileHash aspnetcore.zip -Algorithm sha512).Hash -ne $aspnetcore_sha512) { `
             Write-Host 'CHECKSUM VERIFICATION FAILED!'; `
             exit 1; `
