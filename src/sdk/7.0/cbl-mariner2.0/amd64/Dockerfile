ARG REPO=mcr.microsoft.com/dotnet/aspnet
<<<<<<< HEAD
FROM $REPO:7.0.0-preview.4-cbl-mariner2.0-amd64
=======
FROM $REPO:7.0.0-preview.3-cbl-mariner2.0-amd64
>>>>>>> 60f8e3a3

ENV \
    # Unset ASPNETCORE_URLS from aspnet base image
    ASPNETCORE_URLS= \
    # Do not generate certificate
    DOTNET_GENERATE_ASPNET_CERTIFICATE=false \
    # Do not show first run text
    DOTNET_NOLOGO=true \
    # SDK version
<<<<<<< HEAD
    DOTNET_SDK_VERSION=7.0.100-preview.4.22252.9 \
=======
    DOTNET_SDK_VERSION=7.0.100-preview.3.22179.4 \
>>>>>>> 60f8e3a3
    # Enable correct mode for dotnet watch (only mode supported in a container)
    DOTNET_USE_POLLING_FILE_WATCHER=true \
    # Skip extraction of XML docs - generally not useful within an image/container - helps performance
    NUGET_XMLDOC_MODE=skip \
    # PowerShell telemetry for docker image usage
    POWERSHELL_DISTRIBUTION_CHANNEL=PSDocker-DotnetSDK-CBL-Mariner-2.0

RUN tdnf install -y \
        git \
    && tdnf clean all

# Install .NET SDK
<<<<<<< HEAD
RUN curl -fSL --output dotnet.rpm https://dotnetbuilds.azureedge.net/public/Sdk/$DOTNET_SDK_VERSION/dotnet-sdk-$DOTNET_SDK_VERSION-x64.rpm \
    && dotnet_sha512='e4bd8cef4828d7cb62f0d2294af94a3b4f41b3a1e6b52e945aed54216e55fdb05fa9c98c44b04a6fc21c228fa8896b3a8b9932284b7c427f8c588f6beb783797' \
    && echo "$dotnet_sha512  dotnet.rpm" | sha512sum -c - \
    \
    && curl -fSL --output apphost.rpm https://dotnetbuilds.azureedge.net/public/Runtime/$DOTNET_VERSION/dotnet-apphost-pack-$DOTNET_VERSION-x64.rpm \
    && dotnet_sha512='06680b0c5c4dbfb1e565e6606cb6fbbfcc50d37eb809806682ae5524fd27cc5905733a9e1eaba18a64eb0b4c66eae31b54664c5f8731eb412a82ae047f3a2618' \
    && echo "$dotnet_sha512  apphost.rpm" | sha512sum -c - \
    \
    && curl -fSL --output targeting-pack.rpm https://dotnetbuilds.azureedge.net/public/Runtime/7.0.0-preview.4.22229.4/dotnet-targeting-pack-7.0.0-preview.4.22229.4-x64.rpm \
    && dotnet_sha512='415a4c36d8fc65aa0fe881f6d0c5398ee5cf67a85c19891e61d54e08b676db0d0ed7bc1e3f4990769e570856aa35ed570bcdbe8a44671b701d78ac10a1dbc149' \
    && echo "$dotnet_sha512  targeting-pack.rpm" | sha512sum -c - \
    \
    && curl -fSL --output aspnetcore-targeting-pack.rpm https://dotnetbuilds.azureedge.net/public/aspnetcore/Runtime/7.0.0-preview.4.22251.1/aspnetcore-targeting-pack-7.0.0-preview.4.22251.1-x64.rpm \
    && dotnet_sha512='2680ca6d20cc57a59639774bf96dc5536c040b1ecf6f70d309d823e151fed1a950a0a93e8ca2550e6ecbe7e979b4d8477a12b235c7a1e91939992cf5af858870' \
=======
RUN curl -fSL --output dotnet.rpm https://dotnetcli.azureedge.net/dotnet/Sdk/$DOTNET_SDK_VERSION/dotnet-sdk-$DOTNET_SDK_VERSION-x64.rpm \
    && dotnet_sha512='86fc037f839ef02bca73cbfb07b0efded48610c0de427ff3c217572a28e17a9ebfbe7762c3a24369a8399fae145200ac656befae850f89ca618c51721316ef9e' \
    && echo "$dotnet_sha512  dotnet.rpm" | sha512sum -c - \
    \
    && curl -fSL --output apphost.rpm https://dotnetcli.azureedge.net/dotnet/Runtime/$DOTNET_VERSION/dotnet-apphost-pack-$DOTNET_VERSION-x64.rpm \
    && dotnet_sha512='f3c325bbd5ea2b60c3f22719c105994315e91ab3026007cc813cda399e0c31f82133316df4d09b9c5c4f784a275439f2103ce973243c8fbf837d7210502e6b5e' \
    && echo "$dotnet_sha512  apphost.rpm" | sha512sum -c - \
    \
    && curl -fSL --output targeting-pack.rpm https://dotnetcli.azureedge.net/dotnet/Runtime/7.0.0-preview.3.22175.4/dotnet-targeting-pack-7.0.0-preview.3.22175.4-x64.rpm \
    && dotnet_sha512='6beab3408c6a7331a1a8a6761ff50a4f8d7b9babd21fd7d62bfe04cf2bc8107a6db10c1761cd88e5b49f8104c14f2e5d52caeef55489139da4770132d9eb92b2' \
    && echo "$dotnet_sha512  targeting-pack.rpm" | sha512sum -c - \
    \
    && curl -fSL --output aspnetcore-targeting-pack.rpm https://dotnetcli.azureedge.net/dotnet/aspnetcore/Runtime/7.0.0-preview.3.22178.4/aspnetcore-targeting-pack-7.0.0-preview.3.22178.4-x64.rpm \
    && dotnet_sha512='5b1919122cd3f982dbb1006f5e4ab5aa2e7a30203ae17fa18468aaa80e44f08a0147462885fe04d6cec7806f373dd7efd11dbd88c9d0d6798e6552cc9e3173b4' \
>>>>>>> 60f8e3a3
    && echo "$dotnet_sha512  aspnetcore-targeting-pack.rpm" | sha512sum -c - \
    \
    && curl -fSL --output netstandard-targeting-pack.rpm https://dotnetcli.azureedge.net/dotnet/Runtime/3.1.0/netstandard-targeting-pack-2.1.0-x64.rpm \
    && dotnet_sha512='fab41a86b9182b276992795247868c093890c6b3d5739376374a302430229624944998e054de0ff99bddd9459fc9543636df1ebd5392db069ae953ac17ea2880' \
    && echo "$dotnet_sha512  netstandard-targeting-pack.rpm" | sha512sum -c - \
    \
    && tdnf install -y dotnet.rpm apphost.rpm targeting-pack.rpm aspnetcore-targeting-pack.rpm netstandard-targeting-pack.rpm \
    && rm dotnet.rpm apphost.rpm targeting-pack.rpm aspnetcore-targeting-pack.rpm netstandard-targeting-pack.rpm \
    # Trigger first run experience by running arbitrary cmd
    && dotnet help

# Install PowerShell global tool
RUN powershell_version=7.3.0-preview.3 \
    && curl -fSL --output PowerShell.Linux.x64.$powershell_version.nupkg https://pwshtool.blob.core.windows.net/tool/$powershell_version/PowerShell.Linux.x64.$powershell_version.nupkg \
    && powershell_sha512='af9a6622539a1f187be2cc88aaddc847714039af9c752672d223e7616cdbeee4b62a2649849a0bd6e3b34cb3f96af8b5250742d82b5818a37e6c5610d64da408' \
    && echo "$powershell_sha512  PowerShell.Linux.x64.$powershell_version.nupkg" | sha512sum -c - \
    && mkdir -p /usr/share/powershell \
    && dotnet tool install --add-source / --tool-path /usr/share/powershell --version $powershell_version PowerShell.Linux.x64 \
    && dotnet nuget locals all --clear \
    && rm PowerShell.Linux.x64.$powershell_version.nupkg \
    && ln -s /usr/share/powershell/pwsh /usr/bin/pwsh \
    && chmod 755 /usr/share/powershell/pwsh \
    # To reduce image size, remove the copy nupkg that nuget keeps.
    && find /usr/share/powershell -print | grep -i '.*[.]nupkg$' | xargs rm<|MERGE_RESOLUTION|>--- conflicted
+++ resolved
@@ -1,9 +1,5 @@
 ARG REPO=mcr.microsoft.com/dotnet/aspnet
-<<<<<<< HEAD
 FROM $REPO:7.0.0-preview.4-cbl-mariner2.0-amd64
-=======
-FROM $REPO:7.0.0-preview.3-cbl-mariner2.0-amd64
->>>>>>> 60f8e3a3
 
 ENV \
     # Unset ASPNETCORE_URLS from aspnet base image
@@ -13,11 +9,7 @@
     # Do not show first run text
     DOTNET_NOLOGO=true \
     # SDK version
-<<<<<<< HEAD
     DOTNET_SDK_VERSION=7.0.100-preview.4.22252.9 \
-=======
-    DOTNET_SDK_VERSION=7.0.100-preview.3.22179.4 \
->>>>>>> 60f8e3a3
     # Enable correct mode for dotnet watch (only mode supported in a container)
     DOTNET_USE_POLLING_FILE_WATCHER=true \
     # Skip extraction of XML docs - generally not useful within an image/container - helps performance
@@ -30,7 +22,6 @@
     && tdnf clean all
 
 # Install .NET SDK
-<<<<<<< HEAD
 RUN curl -fSL --output dotnet.rpm https://dotnetbuilds.azureedge.net/public/Sdk/$DOTNET_SDK_VERSION/dotnet-sdk-$DOTNET_SDK_VERSION-x64.rpm \
     && dotnet_sha512='e4bd8cef4828d7cb62f0d2294af94a3b4f41b3a1e6b52e945aed54216e55fdb05fa9c98c44b04a6fc21c228fa8896b3a8b9932284b7c427f8c588f6beb783797' \
     && echo "$dotnet_sha512  dotnet.rpm" | sha512sum -c - \
@@ -45,22 +36,6 @@
     \
     && curl -fSL --output aspnetcore-targeting-pack.rpm https://dotnetbuilds.azureedge.net/public/aspnetcore/Runtime/7.0.0-preview.4.22251.1/aspnetcore-targeting-pack-7.0.0-preview.4.22251.1-x64.rpm \
     && dotnet_sha512='2680ca6d20cc57a59639774bf96dc5536c040b1ecf6f70d309d823e151fed1a950a0a93e8ca2550e6ecbe7e979b4d8477a12b235c7a1e91939992cf5af858870' \
-=======
-RUN curl -fSL --output dotnet.rpm https://dotnetcli.azureedge.net/dotnet/Sdk/$DOTNET_SDK_VERSION/dotnet-sdk-$DOTNET_SDK_VERSION-x64.rpm \
-    && dotnet_sha512='86fc037f839ef02bca73cbfb07b0efded48610c0de427ff3c217572a28e17a9ebfbe7762c3a24369a8399fae145200ac656befae850f89ca618c51721316ef9e' \
-    && echo "$dotnet_sha512  dotnet.rpm" | sha512sum -c - \
-    \
-    && curl -fSL --output apphost.rpm https://dotnetcli.azureedge.net/dotnet/Runtime/$DOTNET_VERSION/dotnet-apphost-pack-$DOTNET_VERSION-x64.rpm \
-    && dotnet_sha512='f3c325bbd5ea2b60c3f22719c105994315e91ab3026007cc813cda399e0c31f82133316df4d09b9c5c4f784a275439f2103ce973243c8fbf837d7210502e6b5e' \
-    && echo "$dotnet_sha512  apphost.rpm" | sha512sum -c - \
-    \
-    && curl -fSL --output targeting-pack.rpm https://dotnetcli.azureedge.net/dotnet/Runtime/7.0.0-preview.3.22175.4/dotnet-targeting-pack-7.0.0-preview.3.22175.4-x64.rpm \
-    && dotnet_sha512='6beab3408c6a7331a1a8a6761ff50a4f8d7b9babd21fd7d62bfe04cf2bc8107a6db10c1761cd88e5b49f8104c14f2e5d52caeef55489139da4770132d9eb92b2' \
-    && echo "$dotnet_sha512  targeting-pack.rpm" | sha512sum -c - \
-    \
-    && curl -fSL --output aspnetcore-targeting-pack.rpm https://dotnetcli.azureedge.net/dotnet/aspnetcore/Runtime/7.0.0-preview.3.22178.4/aspnetcore-targeting-pack-7.0.0-preview.3.22178.4-x64.rpm \
-    && dotnet_sha512='5b1919122cd3f982dbb1006f5e4ab5aa2e7a30203ae17fa18468aaa80e44f08a0147462885fe04d6cec7806f373dd7efd11dbd88c9d0d6798e6552cc9e3173b4' \
->>>>>>> 60f8e3a3
     && echo "$dotnet_sha512  aspnetcore-targeting-pack.rpm" | sha512sum -c - \
     \
     && curl -fSL --output netstandard-targeting-pack.rpm https://dotnetcli.azureedge.net/dotnet/Runtime/3.1.0/netstandard-targeting-pack-2.1.0-x64.rpm \
