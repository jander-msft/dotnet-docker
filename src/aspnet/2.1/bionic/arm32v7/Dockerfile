ARG REPO=mcr.microsoft.com/dotnet/runtime-deps
<<<<<<< HEAD
FROM $REPO:2.1.28-bionic-arm32v7
=======
FROM $REPO:2.1.29-bionic-arm32v7
>>>>>>> 1310a8ae

RUN apt-get update \
    && apt-get install -y --no-install-recommends \
        curl \
    && rm -rf /var/lib/apt/lists/*

# Install ASP.NET Core
ENV ASPNETCORE_VERSION=2.1.29

RUN curl -SL --output aspnetcore.tar.gz https://dotnetcli.azureedge.net/dotnet/aspnetcore/Runtime/$ASPNETCORE_VERSION/aspnetcore-runtime-$ASPNETCORE_VERSION-linux-arm.tar.gz \
    && aspnetcore_sha512='00b6de7e6cba2456804c933db3e3de28275f0297fa3a3bc89202ca17673843dbb84000638d07d6c8a2e8b2d4fe124890230242a1fb3aa3e15f9da5f78e4ff11b' \
    && echo "$aspnetcore_sha512  aspnetcore.tar.gz" | sha512sum -c - \
    && mkdir -p /usr/share/dotnet \
    && tar -zxf aspnetcore.tar.gz -C /usr/share/dotnet \
    && rm aspnetcore.tar.gz \
    && ln -s /usr/share/dotnet/dotnet /usr/bin/dotnet<|MERGE_RESOLUTION|>--- conflicted
+++ resolved
@@ -1,9 +1,5 @@
 ARG REPO=mcr.microsoft.com/dotnet/runtime-deps
-<<<<<<< HEAD
-FROM $REPO:2.1.28-bionic-arm32v7
-=======
 FROM $REPO:2.1.29-bionic-arm32v7
->>>>>>> 1310a8ae
 
 RUN apt-get update \
     && apt-get install -y --no-install-recommends \
