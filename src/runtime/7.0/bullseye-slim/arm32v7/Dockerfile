ARG REPO=mcr.microsoft.com/dotnet/runtime-deps

# Installer image
FROM arm32v7/buildpack-deps:bullseye-curl AS installer

# Retrieve .NET Runtime
<<<<<<< HEAD
RUN dotnet_version=7.0.8 \
    && curl -fSL --output dotnet.tar.gz https://dotnetcli.azureedge.net/dotnet/Runtime/$dotnet_version/dotnet-runtime-$dotnet_version-linux-arm.tar.gz \
    && dotnet_sha512='b21be61a8504f06c1930c5312c7dc63e2eb9beb6de56ea2e557004e712c46c8b258969ac32b8d1aedf6a61b2854ae31c59c635123e3ce63ce60b7398b83d9846' \
=======
RUN dotnet_version=7.0.9 \
    && curl -fSL --output dotnet.tar.gz https://dotnetcli.azureedge.net/dotnet/Runtime/$dotnet_version/dotnet-runtime-$dotnet_version-linux-arm.tar.gz \
    && dotnet_sha512='8ab88266e0b1cbd399c3ec552ce5b5a270f771bb27a154ed1560422f58709160543b6d3e4a4c0bd89736b9457e552648f82063d06cbbc1a047c13d0c5e843767' \
>>>>>>> 6da64f31
    && echo "$dotnet_sha512  dotnet.tar.gz" | sha512sum -c - \
    && mkdir -p /dotnet \
    && tar -oxzf dotnet.tar.gz -C /dotnet \
    && rm dotnet.tar.gz


# .NET runtime image
<<<<<<< HEAD
FROM $REPO:7.0.8-bullseye-slim-arm32v7

# .NET Runtime version
ENV DOTNET_VERSION=7.0.8
=======
FROM $REPO:7.0.9-bullseye-slim-arm32v7

# .NET Runtime version
ENV DOTNET_VERSION=7.0.9
>>>>>>> 6da64f31

COPY --from=installer ["/dotnet", "/usr/share/dotnet"]

RUN ln -s /usr/share/dotnet/dotnet /usr/bin/dotnet<|MERGE_RESOLUTION|>--- conflicted
+++ resolved
@@ -4,15 +4,9 @@
 FROM arm32v7/buildpack-deps:bullseye-curl AS installer
 
 # Retrieve .NET Runtime
-<<<<<<< HEAD
-RUN dotnet_version=7.0.8 \
-    && curl -fSL --output dotnet.tar.gz https://dotnetcli.azureedge.net/dotnet/Runtime/$dotnet_version/dotnet-runtime-$dotnet_version-linux-arm.tar.gz \
-    && dotnet_sha512='b21be61a8504f06c1930c5312c7dc63e2eb9beb6de56ea2e557004e712c46c8b258969ac32b8d1aedf6a61b2854ae31c59c635123e3ce63ce60b7398b83d9846' \
-=======
 RUN dotnet_version=7.0.9 \
     && curl -fSL --output dotnet.tar.gz https://dotnetcli.azureedge.net/dotnet/Runtime/$dotnet_version/dotnet-runtime-$dotnet_version-linux-arm.tar.gz \
     && dotnet_sha512='8ab88266e0b1cbd399c3ec552ce5b5a270f771bb27a154ed1560422f58709160543b6d3e4a4c0bd89736b9457e552648f82063d06cbbc1a047c13d0c5e843767' \
->>>>>>> 6da64f31
     && echo "$dotnet_sha512  dotnet.tar.gz" | sha512sum -c - \
     && mkdir -p /dotnet \
     && tar -oxzf dotnet.tar.gz -C /dotnet \
@@ -20,17 +14,10 @@
 
 
 # .NET runtime image
-<<<<<<< HEAD
-FROM $REPO:7.0.8-bullseye-slim-arm32v7
-
-# .NET Runtime version
-ENV DOTNET_VERSION=7.0.8
-=======
 FROM $REPO:7.0.9-bullseye-slim-arm32v7
 
 # .NET Runtime version
 ENV DOTNET_VERSION=7.0.9
->>>>>>> 6da64f31
 
 COPY --from=installer ["/dotnet", "/usr/share/dotnet"]
 
