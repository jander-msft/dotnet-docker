--- conflicted
+++ resolved
@@ -15,11 +15,7 @@
         `
         # Install ASP.NET Core Runtime
         Invoke-WebRequest -OutFile aspnetcore.zip https://dotnetcli.azureedge.net/dotnet/aspnetcore/Runtime/$Env:ASPNET_VERSION/aspnetcore-runtime-$Env:ASPNET_VERSION-win-x64.zip; `
-<<<<<<< HEAD
-        $aspnetcore_sha512 = '4cf25d31c19687eb0b5379924a59eb5f52ea8acdebb4b6c8860aabb78bbdee0dfcb93e44164b0d8eece68f4044c212accf2f78fb79319d14795ab9ad1336aaca'; `
-=======
         $aspnetcore_sha512 = 'eb2429522872ed1cd3a770f5694c783a90617efc89931b23b8e213419bc36070e3e8c3717a5376d44433b4b97352da534cc1ed287088a5d07821671acd311326'; `
->>>>>>> 44483abd
         if ((Get-FileHash aspnetcore.zip -Algorithm sha512).Hash -ne $aspnetcore_sha512) { `
             Write-Host 'CHECKSUM VERIFICATION FAILED!'; `
             exit 1; `
