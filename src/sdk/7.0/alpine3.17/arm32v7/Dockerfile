ARG REPO=mcr.microsoft.com/dotnet/aspnet
<<<<<<< HEAD
FROM $REPO:7.0.8-alpine3.17-arm32v7
=======
FROM $REPO:7.0.9-alpine3.17-arm32v7
>>>>>>> 6da64f31

ENV \
    # Unset ASPNETCORE_URLS from aspnet base image
    ASPNETCORE_URLS= \
    # Do not generate certificate
    DOTNET_GENERATE_ASPNET_CERTIFICATE=false \
    # Do not show first run text
    DOTNET_NOLOGO=true \
    # SDK version
<<<<<<< HEAD
    DOTNET_SDK_VERSION=7.0.305 \
=======
    DOTNET_SDK_VERSION=7.0.306 \
>>>>>>> 6da64f31
    # Disable the invariant mode (set in base image)
    DOTNET_SYSTEM_GLOBALIZATION_INVARIANT=false \
    # Enable correct mode for dotnet watch (only mode supported in a container)
    DOTNET_USE_POLLING_FILE_WATCHER=true \
    # Skip extraction of XML docs - generally not useful within an image/container - helps performance
    NUGET_XMLDOC_MODE=skip \
    # PowerShell telemetry for docker image usage
    POWERSHELL_DISTRIBUTION_CHANNEL=PSDocker-DotnetSDK-Alpine-3.17-arm32

RUN apk add --no-cache \
        curl \
        icu-data-full \
        icu-libs \
        git

# Install .NET SDK
RUN wget -O dotnet.tar.gz https://dotnetcli.azureedge.net/dotnet/Sdk/$DOTNET_SDK_VERSION/dotnet-sdk-$DOTNET_SDK_VERSION-linux-musl-arm.tar.gz \
<<<<<<< HEAD
    && dotnet_sha512='680a7d1df11ac5e947c2886ea62c26bc241e7a434d35dd9a40b6911ed8c8fd0a1cec32f64e017060b8c0f7fa5e882dc3d10f474a49a8f73624c148c20b7b30ac' \
=======
    && dotnet_sha512='70929c25348cbe34f354f65a176c85d6f2c2a91efd342004dc66a5aea0270d0aa58c07033b48dc12bbd56233de0072b2019c650d8602cee43e0836469731f004' \
>>>>>>> 6da64f31
    && echo "$dotnet_sha512  dotnet.tar.gz" | sha512sum -c - \
    && mkdir -p /usr/share/dotnet \
    && tar -oxzf dotnet.tar.gz -C /usr/share/dotnet ./packs ./sdk ./sdk-manifests ./templates ./LICENSE.txt ./ThirdPartyNotices.txt \
    && rm dotnet.tar.gz \
    # Trigger first run experience by running arbitrary cmd
    && dotnet help<|MERGE_RESOLUTION|>--- conflicted
+++ resolved
@@ -1,9 +1,5 @@
 ARG REPO=mcr.microsoft.com/dotnet/aspnet
-<<<<<<< HEAD
-FROM $REPO:7.0.8-alpine3.17-arm32v7
-=======
 FROM $REPO:7.0.9-alpine3.17-arm32v7
->>>>>>> 6da64f31
 
 ENV \
     # Unset ASPNETCORE_URLS from aspnet base image
@@ -13,11 +9,7 @@
     # Do not show first run text
     DOTNET_NOLOGO=true \
     # SDK version
-<<<<<<< HEAD
-    DOTNET_SDK_VERSION=7.0.305 \
-=======
     DOTNET_SDK_VERSION=7.0.306 \
->>>>>>> 6da64f31
     # Disable the invariant mode (set in base image)
     DOTNET_SYSTEM_GLOBALIZATION_INVARIANT=false \
     # Enable correct mode for dotnet watch (only mode supported in a container)
@@ -35,11 +27,7 @@
 
 # Install .NET SDK
 RUN wget -O dotnet.tar.gz https://dotnetcli.azureedge.net/dotnet/Sdk/$DOTNET_SDK_VERSION/dotnet-sdk-$DOTNET_SDK_VERSION-linux-musl-arm.tar.gz \
-<<<<<<< HEAD
-    && dotnet_sha512='680a7d1df11ac5e947c2886ea62c26bc241e7a434d35dd9a40b6911ed8c8fd0a1cec32f64e017060b8c0f7fa5e882dc3d10f474a49a8f73624c148c20b7b30ac' \
-=======
     && dotnet_sha512='70929c25348cbe34f354f65a176c85d6f2c2a91efd342004dc66a5aea0270d0aa58c07033b48dc12bbd56233de0072b2019c650d8602cee43e0836469731f004' \
->>>>>>> 6da64f31
     && echo "$dotnet_sha512  dotnet.tar.gz" | sha512sum -c - \
     && mkdir -p /usr/share/dotnet \
     && tar -oxzf dotnet.tar.gz -C /usr/share/dotnet ./packs ./sdk ./sdk-manifests ./templates ./LICENSE.txt ./ThirdPartyNotices.txt \
