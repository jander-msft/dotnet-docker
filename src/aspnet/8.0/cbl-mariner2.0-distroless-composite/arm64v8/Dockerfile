ARG REPO=mcr.microsoft.com/dotnet/runtime-deps

# Installer image
FROM mcr.microsoft.com/cbl-mariner/base/core:2.0 AS installer

RUN tdnf install -y \
        ca-certificates \
        gzip \
        tar \
    && tdnf clean all

# Retrieve ASP.NET Composite Runtime
<<<<<<< HEAD
RUN aspnetcore_version=8.0.0-rtm.23520.10  \
    && curl -fSL --output dotnet.tar.gz https://dotnetbuilds.azureedge.net/public/aspnetcore/Runtime/$aspnetcore_version/aspnetcore-runtime-composite-$aspnetcore_version-linux-arm64.tar.gz \
    && dotnet_sha512='3aee0ad1a7f3c5f0840f6e5b60d8f016d7b930f05ea927cc091cce779bb74ae27fc27375620e835f8ebeeec174d3ac5d8d9c9bd28e7f4d611a4992bfd9342687' \
=======
RUN aspnetcore_version=8.0.0  \
    && curl -fSL --output dotnet.tar.gz https://dotnetcli.azureedge.net/dotnet/aspnetcore/Runtime/$aspnetcore_version/aspnetcore-runtime-composite-$aspnetcore_version-linux-arm64.tar.gz \
    && dotnet_sha512='8e3d2fbb491a97b31510d5c69890f4b37520e2141fbef1b9bd8ab0617f08d506246c8c411c05369b1a747e56440027953aae7eb015ae41183fa092e7d87a366a' \
>>>>>>> ed125d34
    && echo "$dotnet_sha512  dotnet.tar.gz" | sha512sum -c - \
    && mkdir -p /usr/share/dotnet \
    && tar -oxzf dotnet.tar.gz -C /usr/share/dotnet \
    && rm dotnet.tar.gz

RUN mkdir /dotnet-symlink \
    && ln -s /usr/share/dotnet/dotnet /dotnet-symlink/dotnet


# ASP.NET Composite Image
FROM $REPO:8.0.0-cbl-mariner2.0-distroless-arm64v8

ENV \
    # .NET Runtime version
<<<<<<< HEAD
    DOTNET_VERSION=8.0.0-rtm.23519.13 \
    # ASP.NET Core version
    ASPNET_VERSION=8.0.0-rtm.23520.10
=======
    DOTNET_VERSION=8.0.0 \
    # ASP.NET Core version
    ASPNET_VERSION=8.0.0
>>>>>>> ed125d34

COPY --from=installer ["/usr/share/dotnet", "/usr/share/dotnet"]
COPY --from=installer ["/dotnet-symlink", "/usr/bin"]

ENTRYPOINT ["/usr/bin/dotnet"]
CMD ["--info"]<|MERGE_RESOLUTION|>--- conflicted
+++ resolved
@@ -10,15 +10,9 @@
     && tdnf clean all
 
 # Retrieve ASP.NET Composite Runtime
-<<<<<<< HEAD
-RUN aspnetcore_version=8.0.0-rtm.23520.10  \
+RUN aspnetcore_version=8.0.0  \
     && curl -fSL --output dotnet.tar.gz https://dotnetbuilds.azureedge.net/public/aspnetcore/Runtime/$aspnetcore_version/aspnetcore-runtime-composite-$aspnetcore_version-linux-arm64.tar.gz \
-    && dotnet_sha512='3aee0ad1a7f3c5f0840f6e5b60d8f016d7b930f05ea927cc091cce779bb74ae27fc27375620e835f8ebeeec174d3ac5d8d9c9bd28e7f4d611a4992bfd9342687' \
-=======
-RUN aspnetcore_version=8.0.0  \
-    && curl -fSL --output dotnet.tar.gz https://dotnetcli.azureedge.net/dotnet/aspnetcore/Runtime/$aspnetcore_version/aspnetcore-runtime-composite-$aspnetcore_version-linux-arm64.tar.gz \
     && dotnet_sha512='8e3d2fbb491a97b31510d5c69890f4b37520e2141fbef1b9bd8ab0617f08d506246c8c411c05369b1a747e56440027953aae7eb015ae41183fa092e7d87a366a' \
->>>>>>> ed125d34
     && echo "$dotnet_sha512  dotnet.tar.gz" | sha512sum -c - \
     && mkdir -p /usr/share/dotnet \
     && tar -oxzf dotnet.tar.gz -C /usr/share/dotnet \
@@ -33,15 +27,9 @@
 
 ENV \
     # .NET Runtime version
-<<<<<<< HEAD
-    DOTNET_VERSION=8.0.0-rtm.23519.13 \
-    # ASP.NET Core version
-    ASPNET_VERSION=8.0.0-rtm.23520.10
-=======
     DOTNET_VERSION=8.0.0 \
     # ASP.NET Core version
     ASPNET_VERSION=8.0.0
->>>>>>> ed125d34
 
 COPY --from=installer ["/usr/share/dotnet", "/usr/share/dotnet"]
 COPY --from=installer ["/dotnet-symlink", "/usr/bin"]
