--- conflicted
+++ resolved
@@ -9,11 +9,7 @@
     # Do not show first run text
     DOTNET_NOLOGO=true \
     # SDK version
-<<<<<<< HEAD
-    DOTNET_SDK_VERSION=7.0.100-rc.2.22477.20 \
-=======
     DOTNET_SDK_VERSION=7.0.100-rc.2.22477.23 \
->>>>>>> b1baba3e
     # Enable correct mode for dotnet watch (only mode supported in a container)
     DOTNET_USE_POLLING_FILE_WATCHER=true \
     # Skip extraction of XML docs - generally not useful within an image/container - helps performance
@@ -29,13 +25,8 @@
     && rm -rf /var/lib/apt/lists/*
 
 # Install .NET SDK
-<<<<<<< HEAD
-RUN curl -fSL --output dotnet.tar.gz https://dotnetbuilds.azureedge.net/public/Sdk/$DOTNET_SDK_VERSION/dotnet-sdk-$DOTNET_SDK_VERSION-linux-arm64.tar.gz \
-    && dotnet_sha512='42bd073db8c4d4383af00e20839173ff74730ece87f7f7d6fb98f87e96c63acccb33cb419513246a0a9296f648c41b690826eaa1e4b5f1639b08505c567bb156' \
-=======
 RUN curl -fSL --output dotnet.tar.gz https://dotnetcli.azureedge.net/dotnet/Sdk/$DOTNET_SDK_VERSION/dotnet-sdk-$DOTNET_SDK_VERSION-linux-arm64.tar.gz \
     && dotnet_sha512='bd5f6fc2bc6783bcf71b4a5c274b2e710336fc031c2577f5ccdb9be2679ce8b15e40fb8e631e2dd18b2359396107fe44d867d341f6fc5daae165f8f238adee17' \
->>>>>>> b1baba3e
     && echo "$dotnet_sha512  dotnet.tar.gz" | sha512sum -c - \
     && mkdir -p /usr/share/dotnet \
     && tar -oxzf dotnet.tar.gz -C /usr/share/dotnet ./packs ./sdk ./sdk-manifests ./templates ./LICENSE.txt ./ThirdPartyNotices.txt \
