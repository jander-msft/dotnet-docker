--- conflicted
+++ resolved
@@ -7,11 +7,7 @@
     # Do not show first run text
     DOTNET_NOLOGO=true \
     # SDK version
-<<<<<<< HEAD
-    DOTNET_SDK_VERSION=8.0.100-rc.2.23472.8 \
-=======
     DOTNET_SDK_VERSION=8.0.100-rc.2.23502.2 \
->>>>>>> 06ac843d
     # Enable correct mode for dotnet watch (only mode supported in a container)
     DOTNET_USE_POLLING_FILE_WATCHER=true \
     # Skip extraction of XML docs - generally not useful within an image/container - helps performance
@@ -27,13 +23,8 @@
     && rm -rf /var/lib/apt/lists/*
 
 # Install .NET SDK
-<<<<<<< HEAD
 RUN curl -fSL --output dotnet.tar.gz https://dotnetbuilds.azureedge.net/public/Sdk/$DOTNET_SDK_VERSION/dotnet-sdk-$DOTNET_SDK_VERSION-linux-arm64.tar.gz \
-    && dotnet_sha512='225fdac20c5485819ae174c5280c85361d9e82466bfb67a384c08e016ca8db5d5e27f13e2d58fdc2225c4c3f21283a9652a761427098ef2e3d9ec969b9a3ee30' \
-=======
-RUN curl -fSL --output dotnet.tar.gz https://dotnetcli.azureedge.net/dotnet/Sdk/$DOTNET_SDK_VERSION/dotnet-sdk-$DOTNET_SDK_VERSION-linux-arm64.tar.gz \
     && dotnet_sha512='b07059a8b6b5586134a63a20c952f4f029372791d53e4a3a1363d39b8beb62b4c7dbc23c7de202397310c79aaaa110d35d0dd5d996420eaed0ed7f77e2dbc669' \
->>>>>>> 06ac843d
     && echo "$dotnet_sha512  dotnet.tar.gz" | sha512sum -c - \
     && mkdir -p /usr/share/dotnet \
     && tar -oxzf dotnet.tar.gz -C /usr/share/dotnet ./packs ./sdk ./sdk-manifests ./templates ./LICENSE.txt ./ThirdPartyNotices.txt \
