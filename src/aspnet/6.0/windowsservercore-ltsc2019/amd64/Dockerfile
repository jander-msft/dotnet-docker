# escape=`

ARG REPO=mcr.microsoft.com/dotnet/runtime
FROM $REPO:6.0.5-windowsservercore-ltsc2019

# ASP.NET Core version
<<<<<<< HEAD
ENV ASPNET_VERSION=6.0.4
=======
ENV ASPNET_VERSION=6.0.5
>>>>>>> a2169bbf

# Install ASP.NET Core Runtime
RUN powershell -Command `
        $ErrorActionPreference = 'Stop'; `
        $ProgressPreference = 'SilentlyContinue'; `
        `
        Invoke-WebRequest -OutFile aspnetcore.zip https://dotnetcli.azureedge.net/dotnet/aspnetcore/Runtime/$Env:ASPNET_VERSION/aspnetcore-runtime-$Env:ASPNET_VERSION-win-x64.zip; `
        $aspnetcore_sha512 = '2fc6768f863679a182063e5f33adc10e0e30cd1df380c4e43caf4f45091661a2341eaa6898da5e735bf01a8018f537e8fce25b288705c1d368be0b7a7cf74b47'; `
        if ((Get-FileHash aspnetcore.zip -Algorithm sha512).Hash -ne $aspnetcore_sha512) { `
            Write-Host 'CHECKSUM VERIFICATION FAILED!'; `
            exit 1; `
        }; `
        `
        tar -oxzf aspnetcore.zip -C $Env:ProgramFiles\dotnet ./shared/Microsoft.AspNetCore.App; `
        Remove-Item -Force aspnetcore.zip<|MERGE_RESOLUTION|>--- conflicted
+++ resolved
@@ -4,11 +4,7 @@
 FROM $REPO:6.0.5-windowsservercore-ltsc2019
 
 # ASP.NET Core version
-<<<<<<< HEAD
-ENV ASPNET_VERSION=6.0.4
-=======
 ENV ASPNET_VERSION=6.0.5
->>>>>>> a2169bbf
 
 # Install ASP.NET Core Runtime
 RUN powershell -Command `
