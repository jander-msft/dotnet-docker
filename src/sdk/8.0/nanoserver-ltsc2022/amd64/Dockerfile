--- conflicted
+++ resolved
@@ -25,15 +25,9 @@
         $ProgressPreference = 'SilentlyContinue'; `
         `
         # Retrieve .NET SDK
-<<<<<<< HEAD
-        $sdk_version = '8.0.100-rc.2.23472.8'; `
+        $sdk_version = '8.0.100-rc.2.23502.2'; `
         Invoke-WebRequest -OutFile dotnet.zip https://dotnetbuilds.azureedge.net/public/Sdk/$sdk_version/dotnet-sdk-$sdk_version-win-x64.zip; `
-        $dotnet_sha512 = '82ef9644fcb0dea356f0d784e03f9c5b257b1ffe06a5d2eefed9d0c6dbf00ec564b1da1fd07b08cc7d20e72303d3930c8867bc199f517755308435ce2bcb7889'; `
-=======
-        $sdk_version = '8.0.100-rc.2.23502.2'; `
-        Invoke-WebRequest -OutFile dotnet.zip https://dotnetcli.azureedge.net/dotnet/Sdk/$sdk_version/dotnet-sdk-$sdk_version-win-x64.zip; `
         $dotnet_sha512 = '5bdeec491b41da1b7a7a35757a80be80c7e10f3c82af9f4037dde217b09c526d6e673209c467c44f766cef8611bc63aaf6d2a806b3879861872252b31339a47b'; `
->>>>>>> 06ac843d
         if ((Get-FileHash dotnet.zip -Algorithm sha512).Hash -ne $dotnet_sha512) { `
             Write-Host 'CHECKSUM VERIFICATION FAILED!'; `
             exit 1; `
@@ -70,11 +64,7 @@
     # Do not show first run text
     DOTNET_NOLOGO=true `
     # SDK version
-<<<<<<< HEAD
-    DOTNET_SDK_VERSION=8.0.100-rc.2.23472.8 `
-=======
     DOTNET_SDK_VERSION=8.0.100-rc.2.23502.2 `
->>>>>>> 06ac843d
     # Enable correct mode for dotnet watch (only mode supported in a container)
     DOTNET_USE_POLLING_FILE_WATCHER=true `
     # Skip extraction of XML docs - generally not useful within an image/container - helps performance
