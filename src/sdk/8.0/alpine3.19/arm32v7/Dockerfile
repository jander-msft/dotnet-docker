ARG REPO=mcr.microsoft.com/dotnet/aspnet
<<<<<<< HEAD
FROM $REPO:8.0.2-alpine3.19-arm32v7
=======
FROM $REPO:8.0.3-alpine3.19-arm32v7
>>>>>>> 95a080f4

ENV \
    # Do not generate certificate
    DOTNET_GENERATE_ASPNET_CERTIFICATE=false \
    # Do not show first run text
    DOTNET_NOLOGO=true \
    # SDK version
<<<<<<< HEAD
    DOTNET_SDK_VERSION=8.0.201 \
=======
    DOTNET_SDK_VERSION=8.0.202 \
>>>>>>> 95a080f4
    # Disable the invariant mode (set in base image)
    DOTNET_SYSTEM_GLOBALIZATION_INVARIANT=false \
    # Enable correct mode for dotnet watch (only mode supported in a container)
    DOTNET_USE_POLLING_FILE_WATCHER=true \
    # Skip extraction of XML docs - generally not useful within an image/container - helps performance
    NUGET_XMLDOC_MODE=skip \
    # PowerShell telemetry for docker image usage
    POWERSHELL_DISTRIBUTION_CHANNEL=PSDocker-DotnetSDK-Alpine-3.19-arm32

RUN apk add --upgrade --no-cache \
        curl \
        git \
        icu-data-full \
        icu-libs \
        tzdata

# Install .NET SDK
RUN wget -O dotnet.tar.gz https://dotnetcli.azureedge.net/dotnet/Sdk/$DOTNET_SDK_VERSION/dotnet-sdk-$DOTNET_SDK_VERSION-linux-musl-arm.tar.gz \
<<<<<<< HEAD
    && dotnet_sha512='687e3ad0ba66825f3dd5b83ca6decd8a09b16eafb5a8c58fdcb7118b306b699f870393a0cd3d163c98deaad2f38f2d7df4c96678537b1e49b73b421073e14aed' \
=======
    && dotnet_sha512='7c96bad8f5cef25b499ace592536b85b264d66e5da15850b314035995ac6a157507e2744ff8207ea9db99cede9ea9773994a1319d488e8ec26a0f9edf7ea10a4' \
>>>>>>> 95a080f4
    && echo "$dotnet_sha512  dotnet.tar.gz" | sha512sum -c - \
    && mkdir -p /usr/share/dotnet \
    && tar -oxzf dotnet.tar.gz -C /usr/share/dotnet ./packs ./sdk ./sdk-manifests ./templates ./LICENSE.txt ./ThirdPartyNotices.txt \
    && rm dotnet.tar.gz \
    # Trigger first run experience by running arbitrary cmd
    && dotnet help<|MERGE_RESOLUTION|>--- conflicted
+++ resolved
@@ -1,9 +1,5 @@
 ARG REPO=mcr.microsoft.com/dotnet/aspnet
-<<<<<<< HEAD
-FROM $REPO:8.0.2-alpine3.19-arm32v7
-=======
 FROM $REPO:8.0.3-alpine3.19-arm32v7
->>>>>>> 95a080f4
 
 ENV \
     # Do not generate certificate
@@ -11,11 +7,7 @@
     # Do not show first run text
     DOTNET_NOLOGO=true \
     # SDK version
-<<<<<<< HEAD
-    DOTNET_SDK_VERSION=8.0.201 \
-=======
     DOTNET_SDK_VERSION=8.0.202 \
->>>>>>> 95a080f4
     # Disable the invariant mode (set in base image)
     DOTNET_SYSTEM_GLOBALIZATION_INVARIANT=false \
     # Enable correct mode for dotnet watch (only mode supported in a container)
@@ -34,11 +26,7 @@
 
 # Install .NET SDK
 RUN wget -O dotnet.tar.gz https://dotnetcli.azureedge.net/dotnet/Sdk/$DOTNET_SDK_VERSION/dotnet-sdk-$DOTNET_SDK_VERSION-linux-musl-arm.tar.gz \
-<<<<<<< HEAD
-    && dotnet_sha512='687e3ad0ba66825f3dd5b83ca6decd8a09b16eafb5a8c58fdcb7118b306b699f870393a0cd3d163c98deaad2f38f2d7df4c96678537b1e49b73b421073e14aed' \
-=======
     && dotnet_sha512='7c96bad8f5cef25b499ace592536b85b264d66e5da15850b314035995ac6a157507e2744ff8207ea9db99cede9ea9773994a1319d488e8ec26a0f9edf7ea10a4' \
->>>>>>> 95a080f4
     && echo "$dotnet_sha512  dotnet.tar.gz" | sha512sum -c - \
     && mkdir -p /usr/share/dotnet \
     && tar -oxzf dotnet.tar.gz -C /usr/share/dotnet ./packs ./sdk ./sdk-manifests ./templates ./LICENSE.txt ./ThirdPartyNotices.txt \
