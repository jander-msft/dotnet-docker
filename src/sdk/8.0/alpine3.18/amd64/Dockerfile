--- conflicted
+++ resolved
@@ -7,11 +7,7 @@
     # Do not show first run text
     DOTNET_NOLOGO=true \
     # SDK version
-<<<<<<< HEAD
-    DOTNET_SDK_VERSION=8.0.100-rc.1.23422.1 \
-=======
     DOTNET_SDK_VERSION=8.0.100-rc.1.23455.8 \
->>>>>>> 7c2fc5f8
     # Disable the invariant mode (set in base image)
     DOTNET_SYSTEM_GLOBALIZATION_INVARIANT=false \
     # Enable correct mode for dotnet watch (only mode supported in a container)
@@ -29,13 +25,8 @@
         tzdata
 
 # Install .NET SDK
-<<<<<<< HEAD
 RUN wget -O dotnet.tar.gz https://dotnetbuilds.azureedge.net/public/Sdk/$DOTNET_SDK_VERSION/dotnet-sdk-$DOTNET_SDK_VERSION-linux-musl-x64.tar.gz \
-    && dotnet_sha512='7973c31b06e2255b3d33d9d7798cda17a016869ea0abd7527ba69ab71aeffe291ae05a61717d5b1d2c2847036d8a5b77977d62b93e27a60a789aae138496fd41' \
-=======
-RUN wget -O dotnet.tar.gz https://dotnetcli.azureedge.net/dotnet/Sdk/$DOTNET_SDK_VERSION/dotnet-sdk-$DOTNET_SDK_VERSION-linux-musl-x64.tar.gz \
     && dotnet_sha512='464bef31c20b21e25adc3bb98e4514609d8f44f4e68c1d70febbb6d5feb75ae5cd9e83024a9834572eeac12a3966cce453649fde67c671fe13715730a8064af0' \
->>>>>>> 7c2fc5f8
     && echo "$dotnet_sha512  dotnet.tar.gz" | sha512sum -c - \
     && mkdir -p /usr/share/dotnet \
     && tar -oxzf dotnet.tar.gz -C /usr/share/dotnet ./packs ./sdk ./sdk-manifests ./templates ./LICENSE.txt ./ThirdPartyNotices.txt \
