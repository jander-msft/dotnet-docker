--- conflicted
+++ resolved
@@ -10,11 +10,7 @@
 RUN `
     # Retrieve .NET SDK
     Invoke-WebRequest -OutFile dotnet.zip https://dotnetcli.azureedge.net/dotnet/Sdk/6.0.100-preview.7.21379.14/dotnet-sdk-6.0.100-preview.7.21379.14-win-x64.zip; `
-<<<<<<< HEAD
-    $dotnet_sha512 = '8f67b3d096b4be4a6d4326043d5f244bbb6e00602585e81738ddc173c3e4e0b1c2475b51e16614fc3e7542542a84d11f524e51a80c762d7ef54bd26a5b82f85b'; `
-=======
     $dotnet_sha512 = '0f164ef5248951762fe063f118d8172c080cf1797e38be858f62637833fb1fb0f19e25680c32ee9e8977e9da36449eab7e6bad36245720f352a91854868c51aa'; `
->>>>>>> 44483abd
     if ((Get-FileHash dotnet.zip -Algorithm sha512).Hash -ne $dotnet_sha512) { `
         Write-Host 'CHECKSUM VERIFICATION FAILED!'; `
         exit 1; `
