--- conflicted
+++ resolved
@@ -25,11 +25,7 @@
 # Install .NET Core SDK
 RUN dotnet_sdk_version=3.1.411 \
     && curl -SL --output dotnet.tar.gz https://dotnetcli.azureedge.net/dotnet/Sdk/$dotnet_sdk_version/dotnet-sdk-$dotnet_sdk_version-linux-arm.tar.gz \
-<<<<<<< HEAD
-    && dotnet_sha512='139c9b41a89af44bef74de27df31d4bf50e56e5edd2d76e501bcaab7fc39764c1d74ef142fdd4f077a21c84b550b65038a642a4c65bbe65c0e38c6ce7fb7ac25' \
-=======
     && dotnet_sha512='a684155eb088e280ea4e8612e06b3ccd3d00a58ecd84d0971ee96ac0ec80c1d7333acf929590a886be5759eec33890bfd126152f740657fb9bbea09e9f96e97a' \
->>>>>>> 6c27c27d
     && echo "$dotnet_sha512  dotnet.tar.gz" | sha512sum -c - \
     && mkdir -p /usr/share/dotnet \
     && tar -ozxf dotnet.tar.gz -C /usr/share/dotnet \
