ARG REPO=mcr.microsoft.com/dotnet/aspnet
FROM $REPO:{{VARIABLES["dotnet|6.0|product-version"]}}-{{OS_VERSION}}{{ARCH_TAG_SUFFIX}}

ENV \
    # Unset ASPNETCORE_URLS from aspnet base image
    ASPNETCORE_URLS= \
    # Do not generate certificate
    DOTNET_GENERATE_ASPNET_CERTIFICATE=false \
    # Do not show first run text
    DOTNET_NOLOGO=true \
    # SDK version
    DOTNET_SDK_VERSION={{VARIABLES["sdk|6.0|product-version"]}} \
    # Enable correct mode for dotnet watch (only mode supported in a container)
    DOTNET_USE_POLLING_FILE_WATCHER=true \
    # Unset Logging__Console__FormatterName from aspnet base image
    Logging__Console__FormatterName= \
    # Skip extraction of XML docs - generally not useful within an image/container - helps performance
    NUGET_XMLDOC_MODE=skip \
    # PowerShell telemetry for docker image usage
    POWERSHELL_DISTRIBUTION_CHANNEL=PSDocker-DotnetSDK-{{OS_ARCH_HYPHENATED}}

RUN tdnf install -y \
        git \
    && tdnf clean all

# Install .NET SDK
RUN curl -fSL --output dotnet.rpm https://dotnetcli.azureedge.net/dotnet/Sdk/$DOTNET_SDK_VERSION/dotnet-sdk-$DOTNET_SDK_VERSION-{{ARCH_SHORT}}.rpm \
    && dotnet_sha512='{{VARIABLES[cat("sdk|6.0|linux-rpm|", ARCH_SHORT, "|sha")]}}' \
    && echo "$dotnet_sha512  dotnet.rpm" | sha512sum -c - \
    \
    && curl -fSL --output apphost.rpm https://dotnetcli.azureedge.net/dotnet/Runtime/$DOTNET_VERSION/dotnet-apphost-pack-$DOTNET_VERSION-{{ARCH_SHORT}}.rpm \
    && dotnet_sha512='{{VARIABLES[cat("runtime-apphost-pack|6.0|linux-rpm|", ARCH_SHORT, "|sha")]}}' \
    && echo "$dotnet_sha512  apphost.rpm" | sha512sum -c - \
    \
<<<<<<< HEAD
    && curl -fSL --output targeting-pack.rpm https://dotnetcli.azureedge.net/dotnet/Runtime/$DOTNET_VERSION/dotnet-targeting-pack-$DOTNET_VERSION-{{ARCH_SHORT}}.rpm \
    && dotnet_sha512='{{VARIABLES[cat("runtime-targeting-pack|6.0|linux-rpm|", ARCH_SHORT, "|sha")]}}' \
    && echo "$dotnet_sha512  targeting-pack.rpm" | sha512sum -c - \
    \
    && curl -fSL --output aspnetcore-targeting-pack.rpm https://dotnetcli.azureedge.net/dotnet/aspnetcore/Runtime/$ASPNET_VERSION/aspnetcore-targeting-pack-$ASPNET_VERSION.rpm \
    && dotnet_sha512='{{VARIABLES[cat("aspnet-runtime-targeting-pack|6.0|linux-rpm|", ARCH_SHORT, "|sha")]}}' \
    && echo "$dotnet_sha512  aspnetcore-targeting-pack.rpm" | sha512sum -c - \
    \
    && curl -fSL --output netstandard-targeting-pack.rpm https://dotnetcli.azureedge.net/dotnet/Runtime/3.1.0/netstandard-targeting-pack-2.1.0-{{ARCH_SHORT}}.rpm \
=======
    && curl -fSL --output targeting-pack.rpm https://dotnetcli.azureedge.net/dotnet/Runtime/{{VARIABLES["runtime|6.0|targeting-pack-version"]}}/dotnet-targeting-pack-{{VARIABLES["runtime|6.0|targeting-pack-version"]}}-{{ARCH_SHORT}}.rpm \
    && dotnet_sha512='{{VARIABLES[cat("runtime-targeting-pack|6.0|linux-rpm|", ARCH_SHORT, "|sha")]}}' \
    && echo "$dotnet_sha512  targeting-pack.rpm" | sha512sum -c - \
    \
    && curl -fSL --output aspnetcore-targeting-pack.rpm https://dotnetcli.azureedge.net/dotnet/aspnetcore/Runtime/{{VARIABLES["aspnet|6.0|targeting-pack-version"]}}/aspnetcore-targeting-pack-{{VARIABLES["aspnet|6.0|targeting-pack-version"]}}.rpm \
    && dotnet_sha512='{{VARIABLES[cat("aspnet-runtime-targeting-pack|6.0|linux-rpm|", ARCH_SHORT, "|sha")]}}' \
    && echo "$dotnet_sha512  aspnetcore-targeting-pack.rpm" | sha512sum -c - \
    \
    && curl -fSL --output netstandard-targeting-pack.rpm https://dotnetcli.azureedge.net/dotnet/Runtime/{{VARIABLES["runtime|3.1|targeting-pack-version"]}}/netstandard-targeting-pack-2.1.0-{{ARCH_SHORT}}.rpm \
>>>>>>> d9da9c4f
    && dotnet_sha512='{{VARIABLES[cat("netstandard-targeting-pack-2.1.0|linux-rpm|", ARCH_SHORT, "|sha")]}}' \
    && echo "$dotnet_sha512  netstandard-targeting-pack.rpm" | sha512sum -c - \
    \
    && rpm --install dotnet.rpm apphost.rpm targeting-pack.rpm aspnetcore-targeting-pack.rpm netstandard-targeting-pack.rpm \
    && rm dotnet.rpm apphost.rpm targeting-pack.rpm aspnetcore-targeting-pack.rpm netstandard-targeting-pack.rpm \
    # Trigger first run experience by running arbitrary cmd
    && dotnet help

# Install PowerShell global tool
RUN powershell_version={{VARIABLES["powershell|6.0|build-version"]}} \
    && curl -fSL --output PowerShell.Linux.{{ARCH_NUPKG}}.$powershell_version.nupkg https://pwshtool.blob.core.windows.net/tool/$powershell_version/PowerShell.Linux.{{ARCH_NUPKG}}.$powershell_version.nupkg \
    && powershell_sha512='{{VARIABLES[cat("powershell|6.0|Linux|", ARCH_NUPKG, "|sha")]}}' \
    && echo "$powershell_sha512  PowerShell.Linux.{{ARCH_NUPKG}}.$powershell_version.nupkg" | sha512sum -c - \
    && mkdir -p /usr/share/powershell \
    && dotnet tool install --add-source / --tool-path /usr/share/powershell --version $powershell_version PowerShell.Linux.{{ARCH_NUPKG}} \
    && dotnet nuget locals all --clear \
    && rm PowerShell.Linux.{{ARCH_NUPKG}}.$powershell_version.nupkg \
    && ln -s /usr/share/powershell/pwsh /usr/bin/pwsh \
    && chmod 755 /usr/share/powershell/pwsh \
    # To reduce image size, remove the copy nupkg that nuget keeps.
    && find /usr/share/powershell -print | grep -i '.*[.]nupkg$' | xargs rm<|MERGE_RESOLUTION|>--- conflicted
+++ resolved
@@ -32,17 +32,6 @@
     && dotnet_sha512='{{VARIABLES[cat("runtime-apphost-pack|6.0|linux-rpm|", ARCH_SHORT, "|sha")]}}' \
     && echo "$dotnet_sha512  apphost.rpm" | sha512sum -c - \
     \
-<<<<<<< HEAD
-    && curl -fSL --output targeting-pack.rpm https://dotnetcli.azureedge.net/dotnet/Runtime/$DOTNET_VERSION/dotnet-targeting-pack-$DOTNET_VERSION-{{ARCH_SHORT}}.rpm \
-    && dotnet_sha512='{{VARIABLES[cat("runtime-targeting-pack|6.0|linux-rpm|", ARCH_SHORT, "|sha")]}}' \
-    && echo "$dotnet_sha512  targeting-pack.rpm" | sha512sum -c - \
-    \
-    && curl -fSL --output aspnetcore-targeting-pack.rpm https://dotnetcli.azureedge.net/dotnet/aspnetcore/Runtime/$ASPNET_VERSION/aspnetcore-targeting-pack-$ASPNET_VERSION.rpm \
-    && dotnet_sha512='{{VARIABLES[cat("aspnet-runtime-targeting-pack|6.0|linux-rpm|", ARCH_SHORT, "|sha")]}}' \
-    && echo "$dotnet_sha512  aspnetcore-targeting-pack.rpm" | sha512sum -c - \
-    \
-    && curl -fSL --output netstandard-targeting-pack.rpm https://dotnetcli.azureedge.net/dotnet/Runtime/3.1.0/netstandard-targeting-pack-2.1.0-{{ARCH_SHORT}}.rpm \
-=======
     && curl -fSL --output targeting-pack.rpm https://dotnetcli.azureedge.net/dotnet/Runtime/{{VARIABLES["runtime|6.0|targeting-pack-version"]}}/dotnet-targeting-pack-{{VARIABLES["runtime|6.0|targeting-pack-version"]}}-{{ARCH_SHORT}}.rpm \
     && dotnet_sha512='{{VARIABLES[cat("runtime-targeting-pack|6.0|linux-rpm|", ARCH_SHORT, "|sha")]}}' \
     && echo "$dotnet_sha512  targeting-pack.rpm" | sha512sum -c - \
@@ -52,7 +41,6 @@
     && echo "$dotnet_sha512  aspnetcore-targeting-pack.rpm" | sha512sum -c - \
     \
     && curl -fSL --output netstandard-targeting-pack.rpm https://dotnetcli.azureedge.net/dotnet/Runtime/{{VARIABLES["runtime|3.1|targeting-pack-version"]}}/netstandard-targeting-pack-2.1.0-{{ARCH_SHORT}}.rpm \
->>>>>>> d9da9c4f
     && dotnet_sha512='{{VARIABLES[cat("netstandard-targeting-pack-2.1.0|linux-rpm|", ARCH_SHORT, "|sha")]}}' \
     && echo "$dotnet_sha512  netstandard-targeting-pack.rpm" | sha512sum -c - \
     \
