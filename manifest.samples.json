{
  "registry": "mcr.microsoft.com",
  "repos": [
    {
      "id": "samples",
      "name": "dotnet/samples",
      "readmes": [
        {
          "path": "README.samples.md",
          "templatePath": "eng/readme-templates/README.md"
        },
        {
          "path": ".mar/portal/README.samples.portal.md",
          "templatePath": "eng/readme-templates/README.mcr.md"
        }
      ],
      "mcrTagsMetadataTemplate": "eng/mcr-tags-metadata-templates/samples-tags.yml",
      "images": [
        {
          "sharedTags": {
            "dotnetapp": {
              "syndication": {
                "repo": "dotnet/core/samples"
              }
            },
            "latest": {
              "syndication": {
                "repo": "dotnet/core/samples"
              }
            }
          },
          "platforms": [
            {
<<<<<<< HEAD
              "dockerfile": "samples/dotnetapp/Dockerfile.chiseled",
=======
              "dockerfile": "samples/dotnetapp/Dockerfile.alpine",
>>>>>>> 06ac843d
              "os": "linux",
              "osVersion": "ubuntu",
              "tags": {
<<<<<<< HEAD
                "dotnetapp-jammy-chiseled-amd64": {}
=======
                "dotnetapp-alpine-amd64": {}
>>>>>>> 06ac843d
              }
            },
            {
              "architecture": "arm",
<<<<<<< HEAD
              "dockerfile": "samples/dotnetapp/Dockerfile.chiseled",
=======
              "dockerfile": "samples/dotnetapp/Dockerfile.alpine",
>>>>>>> 06ac843d
              "os": "linux",
              "osVersion": "ubuntu",
              "tags": {
<<<<<<< HEAD
                "dotnetapp-jammy-chiseled-arm32v7": {}
=======
                "dotnetapp-alpine-arm32v7": {}
>>>>>>> 06ac843d
              },
              "variant": "v7"
            },
            {
              "architecture": "arm64",
<<<<<<< HEAD
              "dockerfile": "samples/dotnetapp/Dockerfile.chiseled",
=======
              "dockerfile": "samples/dotnetapp/Dockerfile.alpine",
>>>>>>> 06ac843d
              "os": "linux",
              "osVersion": "ubuntu",
              "tags": {
<<<<<<< HEAD
                "dotnetapp-jammy-chiseled-arm64v8": {}
=======
                "dotnetapp-alpine-arm64v8": {}
>>>>>>> 06ac843d
              },
              "variant": "v8"
            },
            {
              "buildArgs": {
                "TAG": "1809"
              },
              "dockerfile": "samples/dotnetapp/Dockerfile.nanoserver",
              "os": "windows",
              "osVersion": "nanoserver-1809",
              "tags": {
                "dotnetapp-nanoserver-1809": {
                  "syndication": {
                    "repo": "dotnet/core/samples"
                  }
                }
              }
            },
            {
              "buildArgs": {
                "TAG": "ltsc2022"
              },
              "dockerfile": "samples/dotnetapp/Dockerfile.nanoserver",
              "os": "windows",
              "osVersion": "nanoserver-ltsc2022",
              "tags": {
                "dotnetapp-nanoserver-ltsc2022": {}
              }
            }
          ]
        },
        {
          "sharedTags": {
            "aspnetapp": {
              "syndication": {
                "repo": "dotnet/core/samples"
              }
            }
          },
          "platforms": [
            {
<<<<<<< HEAD
              "dockerfile": "samples/aspnetapp/Dockerfile.chiseled",
=======
              "dockerfile": "samples/aspnetapp/Dockerfile.alpine",
>>>>>>> 06ac843d
              "os": "linux",
              "osVersion": "ubuntu",
              "tags": {
<<<<<<< HEAD
                "aspnetapp-jammy-chiseled-composite-amd64": {}
=======
                "aspnetapp-alpine-amd64": {}
>>>>>>> 06ac843d
              },
              "customBuildLegGroups": [
                {
                  "name": "test-dependencies",
                  "type": "Integral",
                  "dependencies": [
<<<<<<< HEAD
                    "$(Repo:samples):dotnetapp-jammy-chiseled-amd64"
=======
                    "$(Repo:samples):dotnetapp-alpine-amd64"
>>>>>>> 06ac843d
                  ]
                }
              ]
            },
            {
              "architecture": "arm",
<<<<<<< HEAD
              "dockerfile": "samples/aspnetapp/Dockerfile.chiseled-composite",
=======
              "dockerfile": "samples/aspnetapp/Dockerfile.alpine",
>>>>>>> 06ac843d
              "os": "linux",
              "osVersion": "ubuntu",
              "tags": {
<<<<<<< HEAD
                "aspnetapp-jammy-chiseled-composite-arm32v7": {}
=======
                "aspnetapp-alpine-arm32v7": {}
>>>>>>> 06ac843d
              },
              "variant": "v7",
              "customBuildLegGroups": [
                {
                  "name": "test-dependencies",
                  "type": "Integral",
                  "dependencies": [
<<<<<<< HEAD
                    "$(Repo:samples):dotnetapp-jammy-chiseled-arm32v7"
=======
                    "$(Repo:samples):dotnetapp-alpine-arm32v7"
>>>>>>> 06ac843d
                  ]
                }
              ]
            },
            {
              "architecture": "arm64",
<<<<<<< HEAD
              "dockerfile": "samples/aspnetapp/Dockerfile.chiseled-composite",
=======
              "dockerfile": "samples/aspnetapp/Dockerfile.alpine",
>>>>>>> 06ac843d
              "os": "linux",
              "osVersion": "ubuntu",
              "tags": {
<<<<<<< HEAD
                "aspnetapp-jammy-chiseled-composite-arm64v8": {}
=======
                "aspnetapp-alpine-arm64v8": {}
>>>>>>> 06ac843d
              },
              "variant": "v8",
              "customBuildLegGroups": [
                {
                  "name": "test-dependencies",
                  "type": "Integral",
                  "dependencies": [
<<<<<<< HEAD
                    "$(Repo:samples):dotnetapp-jammy-chiseled-arm64v8"
=======
                    "$(Repo:samples):dotnetapp-alpine-arm64v8"
>>>>>>> 06ac843d
                  ]
                }
              ]
            },
            {
              "buildArgs": {
                "TAG": "1809"
              },
              "dockerfile": "samples/aspnetapp/Dockerfile.nanoserver",
              "os": "windows",
              "osVersion": "nanoserver-1809",
              "tags": {
                "aspnetapp-nanoserver-1809": {
                  "syndication": {
                    "repo": "dotnet/core/samples"
                  }
                }
              },
              "customBuildLegGroups": [
                {
                  "name": "test-dependencies",
                  "type": "Integral",
                  "dependencies": [
                    "$(Repo:samples):dotnetapp-nanoserver-1809"
                  ]
                }
              ]
            },
            {
              "buildArgs": {
                "TAG": "ltsc2022"
              },
              "dockerfile": "samples/aspnetapp/Dockerfile.nanoserver",
              "os": "windows",
              "osVersion": "nanoserver-ltsc2022",
              "tags": {
                "aspnetapp-nanoserver-ltsc2022": {}
              },
              "customBuildLegGroups": [
                {
                  "name": "test-dependencies",
                  "type": "Integral",
                  "dependencies": [
                    "$(Repo:samples):dotnetapp-nanoserver-ltsc2022"
                  ]
                }
              ]
            }
          ]
        }
      ]
    }
  ]
}<|MERGE_RESOLUTION|>--- conflicted
+++ resolved
@@ -31,54 +31,30 @@
           },
           "platforms": [
             {
-<<<<<<< HEAD
-              "dockerfile": "samples/dotnetapp/Dockerfile.chiseled",
-=======
               "dockerfile": "samples/dotnetapp/Dockerfile.alpine",
->>>>>>> 06ac843d
-              "os": "linux",
-              "osVersion": "ubuntu",
-              "tags": {
-<<<<<<< HEAD
-                "dotnetapp-jammy-chiseled-amd64": {}
-=======
+              "os": "linux",
+              "osVersion": "ubuntu",
+              "tags": {
                 "dotnetapp-alpine-amd64": {}
->>>>>>> 06ac843d
               }
             },
             {
               "architecture": "arm",
-<<<<<<< HEAD
-              "dockerfile": "samples/dotnetapp/Dockerfile.chiseled",
-=======
               "dockerfile": "samples/dotnetapp/Dockerfile.alpine",
->>>>>>> 06ac843d
-              "os": "linux",
-              "osVersion": "ubuntu",
-              "tags": {
-<<<<<<< HEAD
-                "dotnetapp-jammy-chiseled-arm32v7": {}
-=======
+              "os": "linux",
+              "osVersion": "ubuntu",
+              "tags": {
                 "dotnetapp-alpine-arm32v7": {}
->>>>>>> 06ac843d
               },
               "variant": "v7"
             },
             {
               "architecture": "arm64",
-<<<<<<< HEAD
-              "dockerfile": "samples/dotnetapp/Dockerfile.chiseled",
-=======
               "dockerfile": "samples/dotnetapp/Dockerfile.alpine",
->>>>>>> 06ac843d
-              "os": "linux",
-              "osVersion": "ubuntu",
-              "tags": {
-<<<<<<< HEAD
-                "dotnetapp-jammy-chiseled-arm64v8": {}
-=======
+              "os": "linux",
+              "osVersion": "ubuntu",
+              "tags": {
                 "dotnetapp-alpine-arm64v8": {}
->>>>>>> 06ac843d
               },
               "variant": "v8"
             },
@@ -120,49 +96,29 @@
           },
           "platforms": [
             {
-<<<<<<< HEAD
-              "dockerfile": "samples/aspnetapp/Dockerfile.chiseled",
-=======
               "dockerfile": "samples/aspnetapp/Dockerfile.alpine",
->>>>>>> 06ac843d
-              "os": "linux",
-              "osVersion": "ubuntu",
-              "tags": {
-<<<<<<< HEAD
-                "aspnetapp-jammy-chiseled-composite-amd64": {}
-=======
+              "os": "linux",
+              "osVersion": "ubuntu",
+              "tags": {
                 "aspnetapp-alpine-amd64": {}
->>>>>>> 06ac843d
-              },
-              "customBuildLegGroups": [
-                {
-                  "name": "test-dependencies",
-                  "type": "Integral",
-                  "dependencies": [
-<<<<<<< HEAD
-                    "$(Repo:samples):dotnetapp-jammy-chiseled-amd64"
-=======
+              },
+              "customBuildLegGroups": [
+                {
+                  "name": "test-dependencies",
+                  "type": "Integral",
+                  "dependencies": [
                     "$(Repo:samples):dotnetapp-alpine-amd64"
->>>>>>> 06ac843d
                   ]
                 }
               ]
             },
             {
               "architecture": "arm",
-<<<<<<< HEAD
-              "dockerfile": "samples/aspnetapp/Dockerfile.chiseled-composite",
-=======
               "dockerfile": "samples/aspnetapp/Dockerfile.alpine",
->>>>>>> 06ac843d
-              "os": "linux",
-              "osVersion": "ubuntu",
-              "tags": {
-<<<<<<< HEAD
-                "aspnetapp-jammy-chiseled-composite-arm32v7": {}
-=======
+              "os": "linux",
+              "osVersion": "ubuntu",
+              "tags": {
                 "aspnetapp-alpine-arm32v7": {}
->>>>>>> 06ac843d
               },
               "variant": "v7",
               "customBuildLegGroups": [
@@ -170,30 +126,18 @@
                   "name": "test-dependencies",
                   "type": "Integral",
                   "dependencies": [
-<<<<<<< HEAD
-                    "$(Repo:samples):dotnetapp-jammy-chiseled-arm32v7"
-=======
                     "$(Repo:samples):dotnetapp-alpine-arm32v7"
->>>>>>> 06ac843d
                   ]
                 }
               ]
             },
             {
               "architecture": "arm64",
-<<<<<<< HEAD
-              "dockerfile": "samples/aspnetapp/Dockerfile.chiseled-composite",
-=======
               "dockerfile": "samples/aspnetapp/Dockerfile.alpine",
->>>>>>> 06ac843d
-              "os": "linux",
-              "osVersion": "ubuntu",
-              "tags": {
-<<<<<<< HEAD
-                "aspnetapp-jammy-chiseled-composite-arm64v8": {}
-=======
+              "os": "linux",
+              "osVersion": "ubuntu",
+              "tags": {
                 "aspnetapp-alpine-arm64v8": {}
->>>>>>> 06ac843d
               },
               "variant": "v8",
               "customBuildLegGroups": [
@@ -201,11 +145,7 @@
                   "name": "test-dependencies",
                   "type": "Integral",
                   "dependencies": [
-<<<<<<< HEAD
-                    "$(Repo:samples):dotnetapp-jammy-chiseled-arm64v8"
-=======
                     "$(Repo:samples):dotnetapp-alpine-arm64v8"
->>>>>>> 06ac843d
                   ]
                 }
               ]
