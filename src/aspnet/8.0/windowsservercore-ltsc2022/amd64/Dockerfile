--- conflicted
+++ resolved
@@ -4,24 +4,15 @@
 FROM $REPO:8.0.0-windowsservercore-ltsc2022
 
 # ASP.NET Core version
-<<<<<<< HEAD
-ENV ASPNET_VERSION=8.0.0-rtm.23520.10
-=======
 ENV ASPNET_VERSION=8.0.0
->>>>>>> ed125d34
 
 # Install ASP.NET Core Runtime
 RUN powershell -Command `
         $ErrorActionPreference = 'Stop'; `
         $ProgressPreference = 'SilentlyContinue'; `
         `
-<<<<<<< HEAD
         Invoke-WebRequest -OutFile aspnetcore.zip https://dotnetbuilds.azureedge.net/public/aspnetcore/Runtime/$Env:ASPNET_VERSION/aspnetcore-runtime-$Env:ASPNET_VERSION-win-x64.zip; `
-        $aspnetcore_sha512 = 'a9648635751144a3341101705aca6f06006ae092bd49e7ac044d88e12beb2b37eac08bc266e8eb6fce6238d59454a5aea209e71d74522079ff348f989df37620'; `
-=======
-        Invoke-WebRequest -OutFile aspnetcore.zip https://dotnetcli.azureedge.net/dotnet/aspnetcore/Runtime/$Env:ASPNET_VERSION/aspnetcore-runtime-$Env:ASPNET_VERSION-win-x64.zip; `
         $aspnetcore_sha512 = 'ca3f5d578fecf51e2cee30ceb9a88ca1c07ac476d742ef466ba5858b63e0d05cb840d6d22b83d916c49f9fe51c91b68ea385b7a8d53b292d0c9e78e7d671ae91'; `
->>>>>>> ed125d34
         if ((Get-FileHash aspnetcore.zip -Algorithm sha512).Hash -ne $aspnetcore_sha512) { `
             Write-Host 'CHECKSUM VERIFICATION FAILED!'; `
             exit 1; `
