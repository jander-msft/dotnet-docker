ARG REPO=mcr.microsoft.com/dotnet/runtime-deps
<<<<<<< HEAD
FROM $REPO:3.1.17-focal
=======
FROM $REPO:3.1.18-focal
>>>>>>> 1310a8ae

RUN apt-get update \
    && apt-get install -y --no-install-recommends \
        curl \
    && rm -rf /var/lib/apt/lists/*

# Install .NET Core
RUN dotnet_version=3.1.18 \
    && curl -SL --output dotnet.tar.gz https://dotnetcli.azureedge.net/dotnet/Runtime/$dotnet_version/dotnet-runtime-$dotnet_version-linux-x64.tar.gz \
    && dotnet_sha512='6f06dbc4625fa8a0e64f650de7b285b5ffa0cd32ad8d2048fb9269b5f657e369fd28e7f27bfd05d4f422c6aa95847b5089d70760024bdf1100990dbbffce220a' \
    && echo "$dotnet_sha512  dotnet.tar.gz" | sha512sum -c - \
    && mkdir -p /usr/share/dotnet \
    && tar -ozxf dotnet.tar.gz -C /usr/share/dotnet \
    && rm dotnet.tar.gz \
    && ln -s /usr/share/dotnet/dotnet /usr/bin/dotnet<|MERGE_RESOLUTION|>--- conflicted
+++ resolved
@@ -1,9 +1,5 @@
 ARG REPO=mcr.microsoft.com/dotnet/runtime-deps
-<<<<<<< HEAD
-FROM $REPO:3.1.17-focal
-=======
 FROM $REPO:3.1.18-focal
->>>>>>> 1310a8ae
 
 RUN apt-get update \
     && apt-get install -y --no-install-recommends \
