--- conflicted
+++ resolved
@@ -1,17 +1,10 @@
 # escape=`
 
 ARG REPO=mcr.microsoft.com/dotnet/runtime
-<<<<<<< HEAD
-FROM $REPO:7.0.16-windowsservercore-ltsc2022
-
-# ASP.NET Core version
-ENV ASPNET_VERSION=7.0.16
-=======
 FROM $REPO:7.0.17-windowsservercore-ltsc2022
 
 # ASP.NET Core version
 ENV ASPNET_VERSION=7.0.17
->>>>>>> 95a080f4
 
 # Install ASP.NET Core Runtime
 RUN powershell -Command `
@@ -19,11 +12,7 @@
         $ProgressPreference = 'SilentlyContinue'; `
         `
         Invoke-WebRequest -OutFile aspnetcore.zip https://dotnetcli.azureedge.net/dotnet/aspnetcore/Runtime/$Env:ASPNET_VERSION/aspnetcore-runtime-$Env:ASPNET_VERSION-win-x64.zip; `
-<<<<<<< HEAD
-        $aspnetcore_sha512 = '255a587e9540aa4b03d1179e257ebeee8582b3199c9ec57ba2575334059a36b4cb1e40db93437341edab3eee1172f5801679e14e15ce397325c03103c809431c'; `
-=======
         $aspnetcore_sha512 = '1815d14cd1a5c50a34a903344039c010b2101c694b0b2cb9000c5485da1890284b546203229306d3d05229e86079a7b4c7548dfb25bd543161ad964f6234f92a'; `
->>>>>>> 95a080f4
         if ((Get-FileHash aspnetcore.zip -Algorithm sha512).Hash -ne $aspnetcore_sha512) { `
             Write-Host 'CHECKSUM VERIFICATION FAILED!'; `
             exit 1; `
