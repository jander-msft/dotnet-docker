ARG REPO=mcr.microsoft.com/dotnet/aspnet
FROM $REPO:8.0.6-bookworm-slim-arm32v7

ENV \
    # Do not generate certificate
    DOTNET_GENERATE_ASPNET_CERTIFICATE=false \
    # Do not show first run text
    DOTNET_NOLOGO=true \
    # SDK version
<<<<<<< HEAD
    DOTNET_SDK_VERSION=8.0.301 \
=======
    DOTNET_SDK_VERSION=8.0.302 \
>>>>>>> fb789519
    # Enable correct mode for dotnet watch (only mode supported in a container)
    DOTNET_USE_POLLING_FILE_WATCHER=true \
    # Skip extraction of XML docs - generally not useful within an image/container - helps performance
    NUGET_XMLDOC_MODE=skip \
    # PowerShell telemetry for docker image usage
    POWERSHELL_DISTRIBUTION_CHANNEL=PSDocker-DotnetSDK-Debian-12-arm32

RUN apt-get update \
    && apt-get install -y --no-install-recommends \
        curl \
        git \
        libatomic1 \
        wget \
    && rm -rf /var/lib/apt/lists/*

# Install .NET SDK
RUN curl -fSL --output dotnet.tar.gz https://dotnetcli.azureedge.net/dotnet/Sdk/$DOTNET_SDK_VERSION/dotnet-sdk-$DOTNET_SDK_VERSION-linux-arm.tar.gz \
<<<<<<< HEAD
    && dotnet_sha512='9a44abe4ab6c6a8b8b8c599b140722098e4c710fb86d3ff387402ce98fc5bdf2e8271558b2de0822b5ef73c8781d5fae219d69411697b3cd59ccfc0283286a69' \
=======
    && dotnet_sha512='2758d4844986794b34bcb34f24a153cee47d73fb787702dc7b6727e8dbe1e8c1c9e6bb350bf990c974be46821bcbf85e116ff2007727e2c3dcfa010c6f4cd3e0' \
>>>>>>> fb789519
    && echo "$dotnet_sha512  dotnet.tar.gz" | sha512sum -c - \
    && mkdir -p /usr/share/dotnet \
    && tar -oxzf dotnet.tar.gz -C /usr/share/dotnet ./packs ./sdk ./sdk-manifests ./templates ./LICENSE.txt ./ThirdPartyNotices.txt \
    && rm dotnet.tar.gz \
    # Trigger first run experience by running arbitrary cmd
    && dotnet help

# Install PowerShell global tool
RUN powershell_version=7.4.2 \
    && curl -fSL --output PowerShell.Linux.arm32.$powershell_version.nupkg https://powershellinfraartifacts-gkhedzdeaghdezhr.z01.azurefd.net/tool/$powershell_version/PowerShell.Linux.arm32.$powershell_version.nupkg \
    && powershell_sha512='e97a46c997664c833e5d7bc19dc588822576d807dfa1a056915c44c388b180909cfe4dd11435eecff224c653d6ba5c099ef33c6b1aeaf4225328d2664aa94bda' \
    && echo "$powershell_sha512  PowerShell.Linux.arm32.$powershell_version.nupkg" | sha512sum -c - \
    && mkdir -p /usr/share/powershell \
    && dotnet tool install --add-source / --tool-path /usr/share/powershell --version $powershell_version PowerShell.Linux.arm32 \
    && dotnet nuget locals all --clear \
    && rm PowerShell.Linux.arm32.$powershell_version.nupkg \
    && ln -s /usr/share/powershell/pwsh /usr/bin/pwsh \
    && chmod 755 /usr/share/powershell/pwsh \
    # To reduce image size, remove the copy nupkg that nuget keeps.
    && find /usr/share/powershell -print | grep -i '.*[.]nupkg$' | xargs rm<|MERGE_RESOLUTION|>--- conflicted
+++ resolved
@@ -7,11 +7,7 @@
     # Do not show first run text
     DOTNET_NOLOGO=true \
     # SDK version
-<<<<<<< HEAD
-    DOTNET_SDK_VERSION=8.0.301 \
-=======
     DOTNET_SDK_VERSION=8.0.302 \
->>>>>>> fb789519
     # Enable correct mode for dotnet watch (only mode supported in a container)
     DOTNET_USE_POLLING_FILE_WATCHER=true \
     # Skip extraction of XML docs - generally not useful within an image/container - helps performance
@@ -29,11 +25,7 @@
 
 # Install .NET SDK
 RUN curl -fSL --output dotnet.tar.gz https://dotnetcli.azureedge.net/dotnet/Sdk/$DOTNET_SDK_VERSION/dotnet-sdk-$DOTNET_SDK_VERSION-linux-arm.tar.gz \
-<<<<<<< HEAD
-    && dotnet_sha512='9a44abe4ab6c6a8b8b8c599b140722098e4c710fb86d3ff387402ce98fc5bdf2e8271558b2de0822b5ef73c8781d5fae219d69411697b3cd59ccfc0283286a69' \
-=======
     && dotnet_sha512='2758d4844986794b34bcb34f24a153cee47d73fb787702dc7b6727e8dbe1e8c1c9e6bb350bf990c974be46821bcbf85e116ff2007727e2c3dcfa010c6f4cd3e0' \
->>>>>>> fb789519
     && echo "$dotnet_sha512  dotnet.tar.gz" | sha512sum -c - \
     && mkdir -p /usr/share/dotnet \
     && tar -oxzf dotnet.tar.gz -C /usr/share/dotnet ./packs ./sdk ./sdk-manifests ./templates ./LICENSE.txt ./ThirdPartyNotices.txt \
