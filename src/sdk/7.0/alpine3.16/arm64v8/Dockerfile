--- conflicted
+++ resolved
@@ -9,11 +9,7 @@
     # Do not show first run text
     DOTNET_NOLOGO=true \
     # SDK version
-<<<<<<< HEAD
-    DOTNET_SDK_VERSION=7.0.100-rc.2.22477.20 \
-=======
     DOTNET_SDK_VERSION=7.0.100-rc.2.22477.23 \
->>>>>>> b1baba3e
     # Disable the invariant mode (set in base image)
     DOTNET_SYSTEM_GLOBALIZATION_INVARIANT=false \
     # Enable correct mode for dotnet watch (only mode supported in a container)
@@ -30,13 +26,8 @@
         git
 
 # Install .NET SDK
-<<<<<<< HEAD
-RUN wget -O dotnet.tar.gz https://dotnetbuilds.azureedge.net/public/Sdk/$DOTNET_SDK_VERSION/dotnet-sdk-$DOTNET_SDK_VERSION-linux-musl-arm64.tar.gz \
-    && dotnet_sha512='56d2187d1ab7331137e3d9ee6c48216c46ee6bd829f7b6cd1b4fb3f9e6ce9279ab5b110fd9effdb842dc675b3d1ef548b6d2c2f3653aaa25a68bed7002dcc45a' \
-=======
 RUN wget -O dotnet.tar.gz https://dotnetcli.azureedge.net/dotnet/Sdk/$DOTNET_SDK_VERSION/dotnet-sdk-$DOTNET_SDK_VERSION-linux-musl-arm64.tar.gz \
     && dotnet_sha512='13863c918e16f55988d1df8a6e2e84d70ba50e9b6378189dde556a608f0743731c53f959f64a2d43cf967975b11dfb7a85014303c19681659134073cd95ba58d' \
->>>>>>> b1baba3e
     && echo "$dotnet_sha512  dotnet.tar.gz" | sha512sum -c - \
     && mkdir -p /usr/share/dotnet \
     && tar -oxzf dotnet.tar.gz -C /usr/share/dotnet ./packs ./sdk ./sdk-manifests ./templates ./LICENSE.txt ./ThirdPartyNotices.txt \
