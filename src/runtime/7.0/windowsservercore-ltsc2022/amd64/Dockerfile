--- conflicted
+++ resolved
@@ -8,11 +8,7 @@
     # Enable detection of running in a container
     DOTNET_RUNNING_IN_CONTAINER=true `
     # .NET Runtime version
-<<<<<<< HEAD
-    DOTNET_VERSION=7.0.8
-=======
     DOTNET_VERSION=7.0.9
->>>>>>> 6da64f31
 
 # Install .NET Runtime
 RUN powershell -Command `
@@ -20,11 +16,7 @@
         $ProgressPreference = 'SilentlyContinue'; `
         `
         Invoke-WebRequest -OutFile dotnet.zip https://dotnetcli.azureedge.net/dotnet/Runtime/$Env:DOTNET_VERSION/dotnet-runtime-$Env:DOTNET_VERSION-win-x64.zip; `
-<<<<<<< HEAD
-        $dotnet_sha512 = '52b2a4179cae5a7c74470068cdb89d1e9cdb26c3a9fad0d362e0d16f2a203d8bcee8d88719dd62fddb4f50094c9820a765c75fc5188e8fe6b94cdcd84d20b39e'; `
-=======
         $dotnet_sha512 = '4ff0392ffa71411b65cf583d0e0d4380500d0b164852fd036ba756e15443de87f21c0d256c2cb44a11ca6385b5f18f7c5625bf78f63f3ceacf4fc95eedc04996'; `
->>>>>>> 6da64f31
         if ((Get-FileHash dotnet.zip -Algorithm sha512).Hash -ne $dotnet_sha512) { `
             Write-Host 'CHECKSUM VERIFICATION FAILED!'; `
             exit 1; `
