--- conflicted
+++ resolved
@@ -1,9 +1,5 @@
 ARG REPO=mcr.microsoft.com/dotnet/aspnet
-<<<<<<< HEAD
-FROM $REPO:6.0.27-alpine3.18-amd64
-=======
 FROM $REPO:6.0.28-alpine3.18-amd64
->>>>>>> 95a080f4
 
 ENV \
     # Unset ASPNETCORE_URLS from aspnet base image
@@ -13,11 +9,7 @@
     # Do not show first run text
     DOTNET_NOLOGO=true \
     # SDK version
-<<<<<<< HEAD
-    DOTNET_SDK_VERSION=6.0.419 \
-=======
     DOTNET_SDK_VERSION=6.0.420 \
->>>>>>> 95a080f4
     # Disable the invariant mode (set in base image)
     DOTNET_SYSTEM_GLOBALIZATION_INVARIANT=false \
     # Enable correct mode for dotnet watch (only mode supported in a container)
@@ -35,11 +27,7 @@
 
 # Install .NET SDK
 RUN wget -O dotnet.tar.gz https://dotnetcli.azureedge.net/dotnet/Sdk/$DOTNET_SDK_VERSION/dotnet-sdk-$DOTNET_SDK_VERSION-linux-musl-x64.tar.gz \
-<<<<<<< HEAD
-    && dotnet_sha512='2a31055f06769ac9495d6d77a913d67791a98094c9ca9730ae66c725386cdfca42e9d3a3b7cfdb327194200afc38e495dab867908773e60a9b92ee99c7c6b92c' \
-=======
     && dotnet_sha512='5e302668e6b36414aa6c78d8ca2e1052e3fc857e359a3e28c6d2cb85174bb43d75e9565a8f2621467a99a634896bcdf4bc6733b6f6f1fed4dbaf6239d5c5e595' \
->>>>>>> 95a080f4
     && echo "$dotnet_sha512  dotnet.tar.gz" | sha512sum -c - \
     && mkdir -p /usr/share/dotnet \
     && tar -oxzf dotnet.tar.gz -C /usr/share/dotnet ./packs ./sdk ./sdk-manifests ./templates ./LICENSE.txt ./ThirdPartyNotices.txt \
