--- conflicted
+++ resolved
@@ -1,11 +1,6 @@
 {{
     _ ARGS:
       top-header: The string to use as the top-level header.
-<<<<<<< HEAD
-      is-mcr: Indicates whether the readme is being generated for the MCR portal
-}}{{ARGS["top-header"]}} About
-{{if ARGS["is-mcr"]:{{InsertTemplate("Announcement.md", [ "leading-line-break": "true"])}}}}
-=======
       readme-host: Moniker of the site that will host the readme
 }}{{ARGS["top-header"]}} About
 {{if ARGS["readme-host"] = "mar":{{InsertTemplate("Announcement.md",
@@ -13,7 +8,6 @@
     "leading-line-break": "true",
     "readme-host": ARGS["readme-host"]
   ])}}}}
->>>>>>> b72a9dea
 {{InsertTemplate(join(["About", when(IS_PRODUCT_FAMILY, "product-family", SHORT_REPO), "md"], "."))}}
 
 Watch [discussions](https://github.com/dotnet/dotnet-docker/discussions/categories/announcements) for Docker-related .NET announcements.