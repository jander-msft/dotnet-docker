ARG REPO=mcr.microsoft.com/dotnet/runtime-deps

# Installer image
FROM mcr.microsoft.com/cbl-mariner/base/core:2.0 AS installer

RUN tdnf install -y \
        ca-certificates \
        gzip \
        tar \
    && tdnf clean all

# Retrieve ASP.NET Composite Runtime
<<<<<<< HEAD
RUN aspnetcore_version=8.0.0-rtm.23468.24  \
    && curl -fSL --output dotnet.tar.gz https://dotnetbuilds.azureedge.net/public/aspnetcore/Runtime/$aspnetcore_version/aspnetcore-runtime-composite-$aspnetcore_version-linux-arm64.tar.gz \
    && dotnet_sha512='532412173c871b72bb3c86e307f0c70983802662b20ba52c1cc49e3b26819317d401252514a50129f832f54baf0c8380039da0e8c5a850d6fa90b1716e452698' \
=======
RUN aspnetcore_version=8.0.0-rc.2.23480.2  \
    && curl -fSL --output dotnet.tar.gz https://dotnetcli.azureedge.net/dotnet/aspnetcore/Runtime/$aspnetcore_version/aspnetcore-runtime-composite-$aspnetcore_version-linux-arm64.tar.gz \
    && dotnet_sha512='2ed102dd7851c049d80b53a5a31a56388fba72eed9e1fd4dc5d7e48d8606a4e26037eca6d90edba99d6668cf939841b1b025da93604b697c2f0506cf28998973' \
>>>>>>> 06ac843d
    && echo "$dotnet_sha512  dotnet.tar.gz" | sha512sum -c - \
    && mkdir -p /usr/share/dotnet \
    && tar -oxzf dotnet.tar.gz -C /usr/share/dotnet \
    && rm dotnet.tar.gz

RUN mkdir /dotnet-symlink \
    && ln -s /usr/share/dotnet/dotnet /dotnet-symlink/dotnet


# ASP.NET Composite Image
FROM $REPO:8.0.0-rc.2-cbl-mariner2.0-distroless-arm64v8

ENV \
    # .NET Runtime version
<<<<<<< HEAD
    DOTNET_VERSION=8.0.0-rc.2.23466.4 \
    # ASP.NET Core version
    ASPNET_VERSION=8.0.0-rtm.23468.24
=======
    DOTNET_VERSION=8.0.0-rc.2.23479.6 \
    # ASP.NET Core version
    ASPNET_VERSION=8.0.0-rc.2.23480.2
>>>>>>> 06ac843d

COPY --from=installer ["/usr/share/dotnet", "/usr/share/dotnet"]
COPY --from=installer ["/dotnet-symlink", "/usr/bin"]

ENTRYPOINT ["/usr/bin/dotnet"]
CMD ["--info"]<|MERGE_RESOLUTION|>--- conflicted
+++ resolved
@@ -10,15 +10,9 @@
     && tdnf clean all
 
 # Retrieve ASP.NET Composite Runtime
-<<<<<<< HEAD
-RUN aspnetcore_version=8.0.0-rtm.23468.24  \
+RUN aspnetcore_version=8.0.0-rc.2.23480.2  \
     && curl -fSL --output dotnet.tar.gz https://dotnetbuilds.azureedge.net/public/aspnetcore/Runtime/$aspnetcore_version/aspnetcore-runtime-composite-$aspnetcore_version-linux-arm64.tar.gz \
-    && dotnet_sha512='532412173c871b72bb3c86e307f0c70983802662b20ba52c1cc49e3b26819317d401252514a50129f832f54baf0c8380039da0e8c5a850d6fa90b1716e452698' \
-=======
-RUN aspnetcore_version=8.0.0-rc.2.23480.2  \
-    && curl -fSL --output dotnet.tar.gz https://dotnetcli.azureedge.net/dotnet/aspnetcore/Runtime/$aspnetcore_version/aspnetcore-runtime-composite-$aspnetcore_version-linux-arm64.tar.gz \
     && dotnet_sha512='2ed102dd7851c049d80b53a5a31a56388fba72eed9e1fd4dc5d7e48d8606a4e26037eca6d90edba99d6668cf939841b1b025da93604b697c2f0506cf28998973' \
->>>>>>> 06ac843d
     && echo "$dotnet_sha512  dotnet.tar.gz" | sha512sum -c - \
     && mkdir -p /usr/share/dotnet \
     && tar -oxzf dotnet.tar.gz -C /usr/share/dotnet \
@@ -33,15 +27,9 @@
 
 ENV \
     # .NET Runtime version
-<<<<<<< HEAD
-    DOTNET_VERSION=8.0.0-rc.2.23466.4 \
-    # ASP.NET Core version
-    ASPNET_VERSION=8.0.0-rtm.23468.24
-=======
     DOTNET_VERSION=8.0.0-rc.2.23479.6 \
     # ASP.NET Core version
     ASPNET_VERSION=8.0.0-rc.2.23480.2
->>>>>>> 06ac843d
 
 COPY --from=installer ["/usr/share/dotnet", "/usr/share/dotnet"]
 COPY --from=installer ["/dotnet-symlink", "/usr/bin"]
