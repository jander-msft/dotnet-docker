--- conflicted
+++ resolved
@@ -7,11 +7,7 @@
     # Do not show first run text
     DOTNET_NOLOGO=true \
     # SDK version
-<<<<<<< HEAD
-    DOTNET_SDK_VERSION=8.0.100-rtm.23523.2 \
-=======
     DOTNET_SDK_VERSION=8.0.100 \
->>>>>>> ed125d34
     # Enable correct mode for dotnet watch (only mode supported in a container)
     DOTNET_USE_POLLING_FILE_WATCHER=true \
     # Skip extraction of XML docs - generally not useful within an image/container - helps performance
@@ -27,13 +23,8 @@
     && rm -rf /var/lib/apt/lists/*
 
 # Install .NET SDK
-<<<<<<< HEAD
 RUN curl -fSL --output dotnet.tar.gz https://dotnetbuilds.azureedge.net/public/Sdk/$DOTNET_SDK_VERSION/dotnet-sdk-$DOTNET_SDK_VERSION-linux-arm.tar.gz \
-    && dotnet_sha512='6a3d0afd8df2eb4506f6254cadeeaaf276b86b1f0d0c31ecfda970b9a35f9de1acd83dbe93f1f79c5a27e769d67b0e22057fc806fc57b7957da31cbe047931ef' \
-=======
-RUN curl -fSL --output dotnet.tar.gz https://dotnetcli.azureedge.net/dotnet/Sdk/$DOTNET_SDK_VERSION/dotnet-sdk-$DOTNET_SDK_VERSION-linux-arm.tar.gz \
     && dotnet_sha512='bcc741518c7ee442e74ee4160f02f35c06e65b6d53265b2b0cfb6502d07e08fc397b7c3f4aecfc59dd173b875f7ceb6dc105fd3d1715c31216fabee068162d5e' \
->>>>>>> ed125d34
     && echo "$dotnet_sha512  dotnet.tar.gz" | sha512sum -c - \
     && mkdir -p /usr/share/dotnet \
     && tar -oxzf dotnet.tar.gz -C /usr/share/dotnet ./packs ./sdk ./sdk-manifests ./templates ./LICENSE.txt ./ThirdPartyNotices.txt \
