{
  "readme": "README.md",
  "readmeTemplate": "eng/readme-templates/README.md",
  "registry": "mcr.microsoft.com",
  "variables": {
    "syndicatedRuntimeDepsRepo": "dotnet/core-nightly/runtime-deps",
    "syndicatedRuntimeRepo": "dotnet/core-nightly/runtime",
    "syndicatedAspnetRepo": "dotnet/core-nightly/aspnet",
    "syndicatedSdkRepo": "dotnet/core-nightly/sdk"
  },
  "includes": [
    "manifest.versions.json"
  ],
  "repos": [
    {
      "id": "runtime-deps",
      "name": "dotnet/nightly/runtime-deps",
      "readme": "README.runtime-deps.md",
      "readmeTemplate": "eng/readme-templates/README.md",
      "mcrTagsMetadataTemplate": "eng/mcr-tags-metadata-templates/runtime-deps-tags.yml",
      "images": [
        {
          "productVersion": "$(dotnet|3.1|product-version)",
          "sharedTags": {
            "$(dotnet|3.1|product-version)": {
              "syndication": {
                "repo": "$(syndicatedRuntimeDepsRepo)"
              }
            },
            "3.1": {
              "syndication": {
                "repo": "$(syndicatedRuntimeDepsRepo)",
                "destinationTags": [
                  "3.1",
                  "latest"
                ]
              }
            }
          },
          "platforms": [
            {
              "dockerfile": "src/runtime-deps/3.1/buster-slim/amd64",
              "dockerfileTemplate": "eng/dockerfile-templates/runtime-deps/Dockerfile",
              "os": "linux",
              "osVersion": "buster-slim",
              "tags": {
                "$(dotnet|3.1|product-version)-buster-slim": {
                  "syndication": {
                    "repo": "$(syndicatedRuntimeDepsRepo)"
                  }
                },
                "3.1-buster-slim": {
                  "syndication": {
                    "repo": "$(syndicatedRuntimeDepsRepo)"
                  }
                }
              }
            },
            {
              "architecture": "arm",
              "dockerfile": "src/runtime-deps/3.1/buster-slim/arm32v7",
              "dockerfileTemplate": "eng/dockerfile-templates/runtime-deps/Dockerfile",
              "os": "linux",
              "osVersion": "buster-slim",
              "tags": {
                "$(dotnet|3.1|product-version)-buster-slim-arm32v7": {
                  "syndication": {
                    "repo": "$(syndicatedRuntimeDepsRepo)"
                  }
                },
                "3.1-buster-slim-arm32v7": {
                  "syndication": {
                    "repo": "$(syndicatedRuntimeDepsRepo)"
                  }
                }
              },
              "variant": "v7"
            },
            {
              "architecture": "arm64",
              "dockerfile": "src/runtime-deps/3.1/buster-slim/arm64v8",
              "dockerfileTemplate": "eng/dockerfile-templates/runtime-deps/Dockerfile",
              "os": "linux",
              "osVersion": "buster-slim",
              "tags": {
                "$(dotnet|3.1|product-version)-buster-slim-arm64v8": {
                  "syndication": {
                    "repo": "$(syndicatedRuntimeDepsRepo)"
                  }
                },
                "3.1-buster-slim-arm64v8": {
                  "syndication": {
                    "repo": "$(syndicatedRuntimeDepsRepo)"
                  }
                }
              },
              "variant": "v8"
            }
          ]
        },
        {
          "productVersion": "$(dotnet|3.1|product-version)",
          "platforms": [
            {
              "dockerfile": "src/runtime-deps/3.1/bullseye-slim/amd64",
              "dockerfileTemplate": "eng/dockerfile-templates/runtime-deps/Dockerfile",
              "os": "linux",
              "osVersion": "bullseye-slim",
              "tags": {
                "$(dotnet|3.1|product-version)-bullseye-slim": {},
                "3.1-bullseye-slim": {}
              }
            }
          ]
        },
        {
          "productVersion": "$(dotnet|3.1|product-version)",
          "platforms": [
            {
              "architecture": "arm",
              "dockerfile": "src/runtime-deps/3.1/bullseye-slim/arm32v7",
              "dockerfileTemplate": "eng/dockerfile-templates/runtime-deps/Dockerfile",
              "os": "linux",
              "osVersion": "bullseye-slim",
              "tags": {
                "$(dotnet|3.1|product-version)-bullseye-slim-arm32v7": {},
                "3.1-bullseye-slim-arm32v7": {}
              },
              "variant": "v7"
            }
          ]
        },
        {
          "productVersion": "$(dotnet|3.1|product-version)",
          "platforms": [
            {
              "architecture": "arm64",
              "dockerfile": "src/runtime-deps/3.1/bullseye-slim/arm64v8",
              "dockerfileTemplate": "eng/dockerfile-templates/runtime-deps/Dockerfile",
              "os": "linux",
              "osVersion": "bullseye-slim",
              "tags": {
                "$(dotnet|3.1|product-version)-bullseye-slim-arm64v8": {},
                "3.1-bullseye-slim-arm64v8": {}
              },
              "variant": "v8"
            }
          ]
        },
        {
          "productVersion": "$(dotnet|3.1|product-version)",
          "platforms": [
            {
              "dockerfile": "src/runtime-deps/3.1/alpine3.14/amd64",
              "dockerfileTemplate": "eng/dockerfile-templates/runtime-deps/Dockerfile",
              "os": "linux",
              "osVersion": "alpine3.14",
              "tags": {
                "$(dotnet|3.1|product-version)-alpine3.14": {},
                "3.1-alpine3.14": {}
              }
            }
          ]
        },
        {
          "productVersion": "$(dotnet|3.1|product-version)",
          "platforms": [
            {
              "architecture": "arm64",
              "dockerfile": "src/runtime-deps/3.1/alpine3.14/arm64v8",
              "dockerfileTemplate": "eng/dockerfile-templates/runtime-deps/Dockerfile",
              "os": "linux",
              "osVersion": "alpine3.14",
              "tags": {
                "$(dotnet|3.1|product-version)-alpine3.14-arm64v8": {},
                "3.1-alpine3.14-arm64v8": {}
              },
              "variant": "v8"
            }
          ]
        },
        {
          "productVersion": "$(dotnet|3.1|product-version)",
          "platforms": [
            {
              "dockerfile": "src/runtime-deps/3.1/alpine3.15/amd64",
              "dockerfileTemplate": "eng/dockerfile-templates/runtime-deps/Dockerfile",
              "os": "linux",
              "osVersion": "alpine3.15",
              "tags": {
                "$(dotnet|3.1|product-version)-alpine3.15": {},
                "3.1-alpine3.15": {},
                "3.1-alpine": {
                  "syndication": {
                    "repo": "$(syndicatedRuntimeDepsRepo)"
                  }
                }
              }
            }
          ]
        },
        {
          "productVersion": "$(dotnet|3.1|product-version)",
          "platforms": [
            {
              "architecture": "arm64",
              "dockerfile": "src/runtime-deps/3.1/alpine3.15/arm64v8",
              "dockerfileTemplate": "eng/dockerfile-templates/runtime-deps/Dockerfile",
              "os": "linux",
              "osVersion": "alpine3.15",
              "tags": {
                "$(dotnet|3.1|product-version)-alpine3.15-arm64v8": {},
                "3.1-alpine3.15-arm64v8": {},
                "3.1-alpine-arm64v8": {
                  "syndication": {
                    "repo": "$(syndicatedRuntimeDepsRepo)"
                  }
                }
              },
              "variant": "v8"
            }
          ]
        },
        {
          "productVersion": "$(dotnet|3.1|product-version)",
          "platforms": [
            {
              "dockerfile": "src/runtime-deps/3.1/bionic/amd64",
              "dockerfileTemplate": "eng/dockerfile-templates/runtime-deps/Dockerfile",
              "os": "linux",
              "osVersion": "bionic",
              "tags": {
                "$(dotnet|3.1|product-version)-bionic": {
                  "syndication": {
                    "repo": "$(syndicatedRuntimeDepsRepo)"
                  }
                },
                "3.1-bionic": {
                  "syndication": {
                    "repo": "$(syndicatedRuntimeDepsRepo)"
                  }
                }
              }
            }
          ]
        },
        {
          "productVersion": "$(dotnet|3.1|product-version)",
          "platforms": [
            {
              "architecture": "arm",
              "dockerfile": "src/runtime-deps/3.1/bionic/arm32v7",
              "dockerfileTemplate": "eng/dockerfile-templates/runtime-deps/Dockerfile",
              "os": "linux",
              "osVersion": "bionic",
              "tags": {
                "$(dotnet|3.1|product-version)-bionic-arm32v7": {
                  "syndication": {
                    "repo": "$(syndicatedRuntimeDepsRepo)"
                  }
                },
                "3.1-bionic-arm32v7": {
                  "syndication": {
                    "repo": "$(syndicatedRuntimeDepsRepo)"
                  }
                }
              },
              "variant": "v7"
            }
          ]
        },
        {
          "productVersion": "$(dotnet|3.1|product-version)",
          "platforms": [
            {
              "architecture": "arm64",
              "dockerfile": "src/runtime-deps/3.1/bionic/arm64v8",
              "dockerfileTemplate": "eng/dockerfile-templates/runtime-deps/Dockerfile",
              "os": "linux",
              "osVersion": "bionic",
              "tags": {
                "$(dotnet|3.1|product-version)-bionic-arm64v8": {
                  "syndication": {
                    "repo": "$(syndicatedRuntimeDepsRepo)"
                  }
                },
                "3.1-bionic-arm64v8": {
                  "syndication": {
                    "repo": "$(syndicatedRuntimeDepsRepo)"
                  }
                }
              },
              "variant": "v8"
            }
          ]
        },
        {
          "productVersion": "$(dotnet|3.1|product-version)",
          "platforms": [
            {
              "dockerfile": "src/runtime-deps/3.1/focal/amd64",
              "dockerfileTemplate": "eng/dockerfile-templates/runtime-deps/Dockerfile",
              "os": "linux",
              "osVersion": "focal",
              "tags": {
                "$(dotnet|3.1|product-version)-focal": {
                  "syndication": {
                    "repo": "$(syndicatedRuntimeDepsRepo)"
                  }
                },
                "3.1-focal": {
                  "syndication": {
                    "repo": "$(syndicatedRuntimeDepsRepo)"
                  }
                }
              }
            }
          ]
        },
        {
          "productVersion": "$(dotnet|3.1|product-version)",
          "platforms": [
            {
              "architecture": "arm",
              "dockerfile": "src/runtime-deps/3.1/focal/arm32v7",
              "dockerfileTemplate": "eng/dockerfile-templates/runtime-deps/Dockerfile",
              "os": "linux",
              "osVersion": "focal",
              "tags": {
                "$(dotnet|3.1|product-version)-focal-arm32v7": {
                  "syndication": {
                    "repo": "$(syndicatedRuntimeDepsRepo)"
                  }
                },
                "3.1-focal-arm32v7": {
                  "syndication": {
                    "repo": "$(syndicatedRuntimeDepsRepo)"
                  }
                }
              },
              "variant": "v7"
            }
          ]
        },
        {
          "productVersion": "$(dotnet|3.1|product-version)",
          "platforms": [
            {
              "architecture": "arm64",
              "dockerfile": "src/runtime-deps/3.1/focal/arm64v8",
              "dockerfileTemplate": "eng/dockerfile-templates/runtime-deps/Dockerfile",
              "os": "linux",
              "osVersion": "focal",
              "tags": {
                "$(dotnet|3.1|product-version)-focal-arm64v8": {
                  "syndication": {
                    "repo": "$(syndicatedRuntimeDepsRepo)"
                  }
                },
                "3.1-focal-arm64v8": {
                  "syndication": {
                    "repo": "$(syndicatedRuntimeDepsRepo)"
                  }
                }
              },
              "variant": "v8"
            }
          ]
        },
        {
          "productVersion": "$(dotnet|3.1|product-version)",
          "platforms": [
            {
              "dockerfile": "src/runtime-deps/3.1/cbl-mariner1.0/amd64",
              "dockerfileTemplate": "eng/dockerfile-templates/runtime-deps/Dockerfile",
              "os": "linux",
              "osVersion": "cbl-mariner1.0",
              "tags": {
                "$(dotnet|3.1|product-version)-cbl-mariner1.0": {
                  "docType": "Undocumented"
                },
                "3.1-cbl-mariner1.0": {
                  "docType": "Undocumented"
                }
              }
            }
          ]
        },
        {
          "productVersion": "$(dotnet|5.0|product-version)",
          "sharedTags": {
            "$(dotnet|5.0|product-version)": {},
            "$(dotnet|5.0|product-version)-buster-slim": {},
            "5.0": {},
            "5.0-buster-slim": {}
          },
          "platforms": [
            {
              "dockerfile": "src/runtime-deps/3.1/buster-slim/amd64",
              "dockerfileTemplate": "eng/dockerfile-templates/runtime-deps/Dockerfile",
              "os": "linux",
              "osVersion": "buster-slim",
              "tags": {
                "$(dotnet|5.0|product-version)-buster-slim-amd64": {},
                "5.0-buster-slim-amd64": {}
              }
            },
            {
              "architecture": "arm",
              "dockerfile": "src/runtime-deps/3.1/buster-slim/arm32v7",
              "dockerfileTemplate": "eng/dockerfile-templates/runtime-deps/Dockerfile",
              "os": "linux",
              "osVersion": "buster-slim",
              "tags": {
                "$(dotnet|5.0|product-version)-buster-slim-arm32v7": {},
                "5.0-buster-slim-arm32v7": {}
              },
              "variant": "v7"
            },
            {
              "architecture": "arm64",
              "dockerfile": "src/runtime-deps/3.1/buster-slim/arm64v8",
              "dockerfileTemplate": "eng/dockerfile-templates/runtime-deps/Dockerfile",
              "os": "linux",
              "osVersion": "buster-slim",
              "tags": {
                "$(dotnet|5.0|product-version)-buster-slim-arm64v8": {},
                "5.0-buster-slim-arm64v8": {}
              },
              "variant": "v8"
            }
          ]
        },
        {
          "productVersion": "$(dotnet|5.0|product-version)",
          "sharedTags": {
            "$(dotnet|5.0|product-version)-bullseye-slim": {},
            "5.0-bullseye-slim": {}
          },
          "platforms": [
            {
              "dockerfile": "src/runtime-deps/3.1/bullseye-slim/amd64",
              "dockerfileTemplate": "eng/dockerfile-templates/runtime-deps/Dockerfile",
              "os": "linux",
              "osVersion": "bullseye-slim",
              "tags": {
                "$(dotnet|5.0|product-version)-bullseye-slim-amd64": {},
                "5.0-bullseye-slim-amd64": {}
              }
            },
            {
              "architecture": "arm",
              "dockerfile": "src/runtime-deps/3.1/bullseye-slim/arm32v7",
              "dockerfileTemplate": "eng/dockerfile-templates/runtime-deps/Dockerfile",
              "os": "linux",
              "osVersion": "bullseye-slim",
              "tags": {
                "$(dotnet|5.0|product-version)-bullseye-slim-arm32v7": {},
                "5.0-bullseye-slim-arm32v7": {}
              },
              "variant": "v7"
            },
            {
              "architecture": "arm64",
              "dockerfile": "src/runtime-deps/3.1/bullseye-slim/arm64v8",
              "dockerfileTemplate": "eng/dockerfile-templates/runtime-deps/Dockerfile",
              "os": "linux",
              "osVersion": "bullseye-slim",
              "tags": {
                "$(dotnet|5.0|product-version)-bullseye-slim-arm64v8": {},
                "5.0-bullseye-slim-arm64v8": {}
              },
              "variant": "v8"
            }
          ]
        },
        {
          "productVersion": "$(dotnet|5.0|product-version)",
          "sharedTags": {
            "$(dotnet|5.0|product-version)-alpine3.14": {},
            "5.0-alpine3.14": {}
          },
          "platforms": [
            {
              "dockerfile": "src/runtime-deps/3.1/alpine3.14/amd64",
              "dockerfileTemplate": "eng/dockerfile-templates/runtime-deps/Dockerfile",
              "os": "linux",
              "osVersion": "alpine3.14",
              "tags": {
                "$(dotnet|5.0|product-version)-alpine3.14-amd64": {},
                "5.0-alpine3.14-amd64": {}
              }
            },
            {
              "architecture": "arm",
              "dockerfile": "src/runtime-deps/5.0/alpine3.14/arm32v7",
              "dockerfileTemplate": "eng/dockerfile-templates/runtime-deps/Dockerfile",
              "os": "linux",
              "osVersion": "alpine3.14",
              "tags": {
                "$(dotnet|5.0|product-version)-alpine3.14-arm32v7": {},
                "5.0-alpine3.14-arm32v7": {}
              },
              "variant": "v7"
            },
            {
              "architecture": "arm64",
              "dockerfile": "src/runtime-deps/3.1/alpine3.14/arm64v8",
              "dockerfileTemplate": "eng/dockerfile-templates/runtime-deps/Dockerfile",
              "os": "linux",
              "osVersion": "alpine3.14",
              "tags": {
                "$(dotnet|5.0|product-version)-alpine3.14-arm64v8": {},
                "5.0-alpine3.14-arm64v8": {}
              },
              "variant": "v8"
            }
          ]
        },
        {
          "productVersion": "$(dotnet|5.0|product-version)",
          "sharedTags": {
            "$(dotnet|5.0|product-version)-alpine3.15": {},
            "5.0-alpine3.15": {},
            "5.0-alpine": {}
          },
          "platforms": [
            {
              "dockerfile": "src/runtime-deps/3.1/alpine3.15/amd64",
              "dockerfileTemplate": "eng/dockerfile-templates/runtime-deps/Dockerfile",
              "os": "linux",
              "osVersion": "alpine3.15",
              "tags": {
                "$(dotnet|5.0|product-version)-alpine3.15-amd64": {},
                "5.0-alpine3.15-amd64": {},
                "5.0-alpine-amd64": {}
              }
            },
            {
              "architecture": "arm",
              "dockerfile": "src/runtime-deps/5.0/alpine3.15/arm32v7",
              "dockerfileTemplate": "eng/dockerfile-templates/runtime-deps/Dockerfile",
              "os": "linux",
              "osVersion": "alpine3.15",
              "tags": {
                "$(dotnet|5.0|product-version)-alpine3.15-arm32v7": {},
                "5.0-alpine3.15-arm32v7": {},
                "5.0-alpine-arm32v7": {}
              },
              "variant": "v7"
            },
            {
              "architecture": "arm64",
              "dockerfile": "src/runtime-deps/3.1/alpine3.15/arm64v8",
              "dockerfileTemplate": "eng/dockerfile-templates/runtime-deps/Dockerfile",
              "os": "linux",
              "osVersion": "alpine3.15",
              "tags": {
                "$(dotnet|5.0|product-version)-alpine3.15-arm64v8": {},
                "5.0-alpine3.15-arm64v8": {},
                "5.0-alpine-arm64v8": {}
              },
              "variant": "v8"
            }
          ]
        },
        {
          "productVersion": "$(dotnet|5.0|product-version)",
          "sharedTags": {
            "$(dotnet|5.0|product-version)-focal": {},
            "5.0-focal": {}
          },
          "platforms": [
            {
              "dockerfile": "src/runtime-deps/3.1/focal/amd64",
              "dockerfileTemplate": "eng/dockerfile-templates/runtime-deps/Dockerfile",
              "os": "linux",
              "osVersion": "focal",
              "tags": {
                "$(dotnet|5.0|product-version)-focal-amd64": {},
                "5.0-focal-amd64": {}
              }
            },
            {
              "architecture": "arm",
              "dockerfile": "src/runtime-deps/3.1/focal/arm32v7",
              "dockerfileTemplate": "eng/dockerfile-templates/runtime-deps/Dockerfile",
              "os": "linux",
              "osVersion": "focal",
              "tags": {
                "$(dotnet|5.0|product-version)-focal-arm32v7": {},
                "5.0-focal-arm32v7": {}
              },
              "variant": "v7"
            },
            {
              "architecture": "arm64",
              "dockerfile": "src/runtime-deps/3.1/focal/arm64v8",
              "dockerfileTemplate": "eng/dockerfile-templates/runtime-deps/Dockerfile",
              "os": "linux",
              "osVersion": "focal",
              "tags": {
                "$(dotnet|5.0|product-version)-focal-arm64v8": {},
                "5.0-focal-arm64v8": {}
              },
              "variant": "v8"
            }
          ]
        },
        {
          "productVersion": "$(dotnet|5.0|product-version)",
          "sharedTags": {
            "$(dotnet|5.0|product-version)-cbl-mariner1.0": {
              "docType": "Undocumented"
            },
            "5.0-cbl-mariner1.0": {
              "docType": "Undocumented"
            }
          },
          "platforms": [
            {
              "dockerfile": "src/runtime-deps/5.0/cbl-mariner1.0/amd64",
              "dockerfileTemplate": "eng/dockerfile-templates/runtime-deps/Dockerfile",
              "os": "linux",
              "osVersion": "cbl-mariner1.0",
              "tags": {
                "$(dotnet|5.0|product-version)-cbl-mariner1.0-amd64": {
                  "docType": "Undocumented"
                },
                "5.0-cbl-mariner1.0-amd64": {
                  "docType": "Undocumented"
                }
              }
            }
          ]
        },
        {
          "productVersion": "$(dotnet|6.0|product-version)",
          "sharedTags": {
            "$(dotnet|6.0|product-version)": {},
            "$(dotnet|6.0|product-version)-bullseye-slim": {},
            "6.0": {},
            "6.0-bullseye-slim": {}
          },
          "platforms": [
            {
              "dockerfile": "src/runtime-deps/3.1/bullseye-slim/amd64",
              "dockerfileTemplate": "eng/dockerfile-templates/runtime-deps/Dockerfile",
              "os": "linux",
              "osVersion": "bullseye-slim",
              "tags": {
                "$(dotnet|6.0|product-version)-bullseye-slim-amd64": {},
                "6.0-bullseye-slim-amd64": {}
              }
            },
            {
              "architecture": "arm",
              "dockerfile": "src/runtime-deps/3.1/bullseye-slim/arm32v7",
              "dockerfileTemplate": "eng/dockerfile-templates/runtime-deps/Dockerfile",
              "os": "linux",
              "osVersion": "bullseye-slim",
              "tags": {
                "$(dotnet|6.0|product-version)-bullseye-slim-arm32v7": {},
                "6.0-bullseye-slim-arm32v7": {}
              },
              "variant": "v7"
            },
            {
              "architecture": "arm64",
              "dockerfile": "src/runtime-deps/3.1/bullseye-slim/arm64v8",
              "dockerfileTemplate": "eng/dockerfile-templates/runtime-deps/Dockerfile",
              "os": "linux",
              "osVersion": "bullseye-slim",
              "tags": {
                "$(dotnet|6.0|product-version)-bullseye-slim-arm64v8": {},
                "6.0-bullseye-slim-arm64v8": {}
              },
              "variant": "v8"
            }
          ]
        },
        {
          "productVersion": "$(dotnet|6.0|product-version)",
          "sharedTags": {
            "$(dotnet|6.0|product-version)-alpine3.14": {},
            "6.0-alpine3.14": {}
          },
          "platforms": [
            {
              "dockerfile": "src/runtime-deps/3.1/alpine3.14/amd64",
              "dockerfileTemplate": "eng/dockerfile-templates/runtime-deps/Dockerfile",
              "os": "linux",
              "osVersion": "alpine3.14",
              "tags": {
                "$(dotnet|6.0|product-version)-alpine3.14-amd64": {},
                "6.0-alpine3.14-amd64": {}
              }
            },
            {
              "architecture": "arm",
              "dockerfile": "src/runtime-deps/5.0/alpine3.14/arm32v7",
              "dockerfileTemplate": "eng/dockerfile-templates/runtime-deps/Dockerfile",
              "os": "linux",
              "osVersion": "alpine3.14",
              "tags": {
                "$(dotnet|6.0|product-version)-alpine3.14-arm32v7": {},
                "6.0-alpine3.14-arm32v7": {}
              },
              "variant": "v7"
            },
            {
              "architecture": "arm64",
              "dockerfile": "src/runtime-deps/3.1/alpine3.14/arm64v8",
              "dockerfileTemplate": "eng/dockerfile-templates/runtime-deps/Dockerfile",
              "os": "linux",
              "osVersion": "alpine3.14",
              "tags": {
                "$(dotnet|6.0|product-version)-alpine3.14-arm64v8": {},
                "6.0-alpine3.14-arm64v8": {}
              },
              "variant": "v8"
            }
          ]
        },
        {
          "productVersion": "$(dotnet|6.0|product-version)",
          "sharedTags": {
            "$(dotnet|6.0|product-version)-alpine3.15": {},
            "6.0-alpine3.15": {},
            "6.0-alpine": {}
          },
          "platforms": [
            {
              "dockerfile": "src/runtime-deps/3.1/alpine3.15/amd64",
              "dockerfileTemplate": "eng/dockerfile-templates/runtime-deps/Dockerfile",
              "os": "linux",
              "osVersion": "alpine3.15",
              "tags": {
                "$(dotnet|6.0|product-version)-alpine3.15-amd64": {},
                "6.0-alpine3.15-amd64": {},
                "6.0-alpine-amd64": {}
              }
            },
            {
              "architecture": "arm",
              "dockerfile": "src/runtime-deps/5.0/alpine3.15/arm32v7",
              "dockerfileTemplate": "eng/dockerfile-templates/runtime-deps/Dockerfile",
              "os": "linux",
              "osVersion": "alpine3.15",
              "tags": {
                "$(dotnet|6.0|product-version)-alpine3.15-arm32v7": {},
                "6.0-alpine3.15-arm32v7": {},
                "6.0-alpine-arm32v7": {}
              },
              "variant": "v7"
            },
            {
              "architecture": "arm64",
              "dockerfile": "src/runtime-deps/3.1/alpine3.15/arm64v8",
              "dockerfileTemplate": "eng/dockerfile-templates/runtime-deps/Dockerfile",
              "os": "linux",
              "osVersion": "alpine3.15",
              "tags": {
                "$(dotnet|6.0|product-version)-alpine3.15-arm64v8": {},
                "6.0-alpine3.15-arm64v8": {},
                "6.0-alpine-arm64v8": {}
              },
              "variant": "v8"
            }
          ]
        },
        {
          "productVersion": "$(dotnet|6.0|product-version)",
          "sharedTags": {
            "$(dotnet|6.0|product-version)-focal": {},
            "6.0-focal": {}
          },
          "platforms": [
            {
              "dockerfile": "src/runtime-deps/3.1/focal/amd64",
              "dockerfileTemplate": "eng/dockerfile-templates/runtime-deps/Dockerfile",
              "os": "linux",
              "osVersion": "focal",
              "tags": {
                "$(dotnet|6.0|product-version)-focal-amd64": {},
                "6.0-focal-amd64": {}
              }
            },
            {
              "architecture": "arm",
              "dockerfile": "src/runtime-deps/3.1/focal/arm32v7",
              "dockerfileTemplate": "eng/dockerfile-templates/runtime-deps/Dockerfile",
              "os": "linux",
              "osVersion": "focal",
              "tags": {
                "$(dotnet|6.0|product-version)-focal-arm32v7": {},
                "6.0-focal-arm32v7": {}
              },
              "variant": "v7"
            },
            {
              "architecture": "arm64",
              "dockerfile": "src/runtime-deps/3.1/focal/arm64v8",
              "dockerfileTemplate": "eng/dockerfile-templates/runtime-deps/Dockerfile",
              "os": "linux",
              "osVersion": "focal",
              "tags": {
                "$(dotnet|6.0|product-version)-focal-arm64v8": {},
                "6.0-focal-arm64v8": {}
              },
              "variant": "v8"
            }
          ]
        },
        {
          "productVersion": "$(dotnet|6.0|product-version)",
          "sharedTags": {
            "$(dotnet|6.0|product-version)-jammy": {},
            "6.0-jammy": {}
          },
          "platforms": [
            {
              "dockerfile": "src/runtime-deps/6.0/jammy/amd64",
              "dockerfileTemplate": "eng/dockerfile-templates/runtime-deps/Dockerfile",
              "os": "linux",
              "osVersion": "jammy",
              "tags": {
                "$(dotnet|6.0|product-version)-jammy-amd64": {},
                "6.0-jammy-amd64": {}
              }
            },
            {
<<<<<<< HEAD
              "architecture": "arm",
              "dockerfile": "src/runtime-deps/6.0/jammy/arm32v7",
              "dockerfileTemplate": "eng/dockerfile-templates/runtime-deps/Dockerfile",
              "os": "linux",
              "osVersion": "jammy",
              "tags": {
                "$(dotnet|6.0|product-version)-jammy-arm32v7": {},
                "6.0-jammy-arm32v7": {}
              },
              "variant": "v7"
            },
            {
=======
>>>>>>> 60f8e3a3
              "architecture": "arm64",
              "dockerfile": "src/runtime-deps/6.0/jammy/arm64v8",
              "dockerfileTemplate": "eng/dockerfile-templates/runtime-deps/Dockerfile",
              "os": "linux",
              "osVersion": "jammy",
              "tags": {
                "$(dotnet|6.0|product-version)-jammy-arm64v8": {},
                "6.0-jammy-arm64v8": {}
              },
              "variant": "v8"
            }
          ]
        },
        {
          "productVersion": "$(dotnet|6.0|product-version)",
          "sharedTags": {
            "$(dotnet|6.0|product-version)-cbl-mariner1.0": {
              "docType": "Undocumented"
            },
            "6.0-cbl-mariner1.0": {
              "docType": "Undocumented"
            }
          },
          "platforms": [
            {
              "dockerfile": "src/runtime-deps/6.0/cbl-mariner1.0/amd64",
              "dockerfileTemplate": "eng/dockerfile-templates/runtime-deps/Dockerfile",
              "os": "linux",
              "osVersion": "cbl-mariner1.0",
              "tags": {
                "$(dotnet|6.0|product-version)-cbl-mariner1.0-amd64": {
                  "docType": "Undocumented"
                },
                "6.0-cbl-mariner1.0-amd64": {
                  "docType": "Undocumented"
                }
              }
            }
          ]
        },
        {
          "productVersion": "$(dotnet|6.0|product-version)",
          "sharedTags": {
            "$(dotnet|6.0|product-version)-cbl-mariner2.0": {
              "docType": "Undocumented"
            },
            "6.0-cbl-mariner2.0": {
              "docType": "Undocumented"
            },
            "6.0-cbl-mariner": {
              "docType": "Undocumented"
            }
          },
          "platforms": [
            {
              "dockerfile": "src/runtime-deps/6.0/cbl-mariner2.0/amd64",
              "dockerfileTemplate": "eng/dockerfile-templates/runtime-deps/Dockerfile",
              "os": "linux",
              "osVersion": "cbl-mariner2.0",
              "tags": {
                "$(dotnet|6.0|product-version)-cbl-mariner2.0-amd64": {
                  "docType": "Undocumented"
                },
                "6.0-cbl-mariner2.0-amd64": {
                  "docType": "Undocumented"
                },
                "6.0-cbl-mariner-amd64": {
                  "docType": "Undocumented"
                }
<<<<<<< HEAD
=======
              },
              "packageQueryOverrides": {
                "getInstalledPackagesPath": "eng/package-scripts/cbl-mariner/get-installed-packages.sh"
>>>>>>> 60f8e3a3
              }
            },
            {
              "architecture": "arm64",
              "dockerfile": "src/runtime-deps/6.0/cbl-mariner2.0/arm64v8",
              "dockerfileTemplate": "eng/dockerfile-templates/runtime-deps/Dockerfile",
              "os": "linux",
              "osVersion": "cbl-mariner2.0",
              "tags": {
                "$(dotnet|6.0|product-version)-cbl-mariner2.0-arm64v8": {
                  "docType": "Undocumented"
                },
                "6.0-cbl-mariner2.0-arm64v8": {
                  "docType": "Undocumented"
                },
                "6.0-cbl-mariner-arm64v8": {
                  "docType": "Undocumented"
                }
              },
<<<<<<< HEAD
              "variant": "v8"
=======
              "variant": "v8",
              "packageQueryOverrides": {
                "getInstalledPackagesPath": "eng/package-scripts/cbl-mariner/get-installed-packages.sh"
              }
>>>>>>> 60f8e3a3
            }
          ]
        },
        {
          "productVersion": "$(dotnet|6.0|product-version)",
          "sharedTags": {
            "$(dotnet|6.0|product-version)-cbl-mariner1.0-distroless": {
              "docType": "Undocumented"
            },
            "6.0-cbl-mariner1.0-distroless": {
              "docType": "Undocumented"
            }
          },
          "platforms": [
            {
              "dockerfile": "src/runtime-deps/6.0/cbl-mariner1.0-distroless/amd64",
              "dockerfileTemplate": "eng/dockerfile-templates/runtime-deps/Dockerfile",
              "os": "linux",
              "osVersion": "cbl-mariner1.0-distroless",
              "tags": {
                "$(dotnet|6.0|product-version)-cbl-mariner1.0-distroless-amd64": {
                  "docType": "Undocumented"
                },
                "6.0-cbl-mariner1.0-distroless-amd64": {
                  "docType": "Undocumented"
                }
              },
              "customBuildLegGroups": [
                {
                  "name": "pr-build",
                  "type": "Supplemental",
                  "dependencies": [
                    "$(Repo:sdk):6.0-cbl-mariner1.0-amd64"
                  ]
                }
              ],
              "packageQueryOverrides": {
                "getInstalledPackagesPath": "eng/package-scripts/cbl-mariner-distroless/get-installed-packages.1.0.sh",
                "getUpgradablePackagesPath": "eng/package-scripts/cbl-mariner-distroless/get-upgradable-packages.1.0.sh"
              }
            }
          ]
        },
        {
          "productVersion": "$(dotnet|6.0|product-version)",
          "sharedTags": {
            "$(dotnet|6.0|product-version)-cbl-mariner2.0-distroless": {
              "docType": "Undocumented"
            },
            "6.0-cbl-mariner2.0-distroless": {
              "docType": "Undocumented"
            },
            "6.0-cbl-mariner-distroless": {
              "docType": "Undocumented"
            }
          },
          "platforms": [
            {
              "dockerfile": "src/runtime-deps/6.0/cbl-mariner2.0-distroless/amd64",
              "dockerfileTemplate": "eng/dockerfile-templates/runtime-deps/Dockerfile",
              "os": "linux",
              "osVersion": "cbl-mariner2.0-distroless",
              "tags": {
                "$(dotnet|6.0|product-version)-cbl-mariner2.0-distroless-amd64": {
                  "docType": "Undocumented"
                },
                "6.0-cbl-mariner2.0-distroless-amd64": {
                  "docType": "Undocumented"
                },
                "6.0-cbl-mariner-distroless-amd64": {
                  "docType": "Undocumented"
                }
              },
              "customBuildLegGroups": [
                {
                  "name": "pr-build",
                  "type": "Supplemental",
                  "dependencies": [
                    "$(Repo:sdk):6.0-cbl-mariner2.0-amd64"
                  ]
                }
              ],
              "packageQueryOverrides": {
                "getInstalledPackagesPath": "eng/package-scripts/cbl-mariner-distroless/get-installed-packages.2.0.sh",
                "getUpgradablePackagesPath": "eng/package-scripts/cbl-mariner-distroless/get-upgradable-packages.2.0.sh"
              }
            },
            {
              "architecture": "arm64",
              "dockerfile": "src/runtime-deps/6.0/cbl-mariner2.0-distroless/arm64v8",
              "dockerfileTemplate": "eng/dockerfile-templates/runtime-deps/Dockerfile",
              "os": "linux",
              "osVersion": "cbl-mariner2.0-distroless",
              "tags": {
                "$(dotnet|6.0|product-version)-cbl-mariner2.0-distroless-arm64v8": {
                  "docType": "Undocumented"
                },
                "6.0-cbl-mariner2.0-distroless-arm64v8": {
                  "docType": "Undocumented"
                },
                "6.0-cbl-mariner-distroless-arm64v8": {
                  "docType": "Undocumented"
                }
              },
              "variant": "v8",
              "customBuildLegGroups": [
                {
                  "name": "pr-build",
                  "type": "Supplemental",
                  "dependencies": [
                    "$(Repo:sdk):6.0-cbl-mariner2.0-arm64v8"
                  ]
                }
              ],
              "packageQueryOverrides": {
                "getInstalledPackagesPath": "eng/package-scripts/cbl-mariner-distroless/get-installed-packages.2.0.sh",
                "getUpgradablePackagesPath": "eng/package-scripts/cbl-mariner-distroless/get-upgradable-packages.2.0.sh"
              }
            }
          ]
        },
        {
          "productVersion": "$(dotnet|7.0|product-version)",
          "sharedTags": {
            "$(dotnet|7.0|product-version)": {},
            "$(dotnet|7.0|product-version)-bullseye-slim": {},
            "7.0": {},
            "7.0-bullseye-slim": {},
            "latest": {}
          },
          "platforms": [
            {
              "dockerfile": "src/runtime-deps/3.1/bullseye-slim/amd64",
              "dockerfileTemplate": "eng/dockerfile-templates/runtime-deps/Dockerfile",
              "os": "linux",
              "osVersion": "bullseye-slim",
              "tags": {
                "$(dotnet|7.0|product-version)-bullseye-slim-amd64": {},
                "7.0-bullseye-slim-amd64": {}
              }
            },
            {
              "architecture": "arm",
              "dockerfile": "src/runtime-deps/3.1/bullseye-slim/arm32v7",
              "dockerfileTemplate": "eng/dockerfile-templates/runtime-deps/Dockerfile",
              "os": "linux",
              "osVersion": "bullseye-slim",
              "tags": {
                "$(dotnet|7.0|product-version)-bullseye-slim-arm32v7": {},
                "7.0-bullseye-slim-arm32v7": {}
              },
              "variant": "v7"
            },
            {
              "architecture": "arm64",
              "dockerfile": "src/runtime-deps/3.1/bullseye-slim/arm64v8",
              "dockerfileTemplate": "eng/dockerfile-templates/runtime-deps/Dockerfile",
              "os": "linux",
              "osVersion": "bullseye-slim",
              "tags": {
                "$(dotnet|7.0|product-version)-bullseye-slim-arm64v8": {},
                "7.0-bullseye-slim-arm64v8": {}
              },
              "variant": "v8"
            }
          ]
        },
        {
          "productVersion": "$(dotnet|7.0|product-version)",
          "sharedTags": {
            "$(dotnet|7.0|product-version)-alpine3.15": {},
            "7.0-alpine3.15": {},
            "7.0-alpine": {}
          },
          "platforms": [
            {
              "dockerfile": "src/runtime-deps/3.1/alpine3.15/amd64",
              "dockerfileTemplate": "eng/dockerfile-templates/runtime-deps/Dockerfile",
              "os": "linux",
              "osVersion": "alpine3.15",
              "tags": {
                "$(dotnet|7.0|product-version)-alpine3.15-amd64": {},
                "7.0-alpine3.15-amd64": {},
                "7.0-alpine-amd64": {}
              }
            },
            {
              "architecture": "arm",
              "dockerfile": "src/runtime-deps/5.0/alpine3.15/arm32v7",
              "dockerfileTemplate": "eng/dockerfile-templates/runtime-deps/Dockerfile",
              "os": "linux",
              "osVersion": "alpine3.15",
              "tags": {
                "$(dotnet|7.0|product-version)-alpine3.15-arm32v7": {},
                "7.0-alpine3.15-arm32v7": {},
                "7.0-alpine-arm32v7": {}
              },
              "variant": "v7"
            },
            {
              "architecture": "arm64",
              "dockerfile": "src/runtime-deps/3.1/alpine3.15/arm64v8",
              "dockerfileTemplate": "eng/dockerfile-templates/runtime-deps/Dockerfile",
              "os": "linux",
              "osVersion": "alpine3.15",
              "tags": {
                "$(dotnet|7.0|product-version)-alpine3.15-arm64v8": {},
                "7.0-alpine3.15-arm64v8": {},
                "7.0-alpine-arm64v8": {}
              },
              "variant": "v8"
            }
          ]
        },
        {
          "productVersion": "$(dotnet|7.0|product-version)",
          "sharedTags": {
            "$(dotnet|7.0|product-version)-jammy": {},
            "7.0-jammy": {}
          },
          "platforms": [
            {
<<<<<<< HEAD
              "dockerfile": "src/runtime-deps/6.0/jammy/amd64",
              "dockerfileTemplate": "eng/dockerfile-templates/runtime-deps/Dockerfile",
              "os": "linux",
              "osVersion": "jammy",
              "tags": {
                "$(dotnet|7.0|product-version)-jammy-amd64": {},
                "7.0-jammy-amd64": {}
              }
            },
            {
=======
>>>>>>> 60f8e3a3
              "architecture": "arm",
              "dockerfile": "src/runtime-deps/6.0/jammy/arm32v7",
              "dockerfileTemplate": "eng/dockerfile-templates/runtime-deps/Dockerfile",
              "os": "linux",
              "osVersion": "jammy",
              "tags": {
                "$(dotnet|7.0|product-version)-jammy-arm32v7": {},
                "7.0-jammy-arm32v7": {}
              },
              "variant": "v7"
            }
          ]
        },
        {
          "productVersion": "$(dotnet|7.0|product-version)",
          "sharedTags": {
            "$(dotnet|7.0|product-version)-jammy": {},
            "7.0-jammy": {}
          },
          "platforms": [
            {
              "dockerfile": "src/runtime-deps/6.0/jammy/amd64",
              "dockerfileTemplate": "eng/dockerfile-templates/runtime-deps/Dockerfile",
              "os": "linux",
              "osVersion": "jammy",
              "tags": {
                "$(dotnet|7.0|product-version)-jammy-amd64": {},
                "7.0-jammy-amd64": {}
              }
            },
            {
              "architecture": "arm64",
              "dockerfile": "src/runtime-deps/6.0/jammy/arm64v8",
              "dockerfileTemplate": "eng/dockerfile-templates/runtime-deps/Dockerfile",
              "os": "linux",
              "osVersion": "jammy",
              "tags": {
                "$(dotnet|7.0|product-version)-jammy-arm64v8": {},
                "7.0-jammy-arm64v8": {}
              },
              "variant": "v8"
            }
          ]
        },
        {
          "productVersion": "$(dotnet|7.0|product-version)",
          "sharedTags": {
            "$(dotnet|7.0|product-version)-cbl-mariner2.0": {
              "docType": "Undocumented"
            },
            "7.0-cbl-mariner2.0": {
              "docType": "Undocumented"
            },
            "7.0-cbl-mariner": {
              "docType": "Undocumented"
            }
          },
          "platforms": [
            {
              "dockerfile": "src/runtime-deps/7.0/cbl-mariner2.0/amd64",
              "dockerfileTemplate": "eng/dockerfile-templates/runtime-deps/Dockerfile",
              "os": "linux",
              "osVersion": "cbl-mariner2.0",
              "tags": {
                "$(dotnet|7.0|product-version)-cbl-mariner2.0-amd64": {
                  "docType": "Undocumented"
                },
                "7.0-cbl-mariner2.0-amd64": {
                  "docType": "Undocumented"
                },
                "7.0-cbl-mariner-amd64": {
                  "docType": "Undocumented"
                }
              },
              "packageQueryOverrides": {
                "getInstalledPackagesPath": "eng/package-scripts/cbl-mariner/get-installed-packages.sh"
              }
            },
            {
              "architecture": "arm64",
              "dockerfile": "src/runtime-deps/7.0/cbl-mariner2.0/arm64v8",
              "dockerfileTemplate": "eng/dockerfile-templates/runtime-deps/Dockerfile",
              "os": "linux",
              "osVersion": "cbl-mariner2.0",
              "tags": {
                "$(dotnet|7.0|product-version)-cbl-mariner2.0-arm64v8": {
                  "docType": "Undocumented"
                },
                "7.0-cbl-mariner2.0-arm64v8": {
                  "docType": "Undocumented"
                },
                "7.0-cbl-mariner-arm64v8": {
                  "docType": "Undocumented"
                }
              },
              "variant": "v8",
              "packageQueryOverrides": {
                "getInstalledPackagesPath": "eng/package-scripts/cbl-mariner/get-installed-packages.sh"
              }
            }
          ]
        },
        {
          "productVersion": "$(dotnet|7.0|product-version)",
          "sharedTags": {
            "$(dotnet|7.0|product-version)-cbl-mariner2.0-distroless": {
              "docType": "Undocumented"
            },
            "7.0-cbl-mariner2.0-distroless": {
              "docType": "Undocumented"
            },
            "7.0-cbl-mariner-distroless": {
              "docType": "Undocumented"
            }
          },
          "platforms": [
            {
              "dockerfile": "src/runtime-deps/6.0/cbl-mariner2.0-distroless/amd64",
              "dockerfileTemplate": "eng/dockerfile-templates/runtime-deps/Dockerfile",
              "os": "linux",
              "osVersion": "cbl-mariner2.0-distroless",
              "tags": {
                "$(dotnet|7.0|product-version)-cbl-mariner2.0-distroless-amd64": {
                  "docType": "Undocumented"
                },
                "7.0-cbl-mariner2.0-distroless-amd64": {
                  "docType": "Undocumented"
                },
                "7.0-cbl-mariner-distroless-amd64": {
                  "docType": "Undocumented"
                }
              },
              "customBuildLegGroups": [
                {
                  "name": "pr-build",
                  "type": "Supplemental",
                  "dependencies": [
                    "$(Repo:sdk):7.0-cbl-mariner2.0-amd64"
                  ]
                }
              ],
              "packageQueryOverrides": {
                "getInstalledPackagesPath": "eng/package-scripts/cbl-mariner-distroless/dotnet7/get-installed-packages.2.0.sh",
                "getUpgradablePackagesPath": "eng/package-scripts/cbl-mariner-distroless/get-upgradable-packages.2.0.sh"
              }
            },
            {
              "architecture": "arm64",
              "dockerfile": "src/runtime-deps/6.0/cbl-mariner2.0-distroless/arm64v8",
              "dockerfileTemplate": "eng/dockerfile-templates/runtime-deps/Dockerfile",
              "os": "linux",
              "osVersion": "cbl-mariner2.0-distroless",
              "tags": {
                "$(dotnet|7.0|product-version)-cbl-mariner2.0-distroless-arm64v8": {
                  "docType": "Undocumented"
                },
                "7.0-cbl-mariner2.0-distroless-arm64v8": {
                  "docType": "Undocumented"
                },
                "7.0-cbl-mariner-distroless-arm64v8": {
                  "docType": "Undocumented"
                }
              },
              "variant": "v8",
              "customBuildLegGroups": [
                {
                  "name": "pr-build",
                  "type": "Supplemental",
                  "dependencies": [
                    "$(Repo:sdk):7.0-cbl-mariner2.0-arm64v8"
                  ]
                }
              ],
              "packageQueryOverrides": {
                "getInstalledPackagesPath": "eng/package-scripts/cbl-mariner-distroless/dotnet7/get-installed-packages.2.0.sh",
                "getUpgradablePackagesPath": "eng/package-scripts/cbl-mariner-distroless/get-upgradable-packages.2.0.sh"
              }
            }
          ]
        }
      ]
    },
    {
      "id": "runtime",
      "name": "dotnet/nightly/runtime",
      "readme": "README.runtime.md",
      "readmeTemplate": "eng/readme-templates/README.md",
      "mcrTagsMetadataTemplate": "eng/mcr-tags-metadata-templates/runtime-tags.yml",
      "images": [
        {
          "productVersion": "$(dotnet|3.1|product-version)",
          "sharedTags": {
            "$(dotnet|3.1|product-version)": {
              "syndication": {
                "repo": "$(syndicatedRuntimeRepo)"
              }
            },
            "3.1": {
              "syndication": {
                "repo": "$(syndicatedRuntimeRepo)",
                "destinationTags": [
                  "3.1",
                  "latest"
                ]
              }
            }
          },
          "platforms": [
            {
              "buildArgs": {
                "REPO": "$(Repo:runtime-deps)"
              },
              "dockerfile": "src/runtime/3.1/buster-slim/amd64",
              "dockerfileTemplate": "eng/dockerfile-templates/runtime/Dockerfile.linux",
              "os": "linux",
              "osVersion": "buster-slim",
              "tags": {
                "$(dotnet|3.1|product-version)-buster-slim": {
                  "syndication": {
                    "repo": "$(syndicatedRuntimeRepo)"
                  }
                },
                "3.1-buster-slim": {
                  "syndication": {
                    "repo": "$(syndicatedRuntimeRepo)"
                  }
                }
              }
            },
            {
              "architecture": "arm",
              "buildArgs": {
                "REPO": "$(Repo:runtime-deps)"
              },
              "dockerfile": "src/runtime/3.1/buster-slim/arm32v7",
              "dockerfileTemplate": "eng/dockerfile-templates/runtime/Dockerfile.linux",
              "os": "linux",
              "osVersion": "buster-slim",
              "tags": {
                "$(dotnet|3.1|product-version)-buster-slim-arm32v7": {
                  "syndication": {
                    "repo": "$(syndicatedRuntimeRepo)"
                  }
                },
                "3.1-buster-slim-arm32v7": {
                  "syndication": {
                    "repo": "$(syndicatedRuntimeRepo)"
                  }
                }
              },
              "variant": "v7"
            },
            {
              "architecture": "arm64",
              "buildArgs": {
                "REPO": "$(Repo:runtime-deps)"
              },
              "dockerfile": "src/runtime/3.1/buster-slim/arm64v8",
              "dockerfileTemplate": "eng/dockerfile-templates/runtime/Dockerfile.linux",
              "os": "linux",
              "osVersion": "buster-slim",
              "tags": {
                "$(dotnet|3.1|product-version)-buster-slim-arm64v8": {
                  "syndication": {
                    "repo": "$(syndicatedRuntimeRepo)"
                  }
                },
                "3.1-buster-slim-arm64v8": {
                  "syndication": {
                    "repo": "$(syndicatedRuntimeRepo)"
                  }
                }
              },
              "variant": "v8"
            },
            {
              "dockerfile": "src/runtime/3.1/nanoserver-1809/amd64",
              "dockerfileTemplate": "eng/dockerfile-templates/runtime/Dockerfile.windows",
              "os": "windows",
              "osVersion": "nanoserver-1809",
              "tags": {
                "$(dotnet|3.1|product-version)-nanoserver-1809": {
                  "syndication": {
                    "repo": "$(syndicatedRuntimeRepo)"
                  }
                },
                "3.1-nanoserver-1809": {
                  "syndication": {
                    "repo": "$(syndicatedRuntimeRepo)"
                  }
                }
              }
            },
            {
              "dockerfile": "src/runtime/3.1/nanoserver-20H2/amd64",
              "dockerfileTemplate": "eng/dockerfile-templates/runtime/Dockerfile.windows",
              "os": "windows",
              "osVersion": "nanoserver-20H2",
              "tags": {
                "$(dotnet|3.1|product-version)-nanoserver-20H2": {},
                "3.1-nanoserver-20H2": {},
                "$(dotnet|3.1|product-version)-nanoserver-2009": {
                  "docType": "Undocumented",
                  "syndication": {
                    "repo": "$(syndicatedRuntimeRepo)"
                  }
                },
                "3.1-nanoserver-2009": {
                  "docType": "Undocumented",
                  "syndication": {
                    "repo": "$(syndicatedRuntimeRepo)"
                  }
                }
              }
            },
            {
              "dockerfile": "src/runtime/3.1/nanoserver-ltsc2022/amd64",
              "dockerfileTemplate": "eng/dockerfile-templates/runtime/Dockerfile.windows",
              "os": "windows",
              "osVersion": "nanoserver-ltsc2022",
              "tags": {
                "$(dotnet|3.1|product-version)-nanoserver-ltsc2022": {},
                "3.1-nanoserver-ltsc2022": {}
              }
            }
          ]
        },
        {
          "productVersion": "$(dotnet|3.1|product-version)",
          "platforms": [
            {
              "buildArgs": {
                "REPO": "$(Repo:runtime-deps)"
              },
              "dockerfile": "src/runtime/3.1/bullseye-slim/amd64",
              "dockerfileTemplate": "eng/dockerfile-templates/runtime/Dockerfile.linux",
              "os": "linux",
              "osVersion": "bullseye-slim",
              "tags": {
                "$(dotnet|3.1|product-version)-bullseye-slim": {},
                "3.1-bullseye-slim": {}
              }
            }
          ]
        },
        {
          "productVersion": "$(dotnet|3.1|product-version)",
          "platforms": [
            {
              "architecture": "arm",
              "buildArgs": {
                "REPO": "$(Repo:runtime-deps)"
              },
              "dockerfile": "src/runtime/3.1/bullseye-slim/arm32v7",
              "dockerfileTemplate": "eng/dockerfile-templates/runtime/Dockerfile.linux",
              "os": "linux",
              "osVersion": "bullseye-slim",
              "tags": {
                "$(dotnet|3.1|product-version)-bullseye-slim-arm32v7": {},
                "3.1-bullseye-slim-arm32v7": {}
              },
              "variant": "v7"
            }
          ]
        },
        {
          "productVersion": "$(dotnet|3.1|product-version)",
          "platforms": [
            {
              "architecture": "arm64",
              "buildArgs": {
                "REPO": "$(Repo:runtime-deps)"
              },
              "dockerfile": "src/runtime/3.1/bullseye-slim/arm64v8",
              "dockerfileTemplate": "eng/dockerfile-templates/runtime/Dockerfile.linux",
              "os": "linux",
              "osVersion": "bullseye-slim",
              "tags": {
                "$(dotnet|3.1|product-version)-bullseye-slim-arm64v8": {},
                "3.1-bullseye-slim-arm64v8": {}
              },
              "variant": "v8"
            }
          ]
        },
        {
          "productVersion": "$(dotnet|3.1|product-version)",
          "platforms": [
            {
              "buildArgs": {
                "REPO": "$(Repo:runtime-deps)"
              },
              "dockerfile": "src/runtime/3.1/alpine3.14/amd64",
              "dockerfileTemplate": "eng/dockerfile-templates/runtime/Dockerfile.linux",
              "os": "linux",
              "osVersion": "alpine3.14",
              "tags": {
                "$(dotnet|3.1|product-version)-alpine3.14": {},
                "3.1-alpine3.14": {}
              }
            }
          ]
        },
        {
          "productVersion": "$(dotnet|3.1|product-version)",
          "platforms": [
            {
              "architecture": "arm64",
              "buildArgs": {
                "REPO": "$(Repo:runtime-deps)"
              },
              "dockerfile": "src/runtime/3.1/alpine3.14/arm64v8",
              "dockerfileTemplate": "eng/dockerfile-templates/runtime/Dockerfile.linux",
              "os": "linux",
              "osVersion": "alpine3.14",
              "tags": {
                "$(dotnet|3.1|product-version)-alpine3.14-arm64v8": {},
                "3.1-alpine3.14-arm64v8": {}
              },
              "variant": "v8",
              "customBuildLegGroups": [
                {
                  "name": "pr-build",
                  "type": "Supplemental",
                  "dependencies": [
                    "$(Repo:sdk):3.1-buster-arm64v8"
                  ]
                }
              ]
            }
          ]
        },
        {
          "productVersion": "$(dotnet|3.1|product-version)",
          "platforms": [
            {
              "buildArgs": {
                "REPO": "$(Repo:runtime-deps)"
              },
              "dockerfile": "src/runtime/3.1/alpine3.15/amd64",
              "dockerfileTemplate": "eng/dockerfile-templates/runtime/Dockerfile.linux",
              "os": "linux",
              "osVersion": "alpine3.15",
              "tags": {
                "$(dotnet|3.1|product-version)-alpine3.15": {},
                "3.1-alpine3.15": {},
                "3.1-alpine": {
                  "syndication": {
                    "repo": "$(syndicatedRuntimeRepo)"
                  }
                }
              }
            }
          ]
        },
        {
          "productVersion": "$(dotnet|3.1|product-version)",
          "platforms": [
            {
              "architecture": "arm64",
              "buildArgs": {
                "REPO": "$(Repo:runtime-deps)"
              },
              "dockerfile": "src/runtime/3.1/alpine3.15/arm64v8",
              "dockerfileTemplate": "eng/dockerfile-templates/runtime/Dockerfile.linux",
              "os": "linux",
              "osVersion": "alpine3.15",
              "tags": {
                "$(dotnet|3.1|product-version)-alpine3.15-arm64v8": {},
                "3.1-alpine3.15-arm64v8": {},
                "3.1-alpine-arm64v8": {
                  "syndication": {
                    "repo": "$(syndicatedRuntimeRepo)"
                  }
                }
              },
              "variant": "v8",
              "customBuildLegGroups": [
                {
                  "name": "pr-build",
                  "type": "Supplemental",
                  "dependencies": [
                    "$(Repo:sdk):3.1-buster-arm64v8"
                  ]
                }
              ]
            }
          ]
        },
        {
          "productVersion": "$(dotnet|3.1|product-version)",
          "platforms": [
            {
              "buildArgs": {
                "REPO": "$(Repo:runtime-deps)"
              },
              "dockerfile": "src/runtime/3.1/bionic/amd64",
              "dockerfileTemplate": "eng/dockerfile-templates/runtime/Dockerfile.linux",
              "os": "linux",
              "osVersion": "bionic",
              "tags": {
                "$(dotnet|3.1|product-version)-bionic": {
                  "syndication": {
                    "repo": "$(syndicatedRuntimeRepo)"
                  }
                },
                "3.1-bionic": {
                  "syndication": {
                    "repo": "$(syndicatedRuntimeRepo)"
                  }
                }
              }
            }
          ]
        },
        {
          "productVersion": "$(dotnet|3.1|product-version)",
          "platforms": [
            {
              "architecture": "arm",
              "buildArgs": {
                "REPO": "$(Repo:runtime-deps)"
              },
              "dockerfile": "src/runtime/3.1/bionic/arm32v7",
              "dockerfileTemplate": "eng/dockerfile-templates/runtime/Dockerfile.linux",
              "os": "linux",
              "osVersion": "bionic",
              "tags": {
                "$(dotnet|3.1|product-version)-bionic-arm32v7": {
                  "syndication": {
                    "repo": "$(syndicatedRuntimeRepo)"
                  }
                },
                "3.1-bionic-arm32v7": {
                  "syndication": {
                    "repo": "$(syndicatedRuntimeRepo)"
                  }
                }
              },
              "variant": "v7"
            }
          ]
        },
        {
          "productVersion": "$(dotnet|3.1|product-version)",
          "platforms": [
            {
              "architecture": "arm64",
              "buildArgs": {
                "REPO": "$(Repo:runtime-deps)"
              },
              "dockerfile": "src/runtime/3.1/bionic/arm64v8",
              "dockerfileTemplate": "eng/dockerfile-templates/runtime/Dockerfile.linux",
              "os": "linux",
              "osVersion": "bionic",
              "tags": {
                "$(dotnet|3.1|product-version)-bionic-arm64v8": {
                  "syndication": {
                    "repo": "$(syndicatedRuntimeRepo)"
                  }
                },
                "3.1-bionic-arm64v8": {
                  "syndication": {
                    "repo": "$(syndicatedRuntimeRepo)"
                  }
                }
              },
              "variant": "v8"
            }
          ]
        },
        {
          "productVersion": "$(dotnet|3.1|product-version)",
          "platforms": [
            {
              "buildArgs": {
                "REPO": "$(Repo:runtime-deps)"
              },
              "dockerfile": "src/runtime/3.1/focal/amd64",
              "dockerfileTemplate": "eng/dockerfile-templates/runtime/Dockerfile.linux",
              "os": "linux",
              "osVersion": "focal",
              "tags": {
                "$(dotnet|3.1|product-version)-focal": {
                  "syndication": {
                    "repo": "$(syndicatedRuntimeRepo)"
                  }
                },
                "3.1-focal": {
                  "syndication": {
                    "repo": "$(syndicatedRuntimeRepo)"
                  }
                }
              }
            }
          ]
        },
        {
          "productVersion": "$(dotnet|3.1|product-version)",
          "platforms": [
            {
              "architecture": "arm",
              "buildArgs": {
                "REPO": "$(Repo:runtime-deps)"
              },
              "dockerfile": "src/runtime/3.1/focal/arm32v7",
              "dockerfileTemplate": "eng/dockerfile-templates/runtime/Dockerfile.linux",
              "os": "linux",
              "osVersion": "focal",
              "tags": {
                "$(dotnet|3.1|product-version)-focal-arm32v7": {
                  "syndication": {
                    "repo": "$(syndicatedRuntimeRepo)"
                  }
                },
                "3.1-focal-arm32v7": {
                  "syndication": {
                    "repo": "$(syndicatedRuntimeRepo)"
                  }
                }
              },
              "variant": "v7"
            }
          ]
        },
        {
          "productVersion": "$(dotnet|3.1|product-version)",
          "platforms": [
            {
              "architecture": "arm64",
              "buildArgs": {
                "REPO": "$(Repo:runtime-deps)"
              },
              "dockerfile": "src/runtime/3.1/focal/arm64v8",
              "dockerfileTemplate": "eng/dockerfile-templates/runtime/Dockerfile.linux",
              "os": "linux",
              "osVersion": "focal",
              "tags": {
                "$(dotnet|3.1|product-version)-focal-arm64v8": {
                  "syndication": {
                    "repo": "$(syndicatedRuntimeRepo)"
                  }
                },
                "3.1-focal-arm64v8": {
                  "syndication": {
                    "repo": "$(syndicatedRuntimeRepo)"
                  }
                }
              },
              "variant": "v8"
            }
          ]
        },
        {
          "productVersion": "$(dotnet|3.1|product-version)",
          "platforms": [
            {
              "buildArgs": {
                "REPO": "$(Repo:runtime-deps)"
              },
              "dockerfile": "src/runtime/3.1/cbl-mariner1.0/amd64",
              "dockerfileTemplate": "eng/dockerfile-templates/runtime/Dockerfile.linux",
              "os": "linux",
              "osVersion": "cbl-mariner1.0",
              "tags": {
                "$(dotnet|3.1|product-version)-cbl-mariner1.0": {
                  "docType": "Undocumented"
                },
                "3.1-cbl-mariner1.0": {
                  "docType": "Undocumented"
                }
              }
            }
          ]
        },
        {
          "productVersion": "$(dotnet|5.0|product-version)",
          "sharedTags": {
            "$(dotnet|5.0|product-version)": {},
            "5.0": {}
          },
          "platforms": [
            {
              "buildArgs": {
                "REPO": "$(Repo:runtime-deps)"
              },
              "dockerfile": "src/runtime/5.0/buster-slim/amd64",
              "dockerfileTemplate": "eng/dockerfile-templates/runtime/Dockerfile.linux",
              "os": "linux",
              "osVersion": "buster-slim",
              "tags": {
                "$(dotnet|5.0|product-version)-buster-slim-amd64": {},
                "5.0-buster-slim-amd64": {}
              }
            },
            {
              "architecture": "arm",
              "buildArgs": {
                "REPO": "$(Repo:runtime-deps)"
              },
              "dockerfile": "src/runtime/5.0/buster-slim/arm32v7",
              "dockerfileTemplate": "eng/dockerfile-templates/runtime/Dockerfile.linux",
              "os": "linux",
              "osVersion": "buster-slim",
              "tags": {
                "$(dotnet|5.0|product-version)-buster-slim-arm32v7": {},
                "5.0-buster-slim-arm32v7": {}
              },
              "variant": "v7"
            },
            {
              "architecture": "arm64",
              "buildArgs": {
                "REPO": "$(Repo:runtime-deps)"
              },
              "dockerfile": "src/runtime/5.0/buster-slim/arm64v8",
              "dockerfileTemplate": "eng/dockerfile-templates/runtime/Dockerfile.linux",
              "os": "linux",
              "osVersion": "buster-slim",
              "tags": {
                "$(dotnet|5.0|product-version)-buster-slim-arm64v8": {},
                "5.0-buster-slim-arm64v8": {}
              },
              "variant": "v8"
            },
            {
              "dockerfile": "src/runtime/5.0/nanoserver-1809/amd64",
              "dockerfileTemplate": "eng/dockerfile-templates/runtime/Dockerfile.windows",
              "os": "windows",
              "osVersion": "nanoserver-1809",
              "tags": {
                "$(dotnet|5.0|product-version)-nanoserver-1809": {},
                "5.0-nanoserver-1809": {}
              }
            },
            {
              "dockerfile": "src/runtime/5.0/nanoserver-20H2/amd64",
              "dockerfileTemplate": "eng/dockerfile-templates/runtime/Dockerfile.windows",
              "os": "windows",
              "osVersion": "nanoserver-20H2",
              "tags": {
                "$(dotnet|5.0|product-version)-nanoserver-20H2": {},
                "5.0-nanoserver-20H2": {},
                "$(dotnet|5.0|product-version)-nanoserver-2009": {
                  "docType": "Undocumented"
                },
                "5.0-nanoserver-2009": {
                  "docType": "Undocumented"
                }
              }
            },
            {
              "dockerfile": "src/runtime/5.0/nanoserver-ltsc2022/amd64",
              "dockerfileTemplate": "eng/dockerfile-templates/runtime/Dockerfile.windows",
              "os": "windows",
              "osVersion": "nanoserver-ltsc2022",
              "tags": {
                "$(dotnet|5.0|product-version)-nanoserver-ltsc2022": {},
                "5.0-nanoserver-ltsc2022": {}
              }
            }
          ]
        },
        {
          "id": "buster-slim",
          "productVersion": "$(dotnet|5.0|product-version)",
          "sharedTags": {
            "$(dotnet|5.0|product-version)-buster-slim": {},
            "5.0-buster-slim": {}
          },
          "platforms": [
            {
              "buildArgs": {
                "REPO": "$(Repo:runtime-deps)"
              },
              "dockerfile": "src/runtime/5.0/buster-slim/amd64",
              "dockerfileTemplate": "eng/dockerfile-templates/runtime/Dockerfile.linux",
              "os": "linux",
              "osVersion": "buster-slim",
              "tags": {}
            },
            {
              "architecture": "arm",
              "buildArgs": {
                "REPO": "$(Repo:runtime-deps)"
              },
              "dockerfile": "src/runtime/5.0/buster-slim/arm32v7",
              "dockerfileTemplate": "eng/dockerfile-templates/runtime/Dockerfile.linux",
              "os": "linux",
              "osVersion": "buster-slim",
              "tags": {},
              "variant": "v7"
            },
            {
              "architecture": "arm64",
              "buildArgs": {
                "REPO": "$(Repo:runtime-deps)"
              },
              "dockerfile": "src/runtime/5.0/buster-slim/arm64v8",
              "dockerfileTemplate": "eng/dockerfile-templates/runtime/Dockerfile.linux",
              "os": "linux",
              "osVersion": "buster-slim",
              "tags": {},
              "variant": "v8"
            }
          ]
        },
        {
          "id": "bullseye-slim",
          "productVersion": "$(dotnet|5.0|product-version)",
          "sharedTags": {
            "$(dotnet|5.0|product-version)-bullseye-slim": {},
            "5.0-bullseye-slim": {}
          },
          "platforms": [
            {
              "buildArgs": {
                "REPO": "$(Repo:runtime-deps)"
              },
              "dockerfile": "src/runtime/5.0/bullseye-slim/amd64",
              "dockerfileTemplate": "eng/dockerfile-templates/runtime/Dockerfile.linux",
              "os": "linux",
              "osVersion": "bullseye-slim",
              "tags": {
                "$(dotnet|5.0|product-version)-bullseye-slim-amd64": {},
                "5.0-bullseye-slim-amd64": {}
              }
            },
            {
              "architecture": "arm",
              "buildArgs": {
                "REPO": "$(Repo:runtime-deps)"
              },
              "dockerfile": "src/runtime/5.0/bullseye-slim/arm32v7",
              "dockerfileTemplate": "eng/dockerfile-templates/runtime/Dockerfile.linux",
              "os": "linux",
              "osVersion": "bullseye-slim",
              "tags": {
                "$(dotnet|5.0|product-version)-bullseye-slim-arm32v7": {},
                "5.0-bullseye-slim-arm32v7": {}
              },
              "variant": "v7"
            },
            {
              "architecture": "arm64",
              "buildArgs": {
                "REPO": "$(Repo:runtime-deps)"
              },
              "dockerfile": "src/runtime/5.0/bullseye-slim/arm64v8",
              "dockerfileTemplate": "eng/dockerfile-templates/runtime/Dockerfile.linux",
              "os": "linux",
              "osVersion": "bullseye-slim",
              "tags": {
                "$(dotnet|5.0|product-version)-bullseye-slim-arm64v8": {},
                "5.0-bullseye-slim-arm64v8": {}
              },
              "variant": "v8"
            }
          ]
        },
        {
          "productVersion": "$(dotnet|5.0|product-version)",
          "sharedTags": {
            "$(dotnet|5.0|product-version)-alpine3.14": {},
            "5.0-alpine3.14": {}
          },
          "platforms": [
            {
              "buildArgs": {
                "REPO": "$(Repo:runtime-deps)"
              },
              "dockerfile": "src/runtime/5.0/alpine3.14/amd64",
              "dockerfileTemplate": "eng/dockerfile-templates/runtime/Dockerfile.linux",
              "os": "linux",
              "osVersion": "alpine3.14",
              "tags": {
                "$(dotnet|5.0|product-version)-alpine3.14-amd64": {},
                "5.0-alpine3.14-amd64": {}
              }
            },
            {
              "architecture": "arm",
              "buildArgs": {
                "REPO": "$(Repo:runtime-deps)"
              },
              "dockerfile": "src/runtime/5.0/alpine3.14/arm32v7",
              "dockerfileTemplate": "eng/dockerfile-templates/runtime/Dockerfile.linux",
              "os": "linux",
              "osVersion": "alpine3.14",
              "tags": {
                "$(dotnet|5.0|product-version)-alpine3.14-arm32v7": {},
                "5.0-alpine3.14-arm32v7": {}
              },
              "variant": "v7",
              "customBuildLegGroups": [
                {
                  "name": "pr-build",
                  "type": "Supplemental",
                  "dependencies": [
                    "$(Repo:sdk):5.0-buster-slim-arm32v7"
                  ]
                }
              ]
            },
            {
              "architecture": "arm64",
              "buildArgs": {
                "REPO": "$(Repo:runtime-deps)"
              },
              "dockerfile": "src/runtime/5.0/alpine3.14/arm64v8",
              "dockerfileTemplate": "eng/dockerfile-templates/runtime/Dockerfile.linux",
              "os": "linux",
              "osVersion": "alpine3.14",
              "tags": {
                "$(dotnet|5.0|product-version)-alpine3.14-arm64v8": {},
                "5.0-alpine3.14-arm64v8": {}
              },
              "variant": "v8",
              "customBuildLegGroups": [
                {
                  "name": "pr-build",
                  "type": "Supplemental",
                  "dependencies": [
                    "$(Repo:sdk):5.0-buster-slim-arm64v8"
                  ]
                }
              ]
            }
          ]
        },
        {
          "productVersion": "$(dotnet|5.0|product-version)",
          "sharedTags": {
            "$(dotnet|5.0|product-version)-alpine3.15": {},
            "5.0-alpine3.15": {},
            "5.0-alpine": {}
          },
          "platforms": [
            {
              "buildArgs": {
                "REPO": "$(Repo:runtime-deps)"
              },
              "dockerfile": "src/runtime/5.0/alpine3.15/amd64",
              "dockerfileTemplate": "eng/dockerfile-templates/runtime/Dockerfile.linux",
              "os": "linux",
              "osVersion": "alpine3.15",
              "tags": {
                "$(dotnet|5.0|product-version)-alpine3.15-amd64": {},
                "5.0-alpine3.15-amd64": {},
                "5.0-alpine-amd64": {}
              }
            },
            {
              "architecture": "arm",
              "buildArgs": {
                "REPO": "$(Repo:runtime-deps)"
              },
              "dockerfile": "src/runtime/5.0/alpine3.15/arm32v7",
              "dockerfileTemplate": "eng/dockerfile-templates/runtime/Dockerfile.linux",
              "os": "linux",
              "osVersion": "alpine3.15",
              "tags": {
                "$(dotnet|5.0|product-version)-alpine3.15-arm32v7": {},
                "5.0-alpine3.15-arm32v7": {},
                "5.0-alpine-arm32v7": {}
              },
              "variant": "v7",
              "customBuildLegGroups": [
                {
                  "name": "pr-build",
                  "type": "Supplemental",
                  "dependencies": [
                    "$(Repo:sdk):5.0-buster-slim-arm32v7"
                  ]
                }
              ]
            },
            {
              "architecture": "arm64",
              "buildArgs": {
                "REPO": "$(Repo:runtime-deps)"
              },
              "dockerfile": "src/runtime/5.0/alpine3.15/arm64v8",
              "dockerfileTemplate": "eng/dockerfile-templates/runtime/Dockerfile.linux",
              "os": "linux",
              "osVersion": "alpine3.15",
              "tags": {
                "$(dotnet|5.0|product-version)-alpine3.15-arm64v8": {},
                "5.0-alpine3.15-arm64v8": {},
                "5.0-alpine-arm64v8": {}
              },
              "variant": "v8",
              "customBuildLegGroups": [
                {
                  "name": "pr-build",
                  "type": "Supplemental",
                  "dependencies": [
                    "$(Repo:sdk):5.0-buster-slim-arm64v8"
                  ]
                }
              ]
            }
          ]
        },
        {
          "productVersion": "$(dotnet|5.0|product-version)",
          "sharedTags": {
            "$(dotnet|5.0|product-version)-focal": {},
            "5.0-focal": {}
          },
          "platforms": [
            {
              "buildArgs": {
                "REPO": "$(Repo:runtime-deps)"
              },
              "dockerfile": "src/runtime/5.0/focal/amd64",
              "dockerfileTemplate": "eng/dockerfile-templates/runtime/Dockerfile.linux",
              "os": "linux",
              "osVersion": "focal",
              "tags": {
                "$(dotnet|5.0|product-version)-focal-amd64": {},
                "5.0-focal-amd64": {}
              }
            },
            {
              "architecture": "arm",
              "buildArgs": {
                "REPO": "$(Repo:runtime-deps)"
              },
              "dockerfile": "src/runtime/5.0/focal/arm32v7",
              "dockerfileTemplate": "eng/dockerfile-templates/runtime/Dockerfile.linux",
              "os": "linux",
              "osVersion": "focal",
              "tags": {
                "$(dotnet|5.0|product-version)-focal-arm32v7": {},
                "5.0-focal-arm32v7": {}
              },
              "variant": "v7"
            },
            {
              "architecture": "arm64",
              "buildArgs": {
                "REPO": "$(Repo:runtime-deps)"
              },
              "dockerfile": "src/runtime/5.0/focal/arm64v8",
              "dockerfileTemplate": "eng/dockerfile-templates/runtime/Dockerfile.linux",
              "os": "linux",
              "osVersion": "focal",
              "tags": {
                "$(dotnet|5.0|product-version)-focal-arm64v8": {},
                "5.0-focal-arm64v8": {}
              },
              "variant": "v8"
            }
          ]
        },
        {
          "productVersion": "$(dotnet|5.0|product-version)",
          "sharedTags": {
            "$(dotnet|5.0|product-version)-cbl-mariner1.0": {
              "docType": "Undocumented"
            },
            "5.0-cbl-mariner1.0": {
              "docType": "Undocumented"
            }
          },
          "platforms": [
            {
              "buildArgs": {
                "REPO": "$(Repo:runtime-deps)"
              },
              "dockerfile": "src/runtime/5.0/cbl-mariner1.0/amd64",
              "dockerfileTemplate": "eng/dockerfile-templates/runtime/Dockerfile.linux",
              "os": "linux",
              "osVersion": "cbl-mariner1.0",
              "tags": {
                "$(dotnet|5.0|product-version)-cbl-mariner1.0-amd64": {
                  "docType": "Undocumented"
                },
                "5.0-cbl-mariner1.0-amd64": {
                  "docType": "Undocumented"
                }
              }
            }
          ]
        },
        {
          "productVersion": "$(dotnet|5.0|product-version)",
          "platforms": [
            {
              "dockerfile": "src/runtime/5.0/windowsservercore-ltsc2019/amd64",
              "dockerfileTemplate": "eng/dockerfile-templates/runtime/Dockerfile.windows",
              "os": "windows",
              "osVersion": "windowsservercore-ltsc2019",
              "tags": {
                "$(dotnet|5.0|product-version)-windowsservercore-ltsc2019": {},
                "5.0-windowsservercore-ltsc2019": {}
              }
            }
          ]
        },
        {
          "productVersion": "$(dotnet|5.0|product-version)",
          "platforms": [
            {
              "dockerfile": "src/runtime/5.0/windowsservercore-ltsc2022/amd64",
              "dockerfileTemplate": "eng/dockerfile-templates/runtime/Dockerfile.windows",
              "os": "windows",
              "osVersion": "windowsservercore-ltsc2022",
              "tags": {
                "$(dotnet|5.0|product-version)-windowsservercore-ltsc2022": {},
                "5.0-windowsservercore-ltsc2022": {}
              }
            }
          ]
        },
        {
          "productVersion": "$(dotnet|6.0|product-version)",
          "sharedTags": {
            "$(dotnet|6.0|product-version)": {},
            "6.0": {}
          },
          "platforms": [
            {
              "buildArgs": {
                "REPO": "$(Repo:runtime-deps)"
              },
              "dockerfile": "src/runtime/6.0/bullseye-slim/amd64",
              "dockerfileTemplate": "eng/dockerfile-templates/runtime/Dockerfile.linux",
              "os": "linux",
              "osVersion": "bullseye-slim",
              "tags": {
                "$(dotnet|6.0|product-version)-bullseye-slim-amd64": {},
                "6.0-bullseye-slim-amd64": {}
              }
            },
            {
              "architecture": "arm",
              "buildArgs": {
                "REPO": "$(Repo:runtime-deps)"
              },
              "dockerfile": "src/runtime/6.0/bullseye-slim/arm32v7",
              "dockerfileTemplate": "eng/dockerfile-templates/runtime/Dockerfile.linux",
              "os": "linux",
              "osVersion": "bullseye-slim",
              "tags": {
                "$(dotnet|6.0|product-version)-bullseye-slim-arm32v7": {},
                "6.0-bullseye-slim-arm32v7": {}
              },
              "variant": "v7"
            },
            {
              "architecture": "arm64",
              "buildArgs": {
                "REPO": "$(Repo:runtime-deps)"
              },
              "dockerfile": "src/runtime/6.0/bullseye-slim/arm64v8",
              "dockerfileTemplate": "eng/dockerfile-templates/runtime/Dockerfile.linux",
              "os": "linux",
              "osVersion": "bullseye-slim",
              "tags": {
                "$(dotnet|6.0|product-version)-bullseye-slim-arm64v8": {},
                "6.0-bullseye-slim-arm64v8": {}
              },
              "variant": "v8"
            },
            {
              "dockerfile": "src/runtime/6.0/nanoserver-1809/amd64",
              "dockerfileTemplate": "eng/dockerfile-templates/runtime/Dockerfile.windows",
              "os": "windows",
              "osVersion": "nanoserver-1809",
              "tags": {
                "$(dotnet|6.0|product-version)-nanoserver-1809": {},
                "6.0-nanoserver-1809": {}
              }
            },
            {
              "dockerfile": "src/runtime/6.0/nanoserver-20H2/amd64",
              "dockerfileTemplate": "eng/dockerfile-templates/runtime/Dockerfile.windows",
              "os": "windows",
              "osVersion": "nanoserver-20H2",
              "tags": {
                "$(dotnet|6.0|product-version)-nanoserver-20H2": {},
                "6.0-nanoserver-20H2": {}
              }
            },
            {
              "dockerfile": "src/runtime/6.0/nanoserver-ltsc2022/amd64",
              "dockerfileTemplate": "eng/dockerfile-templates/runtime/Dockerfile.windows",
              "os": "windows",
              "osVersion": "nanoserver-ltsc2022",
              "tags": {
                "$(dotnet|6.0|product-version)-nanoserver-ltsc2022": {},
                "6.0-nanoserver-ltsc2022": {}
              }
            }
          ]
        },
        {
          "id": "bullseye-slim",
          "productVersion": "$(dotnet|6.0|product-version)",
          "sharedTags": {
            "$(dotnet|6.0|product-version)-bullseye-slim": {},
            "6.0-bullseye-slim": {}
          },
          "platforms": [
            {
              "buildArgs": {
                "REPO": "$(Repo:runtime-deps)"
              },
              "dockerfile": "src/runtime/6.0/bullseye-slim/amd64",
              "dockerfileTemplate": "eng/dockerfile-templates/runtime/Dockerfile.linux",
              "os": "linux",
              "osVersion": "bullseye-slim",
              "tags": {}
            },
            {
              "architecture": "arm",
              "buildArgs": {
                "REPO": "$(Repo:runtime-deps)"
              },
              "dockerfile": "src/runtime/6.0/bullseye-slim/arm32v7",
              "dockerfileTemplate": "eng/dockerfile-templates/runtime/Dockerfile.linux",
              "os": "linux",
              "osVersion": "bullseye-slim",
              "tags": {},
              "variant": "v7"
            },
            {
              "architecture": "arm64",
              "buildArgs": {
                "REPO": "$(Repo:runtime-deps)"
              },
              "dockerfile": "src/runtime/6.0/bullseye-slim/arm64v8",
              "dockerfileTemplate": "eng/dockerfile-templates/runtime/Dockerfile.linux",
              "os": "linux",
              "osVersion": "bullseye-slim",
              "tags": {},
              "variant": "v8"
            }
          ]
        },
        {
          "productVersion": "$(dotnet|6.0|product-version)",
          "sharedTags": {
            "$(dotnet|6.0|product-version)-alpine3.14": {},
            "6.0-alpine3.14": {}
          },
          "platforms": [
            {
              "buildArgs": {
                "REPO": "$(Repo:runtime-deps)"
              },
              "dockerfile": "src/runtime/6.0/alpine3.14/amd64",
              "dockerfileTemplate": "eng/dockerfile-templates/runtime/Dockerfile.linux",
              "os": "linux",
              "osVersion": "alpine3.14",
              "tags": {
                "$(dotnet|6.0|product-version)-alpine3.14-amd64": {},
                "6.0-alpine3.14-amd64": {}
              }
            },
            {
              "architecture": "arm",
              "buildArgs": {
                "REPO": "$(Repo:runtime-deps)"
              },
              "dockerfile": "src/runtime/6.0/alpine3.14/arm32v7",
              "dockerfileTemplate": "eng/dockerfile-templates/runtime/Dockerfile.linux",
              "os": "linux",
              "osVersion": "alpine3.14",
              "tags": {
                "$(dotnet|6.0|product-version)-alpine3.14-arm32v7": {},
                "6.0-alpine3.14-arm32v7": {}
              },
              "variant": "v7"
            },
            {
              "architecture": "arm64",
              "buildArgs": {
                "REPO": "$(Repo:runtime-deps)"
              },
              "dockerfile": "src/runtime/6.0/alpine3.14/arm64v8",
              "dockerfileTemplate": "eng/dockerfile-templates/runtime/Dockerfile.linux",
              "os": "linux",
              "osVersion": "alpine3.14",
              "tags": {
                "$(dotnet|6.0|product-version)-alpine3.14-arm64v8": {},
                "6.0-alpine3.14-arm64v8": {}
              },
              "variant": "v8"
            }
          ]
        },
        {
          "productVersion": "$(dotnet|6.0|product-version)",
          "sharedTags": {
            "$(dotnet|6.0|product-version)-alpine3.15": {},
            "6.0-alpine3.15": {},
            "6.0-alpine": {}
          },
          "platforms": [
            {
              "buildArgs": {
                "REPO": "$(Repo:runtime-deps)"
              },
              "dockerfile": "src/runtime/6.0/alpine3.15/amd64",
              "dockerfileTemplate": "eng/dockerfile-templates/runtime/Dockerfile.linux",
              "os": "linux",
              "osVersion": "alpine3.15",
              "tags": {
                "$(dotnet|6.0|product-version)-alpine3.15-amd64": {},
                "6.0-alpine3.15-amd64": {},
                "6.0-alpine-amd64": {}
              }
            },
            {
              "architecture": "arm",
              "buildArgs": {
                "REPO": "$(Repo:runtime-deps)"
              },
              "dockerfile": "src/runtime/6.0/alpine3.15/arm32v7",
              "dockerfileTemplate": "eng/dockerfile-templates/runtime/Dockerfile.linux",
              "os": "linux",
              "osVersion": "alpine3.15",
              "tags": {
                "$(dotnet|6.0|product-version)-alpine3.15-arm32v7": {},
                "6.0-alpine3.15-arm32v7": {},
                "6.0-alpine-arm32v7": {}
              },
              "variant": "v7"
            },
            {
              "architecture": "arm64",
              "buildArgs": {
                "REPO": "$(Repo:runtime-deps)"
              },
              "dockerfile": "src/runtime/6.0/alpine3.15/arm64v8",
              "dockerfileTemplate": "eng/dockerfile-templates/runtime/Dockerfile.linux",
              "os": "linux",
              "osVersion": "alpine3.15",
              "tags": {
                "$(dotnet|6.0|product-version)-alpine3.15-arm64v8": {},
                "6.0-alpine3.15-arm64v8": {},
                "6.0-alpine-arm64v8": {}
              },
              "variant": "v8"
            }
          ]
        },
        {
          "productVersion": "$(dotnet|6.0|product-version)",
          "sharedTags": {
            "$(dotnet|6.0|product-version)-focal": {},
            "6.0-focal": {}
          },
          "platforms": [
            {
              "buildArgs": {
                "REPO": "$(Repo:runtime-deps)"
              },
              "dockerfile": "src/runtime/6.0/focal/amd64",
              "dockerfileTemplate": "eng/dockerfile-templates/runtime/Dockerfile.linux",
              "os": "linux",
              "osVersion": "focal",
              "tags": {
                "$(dotnet|6.0|product-version)-focal-amd64": {},
                "6.0-focal-amd64": {}
              }
            },
            {
              "architecture": "arm",
              "buildArgs": {
                "REPO": "$(Repo:runtime-deps)"
              },
              "dockerfile": "src/runtime/6.0/focal/arm32v7",
              "dockerfileTemplate": "eng/dockerfile-templates/runtime/Dockerfile.linux",
              "os": "linux",
              "osVersion": "focal",
              "tags": {
                "$(dotnet|6.0|product-version)-focal-arm32v7": {},
                "6.0-focal-arm32v7": {}
              },
              "variant": "v7"
            },
            {
              "architecture": "arm64",
              "buildArgs": {
                "REPO": "$(Repo:runtime-deps)"
              },
              "dockerfile": "src/runtime/6.0/focal/arm64v8",
              "dockerfileTemplate": "eng/dockerfile-templates/runtime/Dockerfile.linux",
              "os": "linux",
              "osVersion": "focal",
              "tags": {
                "$(dotnet|6.0|product-version)-focal-arm64v8": {},
                "6.0-focal-arm64v8": {}
              },
              "variant": "v8"
            }
          ]
        },
        {
          "productVersion": "$(dotnet|6.0|product-version)",
          "sharedTags": {
            "$(dotnet|6.0|product-version)-jammy": {},
            "6.0-jammy": {}
          },
          "platforms": [
            {
              "buildArgs": {
                "REPO": "$(Repo:runtime-deps)"
              },
              "dockerfile": "src/runtime/6.0/jammy/amd64",
              "dockerfileTemplate": "eng/dockerfile-templates/runtime/Dockerfile.linux",
              "os": "linux",
              "osVersion": "jammy",
              "tags": {
                "$(dotnet|6.0|product-version)-jammy-amd64": {},
                "6.0-jammy-amd64": {}
              }
            },
            {
<<<<<<< HEAD
              "architecture": "arm",
              "buildArgs": {
                "REPO": "$(Repo:runtime-deps)"
              },
              "dockerfile": "src/runtime/6.0/jammy/arm32v7",
              "dockerfileTemplate": "eng/dockerfile-templates/runtime/Dockerfile.linux",
              "os": "linux",
              "osVersion": "jammy",
              "tags": {
                "$(dotnet|6.0|product-version)-jammy-arm32v7": {},
                "6.0-jammy-arm32v7": {}
              },
              "variant": "v7"
            },
            {
=======
>>>>>>> 60f8e3a3
              "architecture": "arm64",
              "buildArgs": {
                "REPO": "$(Repo:runtime-deps)"
              },
              "dockerfile": "src/runtime/6.0/jammy/arm64v8",
              "dockerfileTemplate": "eng/dockerfile-templates/runtime/Dockerfile.linux",
              "os": "linux",
              "osVersion": "jammy",
              "tags": {
                "$(dotnet|6.0|product-version)-jammy-arm64v8": {},
                "6.0-jammy-arm64v8": {}
              },
              "variant": "v8"
            }
          ]
        },
        {
          "productVersion": "$(dotnet|6.0|product-version)",
          "sharedTags": {
            "$(dotnet|6.0|product-version)-cbl-mariner1.0": {
              "docType": "Undocumented"
            },
            "6.0-cbl-mariner1.0": {
              "docType": "Undocumented"
            }
          },
          "platforms": [
            {
              "buildArgs": {
                "REPO": "$(Repo:runtime-deps)"
              },
              "dockerfile": "src/runtime/6.0/cbl-mariner1.0/amd64",
              "dockerfileTemplate": "eng/dockerfile-templates/runtime/Dockerfile.linux",
              "os": "linux",
              "osVersion": "cbl-mariner1.0",
              "tags": {
                "$(dotnet|6.0|product-version)-cbl-mariner1.0-amd64": {
                  "docType": "Undocumented"
                },
                "6.0-cbl-mariner1.0-amd64": {
                  "docType": "Undocumented"
                }
              }
            }
          ]
        },
        {
          "productVersion": "$(dotnet|6.0|product-version)",
          "sharedTags": {
            "$(dotnet|6.0|product-version)-cbl-mariner2.0": {
              "docType": "Undocumented"
            },
            "6.0-cbl-mariner2.0": {
              "docType": "Undocumented"
            },
            "6.0-cbl-mariner": {
              "docType": "Undocumented"
            }
          },
          "platforms": [
            {
              "buildArgs": {
                "REPO": "$(Repo:runtime-deps)"
              },
              "dockerfile": "src/runtime/6.0/cbl-mariner2.0/amd64",
              "dockerfileTemplate": "eng/dockerfile-templates/runtime/Dockerfile.linux",
              "os": "linux",
              "osVersion": "cbl-mariner2.0",
              "tags": {
                "$(dotnet|6.0|product-version)-cbl-mariner2.0-amd64": {
                  "docType": "Undocumented"
                },
                "6.0-cbl-mariner2.0-amd64": {
                  "docType": "Undocumented"
                },
                "6.0-cbl-mariner-amd64": {
                  "docType": "Undocumented"
                }
<<<<<<< HEAD
=======
              },
              "packageQueryOverrides": {
                "getInstalledPackagesPath": "eng/package-scripts/cbl-mariner/get-installed-packages.sh"
>>>>>>> 60f8e3a3
              }
            },
            {
              "architecture": "arm64",
              "buildArgs": {
                "REPO": "$(Repo:runtime-deps)"
              },
              "dockerfile": "src/runtime/6.0/cbl-mariner2.0/arm64v8",
              "dockerfileTemplate": "eng/dockerfile-templates/runtime/Dockerfile.linux",
              "os": "linux",
              "osVersion": "cbl-mariner2.0",
              "tags": {
                "$(dotnet|6.0|product-version)-cbl-mariner2.0-arm64v8": {
                  "docType": "Undocumented"
                },
                "6.0-cbl-mariner2.0-arm64v8": {
                  "docType": "Undocumented"
                },
                "6.0-cbl-mariner-arm64v8": {
                  "docType": "Undocumented"
                }
              },
<<<<<<< HEAD
              "variant": "v8"
=======
              "variant": "v8",
              "packageQueryOverrides": {
                "getInstalledPackagesPath": "eng/package-scripts/cbl-mariner/get-installed-packages.sh"
              }
>>>>>>> 60f8e3a3
            }
          ]
        },
        {
          "productVersion": "$(dotnet|6.0|product-version)",
          "sharedTags": {
            "$(dotnet|6.0|product-version)-cbl-mariner1.0-distroless": {
              "docType": "Undocumented"
            },
            "6.0-cbl-mariner1.0-distroless": {
              "docType": "Undocumented"
            }
          },
          "platforms": [
            {
              "buildArgs": {
                "REPO": "$(Repo:runtime-deps)"
              },
              "dockerfile": "src/runtime/6.0/cbl-mariner1.0-distroless/amd64",
              "dockerfileTemplate": "eng/dockerfile-templates/runtime/Dockerfile.linux",
              "os": "linux",
              "osVersion": "cbl-mariner1.0-distroless",
              "tags": {
                "$(dotnet|6.0|product-version)-cbl-mariner1.0-distroless-amd64": {
                  "docType": "Undocumented"
                },
                "6.0-cbl-mariner1.0-distroless-amd64": {
                  "docType": "Undocumented"
                }
              },
              "customBuildLegGroups": [
                {
                  "name": "pr-build",
                  "type": "Supplemental",
                  "dependencies": [
                    "$(Repo:sdk):6.0-cbl-mariner1.0-amd64"
                  ]
                }
              ],
              "packageQueryOverrides": {
                "getInstalledPackagesPath": "eng/package-scripts/cbl-mariner-distroless/get-installed-packages.1.0.sh",
                "getUpgradablePackagesPath": "eng/package-scripts/cbl-mariner-distroless/get-upgradable-packages.1.0.sh"
              }
            }
          ]
        },
        {
          "productVersion": "$(dotnet|6.0|product-version)",
          "sharedTags": {
            "$(dotnet|6.0|product-version)-cbl-mariner2.0-distroless": {
              "docType": "Undocumented"
            },
            "6.0-cbl-mariner2.0-distroless": {
              "docType": "Undocumented"
            },
            "6.0-cbl-mariner-distroless": {
              "docType": "Undocumented"
            }
          },
          "platforms": [
            {
              "buildArgs": {
                "REPO": "$(Repo:runtime-deps)"
              },
              "dockerfile": "src/runtime/6.0/cbl-mariner2.0-distroless/amd64",
              "dockerfileTemplate": "eng/dockerfile-templates/runtime/Dockerfile.linux",
              "os": "linux",
              "osVersion": "cbl-mariner2.0-distroless",
              "tags": {
                "$(dotnet|6.0|product-version)-cbl-mariner2.0-distroless-amd64": {
                  "docType": "Undocumented"
                },
                "6.0-cbl-mariner2.0-distroless-amd64": {
                  "docType": "Undocumented"
                },
                "6.0-cbl-mariner-distroless-amd64": {
                  "docType": "Undocumented"
                }
              },
              "customBuildLegGroups": [
                {
                  "name": "pr-build",
                  "type": "Supplemental",
                  "dependencies": [
                    "$(Repo:sdk):6.0-cbl-mariner2.0-amd64"
                  ]
                }
              ],
              "packageQueryOverrides": {
                "getInstalledPackagesPath": "eng/package-scripts/cbl-mariner-distroless/get-installed-packages.2.0.sh",
                "getUpgradablePackagesPath": "eng/package-scripts/cbl-mariner-distroless/get-upgradable-packages.2.0.sh"
              }
            },
            {
              "architecture": "arm64",
              "buildArgs": {
                "REPO": "$(Repo:runtime-deps)"
              },
              "dockerfile": "src/runtime/6.0/cbl-mariner2.0-distroless/arm64v8",
              "dockerfileTemplate": "eng/dockerfile-templates/runtime/Dockerfile.linux",
              "os": "linux",
              "osVersion": "cbl-mariner2.0-distroless",
              "tags": {
                "$(dotnet|6.0|product-version)-cbl-mariner2.0-distroless-arm64v8": {
                  "docType": "Undocumented"
                },
                "6.0-cbl-mariner2.0-distroless-arm64v8": {
                  "docType": "Undocumented"
                },
                "6.0-cbl-mariner-distroless-arm64v8": {
                  "docType": "Undocumented"
                }
              },
              "variant": "v8",
              "customBuildLegGroups": [
                {
                  "name": "pr-build",
                  "type": "Supplemental",
                  "dependencies": [
                    "$(Repo:sdk):6.0-cbl-mariner2.0-arm64v8"
                  ]
                }
              ],
              "packageQueryOverrides": {
                "getInstalledPackagesPath": "eng/package-scripts/cbl-mariner-distroless/get-installed-packages.2.0.sh",
                "getUpgradablePackagesPath": "eng/package-scripts/cbl-mariner-distroless/get-upgradable-packages.2.0.sh"
              }
            }
          ]
        },
        {
          "productVersion": "$(dotnet|6.0|product-version)",
          "platforms": [
            {
              "dockerfile": "src/runtime/6.0/windowsservercore-ltsc2019/amd64",
              "dockerfileTemplate": "eng/dockerfile-templates/runtime/Dockerfile.windows",
              "os": "windows",
              "osVersion": "windowsservercore-ltsc2019",
              "tags": {
                "$(dotnet|6.0|product-version)-windowsservercore-ltsc2019": {},
                "6.0-windowsservercore-ltsc2019": {}
              }
            }
          ]
        },
        {
          "productVersion": "$(dotnet|6.0|product-version)",
          "platforms": [
            {
              "dockerfile": "src/runtime/6.0/windowsservercore-ltsc2022/amd64",
              "dockerfileTemplate": "eng/dockerfile-templates/runtime/Dockerfile.windows",
              "os": "windows",
              "osVersion": "windowsservercore-ltsc2022",
              "tags": {
                "$(dotnet|6.0|product-version)-windowsservercore-ltsc2022": {},
                "6.0-windowsservercore-ltsc2022": {}
              }
            }
          ]
        },
        {
          "productVersion": "$(dotnet|7.0|product-version)",
          "sharedTags": {
            "$(dotnet|7.0|product-version)": {},
            "7.0": {},
            "latest": {}
          },
          "platforms": [
            {
              "buildArgs": {
                "REPO": "$(Repo:runtime-deps)"
              },
              "dockerfile": "src/runtime/7.0/bullseye-slim/amd64",
              "dockerfileTemplate": "eng/dockerfile-templates/runtime/Dockerfile.linux",
              "os": "linux",
              "osVersion": "bullseye-slim",
              "tags": {
                "$(dotnet|7.0|product-version)-bullseye-slim-amd64": {},
                "7.0-bullseye-slim-amd64": {}
              }
            },
            {
              "architecture": "arm",
              "buildArgs": {
                "REPO": "$(Repo:runtime-deps)"
              },
              "dockerfile": "src/runtime/7.0/bullseye-slim/arm32v7",
              "dockerfileTemplate": "eng/dockerfile-templates/runtime/Dockerfile.linux",
              "os": "linux",
              "osVersion": "bullseye-slim",
              "tags": {
                "$(dotnet|7.0|product-version)-bullseye-slim-arm32v7": {},
                "7.0-bullseye-slim-arm32v7": {}
              },
              "variant": "v7"
            },
            {
              "architecture": "arm64",
              "buildArgs": {
                "REPO": "$(Repo:runtime-deps)"
              },
              "dockerfile": "src/runtime/7.0/bullseye-slim/arm64v8",
              "dockerfileTemplate": "eng/dockerfile-templates/runtime/Dockerfile.linux",
              "os": "linux",
              "osVersion": "bullseye-slim",
              "tags": {
                "$(dotnet|7.0|product-version)-bullseye-slim-arm64v8": {},
                "7.0-bullseye-slim-arm64v8": {}
              },
              "variant": "v8"
            },
            {
              "dockerfile": "src/runtime/7.0/nanoserver-1809/amd64",
              "dockerfileTemplate": "eng/dockerfile-templates/runtime/Dockerfile.windows",
              "os": "windows",
              "osVersion": "nanoserver-1809",
              "tags": {
                "$(dotnet|7.0|product-version)-nanoserver-1809": {},
                "7.0-nanoserver-1809": {}
              }
            },
            {
              "dockerfile": "src/runtime/7.0/nanoserver-ltsc2022/amd64",
              "dockerfileTemplate": "eng/dockerfile-templates/runtime/Dockerfile.windows",
              "os": "windows",
              "osVersion": "nanoserver-ltsc2022",
              "tags": {
                "$(dotnet|7.0|product-version)-nanoserver-ltsc2022": {},
                "7.0-nanoserver-ltsc2022": {}
              }
            }
          ]
        },
        {
          "id": "bullseye-slim",
          "productVersion": "$(dotnet|7.0|product-version)",
          "sharedTags": {
            "$(dotnet|7.0|product-version)-bullseye-slim": {},
            "7.0-bullseye-slim": {}
          },
          "platforms": [
            {
              "buildArgs": {
                "REPO": "$(Repo:runtime-deps)"
              },
              "dockerfile": "src/runtime/7.0/bullseye-slim/amd64",
              "dockerfileTemplate": "eng/dockerfile-templates/runtime/Dockerfile.linux",
              "os": "linux",
              "osVersion": "bullseye-slim",
              "tags": {}
            },
            {
              "architecture": "arm",
              "buildArgs": {
                "REPO": "$(Repo:runtime-deps)"
              },
              "dockerfile": "src/runtime/7.0/bullseye-slim/arm32v7",
              "dockerfileTemplate": "eng/dockerfile-templates/runtime/Dockerfile.linux",
              "os": "linux",
              "osVersion": "bullseye-slim",
              "tags": {},
              "variant": "v7"
            },
            {
              "architecture": "arm64",
              "buildArgs": {
                "REPO": "$(Repo:runtime-deps)"
              },
              "dockerfile": "src/runtime/7.0/bullseye-slim/arm64v8",
              "dockerfileTemplate": "eng/dockerfile-templates/runtime/Dockerfile.linux",
              "os": "linux",
              "osVersion": "bullseye-slim",
              "tags": {},
              "variant": "v8"
            }
          ]
        },
        {
          "productVersion": "$(dotnet|7.0|product-version)",
          "sharedTags": {
            "$(dotnet|7.0|product-version)-alpine3.15": {},
            "7.0-alpine3.15": {},
            "7.0-alpine": {}
          },
          "platforms": [
            {
              "buildArgs": {
                "REPO": "$(Repo:runtime-deps)"
              },
              "dockerfile": "src/runtime/7.0/alpine3.15/amd64",
              "dockerfileTemplate": "eng/dockerfile-templates/runtime/Dockerfile.linux",
              "os": "linux",
              "osVersion": "alpine3.15",
              "tags": {
                "$(dotnet|7.0|product-version)-alpine3.15-amd64": {},
                "7.0-alpine3.15-amd64": {},
                "7.0-alpine-amd64": {}
              }
            },
            {
              "architecture": "arm",
              "buildArgs": {
                "REPO": "$(Repo:runtime-deps)"
              },
              "dockerfile": "src/runtime/7.0/alpine3.15/arm32v7",
              "dockerfileTemplate": "eng/dockerfile-templates/runtime/Dockerfile.linux",
              "os": "linux",
              "osVersion": "alpine3.15",
              "tags": {
                "$(dotnet|7.0|product-version)-alpine3.15-arm32v7": {},
                "7.0-alpine3.15-arm32v7": {},
                "7.0-alpine-arm32v7": {}
              },
              "variant": "v7"
            },
            {
              "architecture": "arm64",
              "buildArgs": {
                "REPO": "$(Repo:runtime-deps)"
              },
              "dockerfile": "src/runtime/7.0/alpine3.15/arm64v8",
              "dockerfileTemplate": "eng/dockerfile-templates/runtime/Dockerfile.linux",
              "os": "linux",
              "osVersion": "alpine3.15",
              "tags": {
                "$(dotnet|7.0|product-version)-alpine3.15-arm64v8": {},
                "7.0-alpine3.15-arm64v8": {},
                "7.0-alpine-arm64v8": {}
              },
              "variant": "v8"
            }
          ]
        },
        {
          "productVersion": "$(dotnet|7.0|product-version)",
          "sharedTags": {
            "$(dotnet|7.0|product-version)-jammy": {},
            "7.0-jammy": {}
          },
          "platforms": [
            {
              "architecture": "arm",
              "buildArgs": {
                "REPO": "$(Repo:runtime-deps)"
              },
<<<<<<< HEAD
              "dockerfile": "src/runtime/7.0/jammy/amd64",
=======
              "dockerfile": "src/runtime/7.0/focal/arm32v7",
>>>>>>> 60f8e3a3
              "dockerfileTemplate": "eng/dockerfile-templates/runtime/Dockerfile.linux",
              "os": "linux",
              "osVersion": "jammy",
              "tags": {
<<<<<<< HEAD
                "$(dotnet|7.0|product-version)-jammy-amd64": {},
                "7.0-jammy-amd64": {}
              }
            },
=======
                "$(dotnet|7.0|product-version)-focal-arm32v7": {},
                "7.0-focal-arm32v7": {}
              },
              "variant": "v7"
            }
          ]
        },
        {
          "productVersion": "$(dotnet|7.0|product-version)",
          "sharedTags": {
            "$(dotnet|7.0|product-version)-jammy": {},
            "7.0-jammy": {}
          },
          "platforms": [
>>>>>>> 60f8e3a3
            {
              "buildArgs": {
                "REPO": "$(Repo:runtime-deps)"
              },
<<<<<<< HEAD
              "dockerfile": "src/runtime/7.0/jammy/arm32v7",
=======
              "dockerfile": "src/runtime/7.0/jammy/amd64",
>>>>>>> 60f8e3a3
              "dockerfileTemplate": "eng/dockerfile-templates/runtime/Dockerfile.linux",
              "os": "linux",
              "osVersion": "jammy",
              "tags": {
<<<<<<< HEAD
                "$(dotnet|7.0|product-version)-jammy-arm32v7": {},
                "7.0-jammy-arm32v7": {}
              },
              "variant": "v7"
=======
                "$(dotnet|7.0|product-version)-jammy-amd64": {},
                "7.0-jammy-amd64": {}
              }
>>>>>>> 60f8e3a3
            },
            {
              "architecture": "arm64",
              "buildArgs": {
                "REPO": "$(Repo:runtime-deps)"
              },
              "dockerfile": "src/runtime/7.0/jammy/arm64v8",
              "dockerfileTemplate": "eng/dockerfile-templates/runtime/Dockerfile.linux",
              "os": "linux",
              "osVersion": "jammy",
              "tags": {
                "$(dotnet|7.0|product-version)-jammy-arm64v8": {},
                "7.0-jammy-arm64v8": {}
              },
              "variant": "v8"
            }
          ]
        },
        {
          "productVersion": "$(dotnet|7.0|product-version)",
          "sharedTags": {
            "$(dotnet|7.0|product-version)-cbl-mariner2.0": {
              "docType": "Undocumented"
            },
            "7.0-cbl-mariner2.0": {
              "docType": "Undocumented"
            },
            "7.0-cbl-mariner": {
              "docType": "Undocumented"
            }
          },
          "platforms": [
            {
              "buildArgs": {
                "REPO": "$(Repo:runtime-deps)"
              },
              "dockerfile": "src/runtime/7.0/cbl-mariner2.0/amd64",
              "dockerfileTemplate": "eng/dockerfile-templates/runtime/Dockerfile.linux",
              "os": "linux",
              "osVersion": "cbl-mariner2.0",
              "tags": {
                "$(dotnet|7.0|product-version)-cbl-mariner2.0-amd64": {
                  "docType": "Undocumented"
                },
                "7.0-cbl-mariner2.0-amd64": {
                  "docType": "Undocumented"
                },
                "7.0-cbl-mariner-amd64": {
                  "docType": "Undocumented"
                }
              },
              "packageQueryOverrides": {
                "getInstalledPackagesPath": "eng/package-scripts/cbl-mariner/get-installed-packages.sh"
              }
            },
            {
              "architecture": "arm64",
              "buildArgs": {
                "REPO": "$(Repo:runtime-deps)"
              },
              "dockerfile": "src/runtime/7.0/cbl-mariner2.0/arm64v8",
              "dockerfileTemplate": "eng/dockerfile-templates/runtime/Dockerfile.linux",
              "os": "linux",
              "osVersion": "cbl-mariner2.0",
              "tags": {
                "$(dotnet|7.0|product-version)-cbl-mariner2.0-arm64v8": {
                  "docType": "Undocumented"
                },
                "7.0-cbl-mariner2.0-arm64v8": {
                  "docType": "Undocumented"
                },
                "7.0-cbl-mariner-arm64v8": {
                  "docType": "Undocumented"
                }
              },
              "variant": "v8",
              "packageQueryOverrides": {
                "getInstalledPackagesPath": "eng/package-scripts/cbl-mariner/get-installed-packages.sh"
              }
            }
          ]
        },
        {
          "productVersion": "$(dotnet|7.0|product-version)",
          "sharedTags": {
            "$(dotnet|7.0|product-version)-cbl-mariner2.0-distroless": {
              "docType": "Undocumented"
            },
            "7.0-cbl-mariner2.0-distroless": {
              "docType": "Undocumented"
            },
            "7.0-cbl-mariner-distroless": {
              "docType": "Undocumented"
            }
          },
          "platforms": [
            {
              "buildArgs": {
                "REPO": "$(Repo:runtime-deps)"
              },
              "dockerfile": "src/runtime/7.0/cbl-mariner2.0-distroless/amd64",
              "dockerfileTemplate": "eng/dockerfile-templates/runtime/Dockerfile.linux",
              "os": "linux",
              "osVersion": "cbl-mariner2.0-distroless",
              "tags": {
                "$(dotnet|7.0|product-version)-cbl-mariner2.0-distroless-amd64": {
                  "docType": "Undocumented"
                },
                "7.0-cbl-mariner2.0-distroless-amd64": {
                  "docType": "Undocumented"
                },
                "7.0-cbl-mariner-distroless-amd64": {
                  "docType": "Undocumented"
                }
              },
              "customBuildLegGroups": [
                {
                  "name": "pr-build",
                  "type": "Supplemental",
                  "dependencies": [
                    "$(Repo:sdk):7.0-cbl-mariner2.0-amd64"
                  ]
                }
              ],
              "packageQueryOverrides": {
                "getInstalledPackagesPath": "eng/package-scripts/cbl-mariner-distroless/dotnet7/get-installed-packages.2.0.sh",
                "getUpgradablePackagesPath": "eng/package-scripts/cbl-mariner-distroless/get-upgradable-packages.2.0.sh"
              }
            },
            {
              "architecture": "arm64",
              "buildArgs": {
                "REPO": "$(Repo:runtime-deps)"
              },
              "dockerfile": "src/runtime/7.0/cbl-mariner2.0-distroless/arm64v8",
              "dockerfileTemplate": "eng/dockerfile-templates/runtime/Dockerfile.linux",
              "os": "linux",
              "osVersion": "cbl-mariner2.0-distroless",
              "tags": {
                "$(dotnet|7.0|product-version)-cbl-mariner2.0-distroless-arm64v8": {
                  "docType": "Undocumented"
                },
                "7.0-cbl-mariner2.0-distroless-arm64v8": {
                  "docType": "Undocumented"
                },
                "7.0-cbl-mariner-distroless-arm64v8": {
                  "docType": "Undocumented"
                }
              },
              "variant": "v8",
              "customBuildLegGroups": [
                {
                  "name": "pr-build",
                  "type": "Supplemental",
                  "dependencies": [
                    "$(Repo:sdk):7.0-cbl-mariner2.0-arm64v8"
                  ]
                }
              ],
              "packageQueryOverrides": {
                "getInstalledPackagesPath": "eng/package-scripts/cbl-mariner-distroless/dotnet7/get-installed-packages.2.0.sh",
                "getUpgradablePackagesPath": "eng/package-scripts/cbl-mariner-distroless/get-upgradable-packages.2.0.sh"
              }
            }
          ]
        },
        {
          "productVersion": "$(dotnet|7.0|product-version)",
          "platforms": [
            {
              "dockerfile": "src/runtime/7.0/windowsservercore-ltsc2019/amd64",
              "dockerfileTemplate": "eng/dockerfile-templates/runtime/Dockerfile.windows",
              "os": "windows",
              "osVersion": "windowsservercore-ltsc2019",
              "tags": {
                "$(dotnet|7.0|product-version)-windowsservercore-ltsc2019": {},
                "7.0-windowsservercore-ltsc2019": {}
              }
            }
          ]
        },
        {
          "productVersion": "$(dotnet|7.0|product-version)",
          "platforms": [
            {
              "dockerfile": "src/runtime/7.0/windowsservercore-ltsc2022/amd64",
              "dockerfileTemplate": "eng/dockerfile-templates/runtime/Dockerfile.windows",
              "os": "windows",
              "osVersion": "windowsservercore-ltsc2022",
              "tags": {
                "$(dotnet|7.0|product-version)-windowsservercore-ltsc2022": {},
                "7.0-windowsservercore-ltsc2022": {}
              }
            }
          ]
        }
      ]
    },
    {
      "id": "aspnet",
      "name": "dotnet/nightly/aspnet",
      "readme": "README.aspnet.md",
      "readmeTemplate": "eng/readme-templates/README.md",
      "mcrTagsMetadataTemplate": "eng/mcr-tags-metadata-templates/aspnet-tags.yml",
      "images": [
        {
          "productVersion": "$(dotnet|3.1|product-version)",
          "sharedTags": {
            "$(dotnet|3.1|product-version)": {
              "syndication": {
                "repo": "$(syndicatedAspnetRepo)"
              }
            },
            "3.1": {
              "syndication": {
                "repo": "$(syndicatedAspnetRepo)",
                "destinationTags": [
                  "3.1",
                  "latest"
                ]
              }
            }
          },
          "platforms": [
            {
              "buildArgs": {
                "REPO": "$(Repo:runtime)"
              },
              "dockerfile": "src/aspnet/3.1/buster-slim/amd64",
              "dockerfileTemplate": "eng/dockerfile-templates/aspnet/Dockerfile.linux",
              "os": "linux",
              "osVersion": "buster-slim",
              "tags": {
                "$(dotnet|3.1|product-version)-buster-slim": {
                  "syndication": {
                    "repo": "$(syndicatedAspnetRepo)"
                  }
                },
                "3.1-buster-slim": {
                  "syndication": {
                    "repo": "$(syndicatedAspnetRepo)"
                  }
                }
              }
            },
            {
              "architecture": "arm",
              "buildArgs": {
                "REPO": "$(Repo:runtime)"
              },
              "dockerfile": "src/aspnet/3.1/buster-slim/arm32v7",
              "dockerfileTemplate": "eng/dockerfile-templates/aspnet/Dockerfile.linux",
              "os": "linux",
              "osVersion": "buster-slim",
              "tags": {
                "$(dotnet|3.1|product-version)-buster-slim-arm32v7": {
                  "syndication": {
                    "repo": "$(syndicatedAspnetRepo)"
                  }
                },
                "3.1-buster-slim-arm32v7": {
                  "syndication": {
                    "repo": "$(syndicatedAspnetRepo)"
                  }
                }
              },
              "variant": "v7"
            },
            {
              "architecture": "arm64",
              "buildArgs": {
                "REPO": "$(Repo:runtime)"
              },
              "dockerfile": "src/aspnet/3.1/buster-slim/arm64v8",
              "dockerfileTemplate": "eng/dockerfile-templates/aspnet/Dockerfile.linux",
              "os": "linux",
              "osVersion": "buster-slim",
              "tags": {
                "$(dotnet|3.1|product-version)-buster-slim-arm64v8": {
                  "syndication": {
                    "repo": "$(syndicatedAspnetRepo)"
                  }
                },
                "3.1-buster-slim-arm64v8": {
                  "syndication": {
                    "repo": "$(syndicatedAspnetRepo)"
                  }
                }
              },
              "variant": "v8"
            },
            {
              "buildArgs": {
                "REPO": "$(Repo:runtime)"
              },
              "dockerfile": "src/aspnet/3.1/nanoserver-1809/amd64",
              "dockerfileTemplate": "eng/dockerfile-templates/aspnet/Dockerfile.windows",
              "os": "windows",
              "osVersion": "nanoserver-1809",
              "tags": {
                "$(dotnet|3.1|product-version)-nanoserver-1809": {
                  "syndication": {
                    "repo": "$(syndicatedAspnetRepo)"
                  }
                },
                "3.1-nanoserver-1809": {
                  "syndication": {
                    "repo": "$(syndicatedAspnetRepo)"
                  }
                }
              }
            },
            {
              "buildArgs": {
                "REPO": "$(Repo:runtime)"
              },
              "dockerfile": "src/aspnet/3.1/nanoserver-20H2/amd64",
              "dockerfileTemplate": "eng/dockerfile-templates/aspnet/Dockerfile.windows",
              "os": "windows",
              "osVersion": "nanoserver-20H2",
              "tags": {
                "$(dotnet|3.1|product-version)-nanoserver-20H2": {},
                "3.1-nanoserver-20H2": {},
                "$(dotnet|3.1|product-version)-nanoserver-2009": {
                  "docType": "Undocumented",
                  "syndication": {
                    "repo": "$(syndicatedAspnetRepo)"
                  }
                },
                "3.1-nanoserver-2009": {
                  "docType": "Undocumented",
                  "syndication": {
                    "repo": "$(syndicatedAspnetRepo)"
                  }
                }
              }
            },
            {
              "buildArgs": {
                "REPO": "$(Repo:runtime)"
              },
              "dockerfile": "src/aspnet/3.1/nanoserver-ltsc2022/amd64",
              "dockerfileTemplate": "eng/dockerfile-templates/aspnet/Dockerfile.windows",
              "os": "windows",
              "osVersion": "nanoserver-ltsc2022",
              "tags": {
                "$(dotnet|3.1|product-version)-nanoserver-ltsc2022": {},
                "3.1-nanoserver-ltsc2022": {}
              }
            }
          ]
        },
        {
          "productVersion": "$(dotnet|3.1|product-version)",
          "platforms": [
            {
              "buildArgs": {
                "REPO": "$(Repo:runtime)"
              },
              "dockerfile": "src/aspnet/3.1/bullseye-slim/amd64",
              "dockerfileTemplate": "eng/dockerfile-templates/aspnet/Dockerfile.linux",
              "os": "linux",
              "osVersion": "bullseye-slim",
              "tags": {
                "$(dotnet|3.1|product-version)-bullseye-slim": {},
                "3.1-bullseye-slim": {}
              }
            }
          ]
        },
        {
          "productVersion": "$(dotnet|3.1|product-version)",
          "platforms": [
            {
              "architecture": "arm",
              "buildArgs": {
                "REPO": "$(Repo:runtime)"
              },
              "dockerfile": "src/aspnet/3.1/bullseye-slim/arm32v7",
              "dockerfileTemplate": "eng/dockerfile-templates/aspnet/Dockerfile.linux",
              "os": "linux",
              "osVersion": "bullseye-slim",
              "tags": {
                "$(dotnet|3.1|product-version)-bullseye-slim-arm32v7": {},
                "3.1-bullseye-slim-arm32v7": {}
              },
              "variant": "v7"
            }
          ]
        },
        {
          "productVersion": "$(dotnet|3.1|product-version)",
          "platforms": [
            {
              "architecture": "arm64",
              "buildArgs": {
                "REPO": "$(Repo:runtime)"
              },
              "dockerfile": "src/aspnet/3.1/bullseye-slim/arm64v8",
              "dockerfileTemplate": "eng/dockerfile-templates/aspnet/Dockerfile.linux",
              "os": "linux",
              "osVersion": "bullseye-slim",
              "tags": {
                "$(dotnet|3.1|product-version)-bullseye-slim-arm64v8": {},
                "3.1-bullseye-slim-arm64v8": {}
              },
              "variant": "v8"
            }
          ]
        },
        {
          "productVersion": "$(dotnet|3.1|product-version)",
          "platforms": [
            {
              "buildArgs": {
                "REPO": "$(Repo:runtime)"
              },
              "dockerfile": "src/aspnet/3.1/alpine3.14/amd64",
              "dockerfileTemplate": "eng/dockerfile-templates/aspnet/Dockerfile.linux",
              "os": "linux",
              "osVersion": "alpine3.14",
              "tags": {
                "$(dotnet|3.1|product-version)-alpine3.14": {},
                "3.1-alpine3.14": {}
              }
            }
          ]
        },
        {
          "productVersion": "$(dotnet|3.1|product-version)",
          "platforms": [
            {
              "architecture": "arm64",
              "buildArgs": {
                "REPO": "$(Repo:runtime)"
              },
              "dockerfile": "src/aspnet/3.1/alpine3.14/arm64v8",
              "dockerfileTemplate": "eng/dockerfile-templates/aspnet/Dockerfile.linux",
              "os": "linux",
              "osVersion": "alpine3.14",
              "tags": {
                "$(dotnet|3.1|product-version)-alpine3.14-arm64v8": {},
                "3.1-alpine3.14-arm64v8": {}
              },
              "variant": "v8",
              "customBuildLegGroups": [
                {
                  "name": "pr-build",
                  "type": "Supplemental",
                  "dependencies": [
                    "$(Repo:sdk):3.1-buster-arm64v8"
                  ]
                }
              ]
            }
          ]
        },
        {
          "productVersion": "$(dotnet|3.1|product-version)",
          "platforms": [
            {
              "buildArgs": {
                "REPO": "$(Repo:runtime)"
              },
              "dockerfile": "src/aspnet/3.1/alpine3.15/amd64",
              "dockerfileTemplate": "eng/dockerfile-templates/aspnet/Dockerfile.linux",
              "os": "linux",
              "osVersion": "alpine3.15",
              "tags": {
                "$(dotnet|3.1|product-version)-alpine3.15": {},
                "3.1-alpine3.15": {},
                "3.1-alpine": {
                  "syndication": {
                    "repo": "$(syndicatedAspnetRepo)"
                  }
                }
              }
            }
          ]
        },
        {
          "productVersion": "$(dotnet|3.1|product-version)",
          "platforms": [
            {
              "architecture": "arm64",
              "buildArgs": {
                "REPO": "$(Repo:runtime)"
              },
              "dockerfile": "src/aspnet/3.1/alpine3.15/arm64v8",
              "dockerfileTemplate": "eng/dockerfile-templates/aspnet/Dockerfile.linux",
              "os": "linux",
              "osVersion": "alpine3.15",
              "tags": {
                "$(dotnet|3.1|product-version)-alpine3.15-arm64v8": {},
                "3.1-alpine3.15-arm64v8": {},
                "3.1-alpine-arm64v8": {
                  "syndication": {
                    "repo": "$(syndicatedAspnetRepo)"
                  }
                }
              },
              "variant": "v8",
              "customBuildLegGroups": [
                {
                  "name": "pr-build",
                  "type": "Supplemental",
                  "dependencies": [
                    "$(Repo:sdk):3.1-buster-arm64v8"
                  ]
                }
              ]
            }
          ]
        },
        {
          "productVersion": "$(dotnet|3.1|product-version)",
          "platforms": [
            {
              "buildArgs": {
                "REPO": "$(Repo:runtime)"
              },
              "dockerfile": "src/aspnet/3.1/bionic/amd64",
              "dockerfileTemplate": "eng/dockerfile-templates/aspnet/Dockerfile.linux",
              "os": "linux",
              "osVersion": "bionic",
              "tags": {
                "$(dotnet|3.1|product-version)-bionic": {
                  "syndication": {
                    "repo": "$(syndicatedAspnetRepo)"
                  }
                },
                "3.1-bionic": {
                  "syndication": {
                    "repo": "$(syndicatedAspnetRepo)"
                  }
                }
              }
            }
          ]
        },
        {
          "productVersion": "$(dotnet|3.1|product-version)",
          "platforms": [
            {
              "architecture": "arm",
              "buildArgs": {
                "REPO": "$(Repo:runtime)"
              },
              "dockerfile": "src/aspnet/3.1/bionic/arm32v7",
              "dockerfileTemplate": "eng/dockerfile-templates/aspnet/Dockerfile.linux",
              "os": "linux",
              "osVersion": "bionic",
              "tags": {
                "$(dotnet|3.1|product-version)-bionic-arm32v7": {
                  "syndication": {
                    "repo": "$(syndicatedAspnetRepo)"
                  }
                },
                "3.1-bionic-arm32v7": {
                  "syndication": {
                    "repo": "$(syndicatedAspnetRepo)"
                  }
                }
              },
              "variant": "v7"
            }
          ]
        },
        {
          "productVersion": "$(dotnet|3.1|product-version)",
          "platforms": [
            {
              "architecture": "arm64",
              "buildArgs": {
                "REPO": "$(Repo:runtime)"
              },
              "dockerfile": "src/aspnet/3.1/bionic/arm64v8",
              "dockerfileTemplate": "eng/dockerfile-templates/aspnet/Dockerfile.linux",
              "os": "linux",
              "osVersion": "bionic",
              "tags": {
                "$(dotnet|3.1|product-version)-bionic-arm64v8": {
                  "syndication": {
                    "repo": "$(syndicatedAspnetRepo)"
                  }
                },
                "3.1-bionic-arm64v8": {
                  "syndication": {
                    "repo": "$(syndicatedAspnetRepo)"
                  }
                }
              },
              "variant": "v8"
            }
          ]
        },
        {
          "productVersion": "$(dotnet|3.1|product-version)",
          "platforms": [
            {
              "buildArgs": {
                "REPO": "$(Repo:runtime)"
              },
              "dockerfile": "src/aspnet/3.1/focal/amd64",
              "dockerfileTemplate": "eng/dockerfile-templates/aspnet/Dockerfile.linux",
              "os": "linux",
              "osVersion": "focal",
              "tags": {
                "$(dotnet|3.1|product-version)-focal": {
                  "syndication": {
                    "repo": "$(syndicatedAspnetRepo)"
                  }
                },
                "3.1-focal": {
                  "syndication": {
                    "repo": "$(syndicatedAspnetRepo)"
                  }
                }
              }
            }
          ]
        },
        {
          "productVersion": "$(dotnet|3.1|product-version)",
          "platforms": [
            {
              "architecture": "arm",
              "buildArgs": {
                "REPO": "$(Repo:runtime)"
              },
              "dockerfile": "src/aspnet/3.1/focal/arm32v7",
              "dockerfileTemplate": "eng/dockerfile-templates/aspnet/Dockerfile.linux",
              "os": "linux",
              "osVersion": "focal",
              "tags": {
                "$(dotnet|3.1|product-version)-focal-arm32v7": {
                  "syndication": {
                    "repo": "$(syndicatedAspnetRepo)"
                  }
                },
                "3.1-focal-arm32v7": {
                  "syndication": {
                    "repo": "$(syndicatedAspnetRepo)"
                  }
                }
              },
              "variant": "v7"
            }
          ]
        },
        {
          "productVersion": "$(dotnet|3.1|product-version)",
          "platforms": [
            {
              "architecture": "arm64",
              "buildArgs": {
                "REPO": "$(Repo:runtime)"
              },
              "dockerfile": "src/aspnet/3.1/focal/arm64v8",
              "dockerfileTemplate": "eng/dockerfile-templates/aspnet/Dockerfile.linux",
              "os": "linux",
              "osVersion": "focal",
              "tags": {
                "$(dotnet|3.1|product-version)-focal-arm64v8": {
                  "syndication": {
                    "repo": "$(syndicatedAspnetRepo)"
                  }
                },
                "3.1-focal-arm64v8": {
                  "syndication": {
                    "repo": "$(syndicatedAspnetRepo)"
                  }
                }
              },
              "variant": "v8"
            }
          ]
        },
        {
          "productVersion": "$(dotnet|3.1|product-version)",
          "platforms": [
            {
              "buildArgs": {
                "REPO": "$(Repo:runtime)"
              },
              "dockerfile": "src/aspnet/3.1/cbl-mariner1.0/amd64",
              "dockerfileTemplate": "eng/dockerfile-templates/aspnet/Dockerfile.linux",
              "os": "linux",
              "osVersion": "cbl-mariner1.0",
              "tags": {
                "$(dotnet|3.1|product-version)-cbl-mariner1.0": {
                  "docType": "Undocumented"
                },
                "3.1-cbl-mariner1.0": {
                  "docType": "Undocumented"
                }
              }
            }
          ]
        },
        {
          "productVersion": "$(dotnet|5.0|product-version)",
          "sharedTags": {
            "$(dotnet|5.0|product-version)": {},
            "5.0": {}
          },
          "platforms": [
            {
              "buildArgs": {
                "REPO": "$(Repo:runtime)"
              },
              "dockerfile": "src/aspnet/5.0/buster-slim/amd64",
              "dockerfileTemplate": "eng/dockerfile-templates/aspnet/Dockerfile.linux",
              "os": "linux",
              "osVersion": "buster-slim",
              "tags": {
                "$(dotnet|5.0|product-version)-buster-slim-amd64": {},
                "5.0-buster-slim-amd64": {}
              }
            },
            {
              "architecture": "arm",
              "buildArgs": {
                "REPO": "$(Repo:runtime)"
              },
              "dockerfile": "src/aspnet/5.0/buster-slim/arm32v7",
              "dockerfileTemplate": "eng/dockerfile-templates/aspnet/Dockerfile.linux",
              "os": "linux",
              "osVersion": "buster-slim",
              "tags": {
                "$(dotnet|5.0|product-version)-buster-slim-arm32v7": {},
                "5.0-buster-slim-arm32v7": {}
              },
              "variant": "v7"
            },
            {
              "architecture": "arm64",
              "buildArgs": {
                "REPO": "$(Repo:runtime)"
              },
              "dockerfile": "src/aspnet/5.0/buster-slim/arm64v8",
              "dockerfileTemplate": "eng/dockerfile-templates/aspnet/Dockerfile.linux",
              "os": "linux",
              "osVersion": "buster-slim",
              "tags": {
                "$(dotnet|5.0|product-version)-buster-slim-arm64v8": {},
                "5.0-buster-slim-arm64v8": {}
              },
              "variant": "v8"
            },
            {
              "buildArgs": {
                "REPO": "$(Repo:runtime)"
              },
              "dockerfile": "src/aspnet/5.0/nanoserver-1809/amd64",
              "dockerfileTemplate": "eng/dockerfile-templates/aspnet/Dockerfile.windows",
              "os": "windows",
              "osVersion": "nanoserver-1809",
              "tags": {
                "$(dotnet|5.0|product-version)-nanoserver-1809": {},
                "5.0-nanoserver-1809": {}
              }
            },
            {
              "buildArgs": {
                "REPO": "$(Repo:runtime)"
              },
              "dockerfile": "src/aspnet/5.0/nanoserver-20H2/amd64",
              "dockerfileTemplate": "eng/dockerfile-templates/aspnet/Dockerfile.windows",
              "os": "windows",
              "osVersion": "nanoserver-20H2",
              "tags": {
                "$(dotnet|5.0|product-version)-nanoserver-20H2": {},
                "5.0-nanoserver-20H2": {},
                "$(dotnet|5.0|product-version)-nanoserver-2009": {
                  "docType": "Undocumented"
                },
                "5.0-nanoserver-2009": {
                  "docType": "Undocumented"
                }
              }
            },
            {
              "buildArgs": {
                "REPO": "$(Repo:runtime)"
              },
              "dockerfile": "src/aspnet/5.0/nanoserver-ltsc2022/amd64",
              "dockerfileTemplate": "eng/dockerfile-templates/aspnet/Dockerfile.windows",
              "os": "windows",
              "osVersion": "nanoserver-ltsc2022",
              "tags": {
                "$(dotnet|5.0|product-version)-nanoserver-ltsc2022": {},
                "5.0-nanoserver-ltsc2022": {}
              }
            }
          ]
        },
        {
          "id": "buster-slim",
          "productVersion": "$(dotnet|5.0|product-version)",
          "sharedTags": {
            "$(dotnet|5.0|product-version)-buster-slim": {},
            "5.0-buster-slim": {}
          },
          "platforms": [
            {
              "buildArgs": {
                "REPO": "$(Repo:runtime)"
              },
              "dockerfile": "src/aspnet/5.0/buster-slim/amd64",
              "dockerfileTemplate": "eng/dockerfile-templates/aspnet/Dockerfile.linux",
              "os": "linux",
              "osVersion": "buster-slim",
              "tags": {}
            },
            {
              "architecture": "arm",
              "buildArgs": {
                "REPO": "$(Repo:runtime)"
              },
              "dockerfile": "src/aspnet/5.0/buster-slim/arm32v7",
              "dockerfileTemplate": "eng/dockerfile-templates/aspnet/Dockerfile.linux",
              "os": "linux",
              "osVersion": "buster-slim",
              "tags": {},
              "variant": "v7"
            },
            {
              "architecture": "arm64",
              "buildArgs": {
                "REPO": "$(Repo:runtime)"
              },
              "dockerfile": "src/aspnet/5.0/buster-slim/arm64v8",
              "dockerfileTemplate": "eng/dockerfile-templates/aspnet/Dockerfile.linux",
              "os": "linux",
              "osVersion": "buster-slim",
              "tags": {},
              "variant": "v8"
            }
          ]
        },
        {
          "id": "bullseye-slim",
          "productVersion": "$(dotnet|5.0|product-version)",
          "sharedTags": {
            "$(dotnet|5.0|product-version)-bullseye-slim": {},
            "5.0-bullseye-slim": {}
          },
          "platforms": [
            {
              "buildArgs": {
                "REPO": "$(Repo:runtime)"
              },
              "dockerfile": "src/aspnet/5.0/bullseye-slim/amd64",
              "dockerfileTemplate": "eng/dockerfile-templates/aspnet/Dockerfile.linux",
              "os": "linux",
              "osVersion": "bullseye-slim",
              "tags": {
                "$(dotnet|5.0|product-version)-bullseye-slim-amd64": {},
                "5.0-bullseye-slim-amd64": {}
              }
            },
            {
              "architecture": "arm",
              "buildArgs": {
                "REPO": "$(Repo:runtime)"
              },
              "dockerfile": "src/aspnet/5.0/bullseye-slim/arm32v7",
              "dockerfileTemplate": "eng/dockerfile-templates/aspnet/Dockerfile.linux",
              "os": "linux",
              "osVersion": "bullseye-slim",
              "tags": {
                "$(dotnet|5.0|product-version)-bullseye-slim-arm32v7": {},
                "5.0-bullseye-slim-arm32v7": {}
              },
              "variant": "v7"
            },
            {
              "architecture": "arm64",
              "buildArgs": {
                "REPO": "$(Repo:runtime)"
              },
              "dockerfile": "src/aspnet/5.0/bullseye-slim/arm64v8",
              "dockerfileTemplate": "eng/dockerfile-templates/aspnet/Dockerfile.linux",
              "os": "linux",
              "osVersion": "bullseye-slim",
              "tags": {
                "$(dotnet|5.0|product-version)-bullseye-slim-arm64v8": {},
                "5.0-bullseye-slim-arm64v8": {}
              },
              "variant": "v8"
            }
          ]
        },
        {
          "productVersion": "$(dotnet|5.0|product-version)",
          "sharedTags": {
            "$(dotnet|5.0|product-version)-alpine3.14": {},
            "5.0-alpine3.14": {}
          },
          "platforms": [
            {
              "buildArgs": {
                "REPO": "$(Repo:runtime)"
              },
              "dockerfile": "src/aspnet/5.0/alpine3.14/amd64",
              "dockerfileTemplate": "eng/dockerfile-templates/aspnet/Dockerfile.linux",
              "os": "linux",
              "osVersion": "alpine3.14",
              "tags": {
                "$(dotnet|5.0|product-version)-alpine3.14-amd64": {},
                "5.0-alpine3.14-amd64": {}
              }
            },
            {
              "architecture": "arm",
              "buildArgs": {
                "REPO": "$(Repo:runtime)"
              },
              "dockerfile": "src/aspnet/5.0/alpine3.14/arm32v7",
              "dockerfileTemplate": "eng/dockerfile-templates/aspnet/Dockerfile.linux",
              "os": "linux",
              "osVersion": "alpine3.14",
              "tags": {
                "$(dotnet|5.0|product-version)-alpine3.14-arm32v7": {},
                "5.0-alpine3.14-arm32v7": {}
              },
              "variant": "v7",
              "customBuildLegGroups": [
                {
                  "name": "pr-build",
                  "type": "Supplemental",
                  "dependencies": [
                    "$(Repo:sdk):5.0-buster-slim-arm32v7"
                  ]
                }
              ]
            },
            {
              "architecture": "arm64",
              "buildArgs": {
                "REPO": "$(Repo:runtime)"
              },
              "dockerfile": "src/aspnet/5.0/alpine3.14/arm64v8",
              "dockerfileTemplate": "eng/dockerfile-templates/aspnet/Dockerfile.linux",
              "os": "linux",
              "osVersion": "alpine3.14",
              "tags": {
                "$(dotnet|5.0|product-version)-alpine3.14-arm64v8": {},
                "5.0-alpine3.14-arm64v8": {}
              },
              "variant": "v8",
              "customBuildLegGroups": [
                {
                  "name": "pr-build",
                  "type": "Supplemental",
                  "dependencies": [
                    "$(Repo:sdk):5.0-buster-slim-arm64v8"
                  ]
                }
              ]
            }
          ]
        },
        {
          "productVersion": "$(dotnet|5.0|product-version)",
          "sharedTags": {
            "$(dotnet|5.0|product-version)-alpine3.15": {},
            "5.0-alpine3.15": {},
            "5.0-alpine": {}
          },
          "platforms": [
            {
              "buildArgs": {
                "REPO": "$(Repo:runtime)"
              },
              "dockerfile": "src/aspnet/5.0/alpine3.15/amd64",
              "dockerfileTemplate": "eng/dockerfile-templates/aspnet/Dockerfile.linux",
              "os": "linux",
              "osVersion": "alpine3.15",
              "tags": {
                "$(dotnet|5.0|product-version)-alpine3.15-amd64": {},
                "5.0-alpine3.15-amd64": {},
                "5.0-alpine-amd64": {}
              }
            },
            {
              "architecture": "arm",
              "buildArgs": {
                "REPO": "$(Repo:runtime)"
              },
              "dockerfile": "src/aspnet/5.0/alpine3.15/arm32v7",
              "dockerfileTemplate": "eng/dockerfile-templates/aspnet/Dockerfile.linux",
              "os": "linux",
              "osVersion": "alpine3.15",
              "tags": {
                "$(dotnet|5.0|product-version)-alpine3.15-arm32v7": {},
                "5.0-alpine3.15-arm32v7": {},
                "5.0-alpine-arm32v7": {}
              },
              "variant": "v7",
              "customBuildLegGroups": [
                {
                  "name": "pr-build",
                  "type": "Supplemental",
                  "dependencies": [
                    "$(Repo:sdk):5.0-buster-slim-arm32v7"
                  ]
                }
              ]
            },
            {
              "architecture": "arm64",
              "buildArgs": {
                "REPO": "$(Repo:runtime)"
              },
              "dockerfile": "src/aspnet/5.0/alpine3.15/arm64v8",
              "dockerfileTemplate": "eng/dockerfile-templates/aspnet/Dockerfile.linux",
              "os": "linux",
              "osVersion": "alpine3.15",
              "tags": {
                "$(dotnet|5.0|product-version)-alpine3.15-arm64v8": {},
                "5.0-alpine3.15-arm64v8": {},
                "5.0-alpine-arm64v8": {}
              },
              "variant": "v8",
              "customBuildLegGroups": [
                {
                  "name": "pr-build",
                  "type": "Supplemental",
                  "dependencies": [
                    "$(Repo:sdk):5.0-buster-slim-arm64v8"
                  ]
                }
              ]
            }
          ]
        },
        {
          "productVersion": "$(dotnet|5.0|product-version)",
          "sharedTags": {
            "$(dotnet|5.0|product-version)-focal": {},
            "5.0-focal": {}
          },
          "platforms": [
            {
              "buildArgs": {
                "REPO": "$(Repo:runtime)"
              },
              "dockerfile": "src/aspnet/5.0/focal/amd64",
              "dockerfileTemplate": "eng/dockerfile-templates/aspnet/Dockerfile.linux",
              "os": "linux",
              "osVersion": "focal",
              "tags": {
                "$(dotnet|5.0|product-version)-focal-amd64": {},
                "5.0-focal-amd64": {}
              }
            },
            {
              "architecture": "arm",
              "buildArgs": {
                "REPO": "$(Repo:runtime)"
              },
              "dockerfile": "src/aspnet/5.0/focal/arm32v7",
              "dockerfileTemplate": "eng/dockerfile-templates/aspnet/Dockerfile.linux",
              "os": "linux",
              "osVersion": "focal",
              "tags": {
                "$(dotnet|5.0|product-version)-focal-arm32v7": {},
                "5.0-focal-arm32v7": {}
              },
              "variant": "v7"
            },
            {
              "architecture": "arm64",
              "buildArgs": {
                "REPO": "$(Repo:runtime)"
              },
              "dockerfile": "src/aspnet/5.0/focal/arm64v8",
              "dockerfileTemplate": "eng/dockerfile-templates/aspnet/Dockerfile.linux",
              "os": "linux",
              "osVersion": "focal",
              "tags": {
                "$(dotnet|5.0|product-version)-focal-arm64v8": {},
                "5.0-focal-arm64v8": {}
              },
              "variant": "v8"
            }
          ]
        },
        {
          "productVersion": "$(dotnet|5.0|product-version)",
          "sharedTags": {
            "$(dotnet|5.0|product-version)-cbl-mariner1.0": {
              "docType": "Undocumented"
            },
            "5.0-cbl-mariner1.0": {
              "docType": "Undocumented"
            }
          },
          "platforms": [
            {
              "buildArgs": {
                "REPO": "$(Repo:runtime)"
              },
              "dockerfile": "src/aspnet/5.0/cbl-mariner1.0/amd64",
              "dockerfileTemplate": "eng/dockerfile-templates/aspnet/Dockerfile.linux",
              "os": "linux",
              "osVersion": "cbl-mariner1.0",
              "tags": {
                "$(dotnet|5.0|product-version)-cbl-mariner1.0-amd64": {
                  "docType": "Undocumented"
                },
                "5.0-cbl-mariner1.0-amd64": {
                  "docType": "Undocumented"
                }
              }
            }
          ]
        },
        {
          "productVersion": "$(dotnet|5.0|product-version)",
          "platforms": [
            {
              "buildArgs": {
                "REPO": "$(Repo:runtime)"
              },
              "dockerfile": "src/aspnet/5.0/windowsservercore-ltsc2019/amd64",
              "dockerfileTemplate": "eng/dockerfile-templates/aspnet/Dockerfile.windows",
              "os": "windows",
              "osVersion": "windowsservercore-ltsc2019",
              "tags": {
                "$(dotnet|5.0|product-version)-windowsservercore-ltsc2019": {},
                "5.0-windowsservercore-ltsc2019": {}
              }
            }
          ]
        },
        {
          "productVersion": "$(dotnet|5.0|product-version)",
          "platforms": [
            {
              "buildArgs": {
                "REPO": "$(Repo:runtime)"
              },
              "dockerfile": "src/aspnet/5.0/windowsservercore-ltsc2022/amd64",
              "dockerfileTemplate": "eng/dockerfile-templates/aspnet/Dockerfile.windows",
              "os": "windows",
              "osVersion": "windowsservercore-ltsc2022",
              "tags": {
                "$(dotnet|5.0|product-version)-windowsservercore-ltsc2022": {},
                "5.0-windowsservercore-ltsc2022": {}
              }
            }
          ]
        },
        {
          "productVersion": "$(dotnet|6.0|product-version)",
          "sharedTags": {
            "$(dotnet|6.0|product-version)": {},
            "6.0": {}
          },
          "platforms": [
            {
              "buildArgs": {
                "REPO": "$(Repo:runtime)"
              },
              "dockerfile": "src/aspnet/6.0/bullseye-slim/amd64",
              "dockerfileTemplate": "eng/dockerfile-templates/aspnet/Dockerfile.linux",
              "os": "linux",
              "osVersion": "bullseye-slim",
              "tags": {
                "$(dotnet|6.0|product-version)-bullseye-slim-amd64": {},
                "6.0-bullseye-slim-amd64": {}
              }
            },
            {
              "architecture": "arm",
              "buildArgs": {
                "REPO": "$(Repo:runtime)"
              },
              "dockerfile": "src/aspnet/6.0/bullseye-slim/arm32v7",
              "dockerfileTemplate": "eng/dockerfile-templates/aspnet/Dockerfile.linux",
              "os": "linux",
              "osVersion": "bullseye-slim",
              "tags": {
                "$(dotnet|6.0|product-version)-bullseye-slim-arm32v7": {},
                "6.0-bullseye-slim-arm32v7": {}
              },
              "variant": "v7"
            },
            {
              "architecture": "arm64",
              "buildArgs": {
                "REPO": "$(Repo:runtime)"
              },
              "dockerfile": "src/aspnet/6.0/bullseye-slim/arm64v8",
              "dockerfileTemplate": "eng/dockerfile-templates/aspnet/Dockerfile.linux",
              "os": "linux",
              "osVersion": "bullseye-slim",
              "tags": {
                "$(dotnet|6.0|product-version)-bullseye-slim-arm64v8": {},
                "6.0-bullseye-slim-arm64v8": {}
              },
              "variant": "v8"
            },
            {
              "buildArgs": {
                "REPO": "$(Repo:runtime)"
              },
              "dockerfile": "src/aspnet/6.0/nanoserver-1809/amd64",
              "dockerfileTemplate": "eng/dockerfile-templates/aspnet/Dockerfile.windows",
              "os": "windows",
              "osVersion": "nanoserver-1809",
              "tags": {
                "$(dotnet|6.0|product-version)-nanoserver-1809": {},
                "6.0-nanoserver-1809": {}
              }
            },
            {
              "buildArgs": {
                "REPO": "$(Repo:runtime)"
              },
              "dockerfile": "src/aspnet/6.0/nanoserver-20H2/amd64",
              "dockerfileTemplate": "eng/dockerfile-templates/aspnet/Dockerfile.windows",
              "os": "windows",
              "osVersion": "nanoserver-20H2",
              "tags": {
                "$(dotnet|6.0|product-version)-nanoserver-20H2": {},
                "6.0-nanoserver-20H2": {}
              }
            },
            {
              "buildArgs": {
                "REPO": "$(Repo:runtime)"
              },
              "dockerfile": "src/aspnet/6.0/nanoserver-ltsc2022/amd64",
              "dockerfileTemplate": "eng/dockerfile-templates/aspnet/Dockerfile.windows",
              "os": "windows",
              "osVersion": "nanoserver-ltsc2022",
              "tags": {
                "$(dotnet|6.0|product-version)-nanoserver-ltsc2022": {},
                "6.0-nanoserver-ltsc2022": {}
              }
            }
          ]
        },
        {
          "id": "bullseye-slim",
          "productVersion": "$(dotnet|6.0|product-version)",
          "sharedTags": {
            "$(dotnet|6.0|product-version)-bullseye-slim": {},
            "6.0-bullseye-slim": {}
          },
          "platforms": [
            {
              "buildArgs": {
                "REPO": "$(Repo:runtime)"
              },
              "dockerfile": "src/aspnet/6.0/bullseye-slim/amd64",
              "dockerfileTemplate": "eng/dockerfile-templates/aspnet/Dockerfile.linux",
              "os": "linux",
              "osVersion": "bullseye-slim",
              "tags": {}
            },
            {
              "architecture": "arm",
              "buildArgs": {
                "REPO": "$(Repo:runtime)"
              },
              "dockerfile": "src/aspnet/6.0/bullseye-slim/arm32v7",
              "dockerfileTemplate": "eng/dockerfile-templates/aspnet/Dockerfile.linux",
              "os": "linux",
              "osVersion": "bullseye-slim",
              "tags": {},
              "variant": "v7"
            },
            {
              "architecture": "arm64",
              "buildArgs": {
                "REPO": "$(Repo:runtime)"
              },
              "dockerfile": "src/aspnet/6.0/bullseye-slim/arm64v8",
              "dockerfileTemplate": "eng/dockerfile-templates/aspnet/Dockerfile.linux",
              "os": "linux",
              "osVersion": "bullseye-slim",
              "tags": {},
              "variant": "v8"
            }
          ]
        },
        {
          "productVersion": "$(dotnet|6.0|product-version)",
          "sharedTags": {
            "$(dotnet|6.0|product-version)-alpine3.14": {},
            "6.0-alpine3.14": {}
          },
          "platforms": [
            {
              "buildArgs": {
                "REPO": "$(Repo:runtime)"
              },
              "dockerfile": "src/aspnet/6.0/alpine3.14/amd64",
              "dockerfileTemplate": "eng/dockerfile-templates/aspnet/Dockerfile.linux",
              "os": "linux",
              "osVersion": "alpine3.14",
              "tags": {
                "$(dotnet|6.0|product-version)-alpine3.14-amd64": {},
                "6.0-alpine3.14-amd64": {}
              }
            },
            {
              "architecture": "arm",
              "buildArgs": {
                "REPO": "$(Repo:runtime)"
              },
              "dockerfile": "src/aspnet/6.0/alpine3.14/arm32v7",
              "dockerfileTemplate": "eng/dockerfile-templates/aspnet/Dockerfile.linux",
              "os": "linux",
              "osVersion": "alpine3.14",
              "tags": {
                "$(dotnet|6.0|product-version)-alpine3.14-arm32v7": {},
                "6.0-alpine3.14-arm32v7": {}
              },
              "variant": "v7"
            },
            {
              "architecture": "arm64",
              "buildArgs": {
                "REPO": "$(Repo:runtime)"
              },
              "dockerfile": "src/aspnet/6.0/alpine3.14/arm64v8",
              "dockerfileTemplate": "eng/dockerfile-templates/aspnet/Dockerfile.linux",
              "os": "linux",
              "osVersion": "alpine3.14",
              "tags": {
                "$(dotnet|6.0|product-version)-alpine3.14-arm64v8": {},
                "6.0-alpine3.14-arm64v8": {}
              },
              "variant": "v8"
            }
          ]
        },
        {
          "productVersion": "$(dotnet|6.0|product-version)",
          "sharedTags": {
            "$(dotnet|6.0|product-version)-alpine3.15": {},
            "6.0-alpine3.15": {},
            "6.0-alpine": {}
          },
          "platforms": [
            {
              "buildArgs": {
                "REPO": "$(Repo:runtime)"
              },
              "dockerfile": "src/aspnet/6.0/alpine3.15/amd64",
              "dockerfileTemplate": "eng/dockerfile-templates/aspnet/Dockerfile.linux",
              "os": "linux",
              "osVersion": "alpine3.15",
              "tags": {
                "$(dotnet|6.0|product-version)-alpine3.15-amd64": {},
                "6.0-alpine3.15-amd64": {},
                "6.0-alpine-amd64": {}
              }
            },
            {
              "architecture": "arm",
              "buildArgs": {
                "REPO": "$(Repo:runtime)"
              },
              "dockerfile": "src/aspnet/6.0/alpine3.15/arm32v7",
              "dockerfileTemplate": "eng/dockerfile-templates/aspnet/Dockerfile.linux",
              "os": "linux",
              "osVersion": "alpine3.15",
              "tags": {
                "$(dotnet|6.0|product-version)-alpine3.15-arm32v7": {},
                "6.0-alpine3.15-arm32v7": {},
                "6.0-alpine-arm32v7": {}
              },
              "variant": "v7"
            },
            {
              "architecture": "arm64",
              "buildArgs": {
                "REPO": "$(Repo:runtime)"
              },
              "dockerfile": "src/aspnet/6.0/alpine3.15/arm64v8",
              "dockerfileTemplate": "eng/dockerfile-templates/aspnet/Dockerfile.linux",
              "os": "linux",
              "osVersion": "alpine3.15",
              "tags": {
                "$(dotnet|6.0|product-version)-alpine3.15-arm64v8": {},
                "6.0-alpine3.15-arm64v8": {},
                "6.0-alpine-arm64v8": {}
              },
              "variant": "v8"
            }
          ]
        },
        {
          "productVersion": "$(dotnet|6.0|product-version)",
          "sharedTags": {
            "$(dotnet|6.0|product-version)-focal": {},
            "6.0-focal": {}
          },
          "platforms": [
            {
              "buildArgs": {
                "REPO": "$(Repo:runtime)"
              },
              "dockerfile": "src/aspnet/6.0/focal/amd64",
              "dockerfileTemplate": "eng/dockerfile-templates/aspnet/Dockerfile.linux",
              "os": "linux",
              "osVersion": "focal",
              "tags": {
                "$(dotnet|6.0|product-version)-focal-amd64": {},
                "6.0-focal-amd64": {}
              }
            },
            {
              "architecture": "arm",
              "buildArgs": {
                "REPO": "$(Repo:runtime)"
              },
              "dockerfile": "src/aspnet/6.0/focal/arm32v7",
              "dockerfileTemplate": "eng/dockerfile-templates/aspnet/Dockerfile.linux",
              "os": "linux",
              "osVersion": "focal",
              "tags": {
                "$(dotnet|6.0|product-version)-focal-arm32v7": {},
                "6.0-focal-arm32v7": {}
              },
              "variant": "v7"
            },
            {
              "architecture": "arm64",
              "buildArgs": {
                "REPO": "$(Repo:runtime)"
              },
              "dockerfile": "src/aspnet/6.0/focal/arm64v8",
              "dockerfileTemplate": "eng/dockerfile-templates/aspnet/Dockerfile.linux",
              "os": "linux",
              "osVersion": "focal",
              "tags": {
                "$(dotnet|6.0|product-version)-focal-arm64v8": {},
                "6.0-focal-arm64v8": {}
              },
              "variant": "v8"
            }
          ]
        },
        {
          "productVersion": "$(dotnet|6.0|product-version)",
          "sharedTags": {
            "$(dotnet|6.0|product-version)-jammy": {},
            "6.0-jammy": {}
          },
          "platforms": [
            {
              "buildArgs": {
                "REPO": "$(Repo:runtime)"
              },
              "dockerfile": "src/aspnet/6.0/jammy/amd64",
              "dockerfileTemplate": "eng/dockerfile-templates/aspnet/Dockerfile.linux",
              "os": "linux",
              "osVersion": "jammy",
              "tags": {
                "$(dotnet|6.0|product-version)-jammy-amd64": {},
                "6.0-jammy-amd64": {}
              }
            },
            {
<<<<<<< HEAD
              "architecture": "arm",
              "buildArgs": {
                "REPO": "$(Repo:runtime)"
              },
              "dockerfile": "src/aspnet/6.0/jammy/arm32v7",
=======
              "architecture": "arm64",
              "buildArgs": {
                "REPO": "$(Repo:runtime)"
              },
              "dockerfile": "src/aspnet/6.0/jammy/arm64v8",
>>>>>>> 60f8e3a3
              "dockerfileTemplate": "eng/dockerfile-templates/aspnet/Dockerfile.linux",
              "os": "linux",
              "osVersion": "jammy",
              "tags": {
<<<<<<< HEAD
                "$(dotnet|6.0|product-version)-jammy-arm32v7": {},
                "6.0-jammy-arm32v7": {}
              },
              "variant": "v7"
=======
                "$(dotnet|6.0|product-version)-jammy-arm64v8": {},
                "6.0-jammy-arm64v8": {}
              },
              "variant": "v8"
            }
          ]
        },
        {
          "productVersion": "$(dotnet|6.0|product-version)",
          "sharedTags": {
            "$(dotnet|6.0|product-version)-cbl-mariner1.0": {
              "docType": "Undocumented"
            },
            "6.0-cbl-mariner1.0": {
              "docType": "Undocumented"
            }
          },
          "platforms": [
            {
              "buildArgs": {
                "REPO": "$(Repo:runtime)"
              },
              "dockerfile": "src/aspnet/6.0/cbl-mariner1.0/amd64",
              "dockerfileTemplate": "eng/dockerfile-templates/aspnet/Dockerfile.linux",
              "os": "linux",
              "osVersion": "cbl-mariner1.0",
              "tags": {
                "$(dotnet|6.0|product-version)-cbl-mariner1.0-amd64": {
                  "docType": "Undocumented"
                },
                "6.0-cbl-mariner1.0-amd64": {
                  "docType": "Undocumented"
                }
              }
            }
          ]
        },
        {
          "productVersion": "$(dotnet|6.0|product-version)",
          "sharedTags": {
            "$(dotnet|6.0|product-version)-cbl-mariner2.0": {
              "docType": "Undocumented"
            },
            "6.0-cbl-mariner2.0": {
              "docType": "Undocumented"
            },
            "6.0-cbl-mariner": {
              "docType": "Undocumented"
            }
          },
          "platforms": [
            {
              "buildArgs": {
                "REPO": "$(Repo:runtime)"
              },
              "dockerfile": "src/aspnet/6.0/cbl-mariner2.0/amd64",
              "dockerfileTemplate": "eng/dockerfile-templates/aspnet/Dockerfile.linux",
              "os": "linux",
              "osVersion": "cbl-mariner2.0",
              "tags": {
                "$(dotnet|6.0|product-version)-cbl-mariner2.0-amd64": {
                  "docType": "Undocumented"
                },
                "6.0-cbl-mariner2.0-amd64": {
                  "docType": "Undocumented"
                },
                "6.0-cbl-mariner-amd64": {
                  "docType": "Undocumented"
                }
              },
              "packageQueryOverrides": {
                "getInstalledPackagesPath": "eng/package-scripts/cbl-mariner/get-installed-packages.sh"
              }
>>>>>>> 60f8e3a3
            },
            {
              "architecture": "arm64",
              "buildArgs": {
                "REPO": "$(Repo:runtime)"
              },
<<<<<<< HEAD
              "dockerfile": "src/aspnet/6.0/jammy/arm64v8",
              "dockerfileTemplate": "eng/dockerfile-templates/aspnet/Dockerfile.linux",
              "os": "linux",
              "osVersion": "jammy",
              "tags": {
                "$(dotnet|6.0|product-version)-jammy-arm64v8": {},
                "6.0-jammy-arm64v8": {}
              },
              "variant": "v8"
=======
              "dockerfile": "src/aspnet/6.0/cbl-mariner2.0/arm64v8",
              "dockerfileTemplate": "eng/dockerfile-templates/aspnet/Dockerfile.linux",
              "os": "linux",
              "osVersion": "cbl-mariner2.0",
              "tags": {
                "$(dotnet|6.0|product-version)-cbl-mariner2.0-arm64v8": {
                  "docType": "Undocumented"
                },
                "6.0-cbl-mariner2.0-arm64v8": {
                  "docType": "Undocumented"
                },
                "6.0-cbl-mariner-arm64v8": {
                  "docType": "Undocumented"
                }
              },
              "variant": "v8",
              "packageQueryOverrides": {
                "getInstalledPackagesPath": "eng/package-scripts/cbl-mariner/get-installed-packages.sh"
              }
>>>>>>> 60f8e3a3
            }
          ]
        },
        {
          "productVersion": "$(dotnet|6.0|product-version)",
          "sharedTags": {
<<<<<<< HEAD
            "$(dotnet|6.0|product-version)-cbl-mariner1.0": {
=======
            "$(dotnet|6.0|product-version)-cbl-mariner1.0-distroless": {
>>>>>>> 60f8e3a3
              "docType": "Undocumented"
            },
            "6.0-cbl-mariner1.0-distroless": {
              "docType": "Undocumented"
            }
          },
          "platforms": [
            {
              "buildArgs": {
                "REPO": "$(Repo:runtime)"
              },
              "dockerfile": "src/aspnet/6.0/cbl-mariner1.0-distroless/amd64",
              "dockerfileTemplate": "eng/dockerfile-templates/aspnet/Dockerfile.linux",
              "os": "linux",
              "osVersion": "cbl-mariner1.0-distroless",
              "tags": {
                "$(dotnet|6.0|product-version)-cbl-mariner1.0-distroless-amd64": {
                  "docType": "Undocumented"
                },
                "6.0-cbl-mariner1.0-distroless-amd64": {
                  "docType": "Undocumented"
                }
              },
              "customBuildLegGroups": [
                {
                  "name": "pr-build",
                  "type": "Supplemental",
                  "dependencies": [
                    "$(Repo:sdk):6.0-cbl-mariner1.0-amd64"
                  ]
                }
              ],
              "packageQueryOverrides": {
                "getInstalledPackagesPath": "eng/package-scripts/cbl-mariner-distroless/get-installed-packages.1.0.sh",
                "getUpgradablePackagesPath": "eng/package-scripts/cbl-mariner-distroless/get-upgradable-packages.1.0.sh"
              }
            }
          ]
        },
        {
          "productVersion": "$(dotnet|6.0|product-version)",
          "sharedTags": {
<<<<<<< HEAD
            "$(dotnet|6.0|product-version)-cbl-mariner2.0": {
              "docType": "Undocumented"
            },
            "6.0-cbl-mariner2.0": {
              "docType": "Undocumented"
            },
            "6.0-cbl-mariner": {
              "docType": "Undocumented"
            }
          },
          "platforms": [
            {
              "buildArgs": {
                "REPO": "$(Repo:runtime)"
              },
              "dockerfile": "src/aspnet/6.0/cbl-mariner2.0/amd64",
              "dockerfileTemplate": "eng/dockerfile-templates/aspnet/Dockerfile.linux",
              "os": "linux",
              "osVersion": "cbl-mariner2.0",
              "tags": {
                "$(dotnet|6.0|product-version)-cbl-mariner2.0-amd64": {
                  "docType": "Undocumented"
                },
                "6.0-cbl-mariner2.0-amd64": {
                  "docType": "Undocumented"
                },
                "6.0-cbl-mariner-amd64": {
                  "docType": "Undocumented"
                }
              }
            },
            {
              "architecture": "arm64",
              "buildArgs": {
                "REPO": "$(Repo:runtime)"
              },
              "dockerfile": "src/aspnet/6.0/cbl-mariner2.0/arm64v8",
              "dockerfileTemplate": "eng/dockerfile-templates/aspnet/Dockerfile.linux",
              "os": "linux",
              "osVersion": "cbl-mariner2.0",
              "tags": {
                "$(dotnet|6.0|product-version)-cbl-mariner2.0-arm64v8": {
                  "docType": "Undocumented"
                },
                "6.0-cbl-mariner2.0-arm64v8": {
                  "docType": "Undocumented"
                },
                "6.0-cbl-mariner-arm64v8": {
                  "docType": "Undocumented"
                }
              },
              "variant": "v8"
            }
          ]
        },
        {
          "productVersion": "$(dotnet|6.0|product-version)",
          "sharedTags": {
            "$(dotnet|6.0|product-version)-cbl-mariner1.0-distroless": {
=======
            "$(dotnet|6.0|product-version)-cbl-mariner2.0-distroless": {
>>>>>>> 60f8e3a3
              "docType": "Undocumented"
            },
            "6.0-cbl-mariner2.0-distroless": {
              "docType": "Undocumented"
            },
            "6.0-cbl-mariner-distroless": {
              "docType": "Undocumented"
            }
          },
          "platforms": [
            {
              "buildArgs": {
                "REPO": "$(Repo:runtime)"
              },
              "dockerfile": "src/aspnet/6.0/cbl-mariner2.0-distroless/amd64",
              "dockerfileTemplate": "eng/dockerfile-templates/aspnet/Dockerfile.linux",
              "os": "linux",
              "osVersion": "cbl-mariner2.0-distroless",
              "tags": {
                "$(dotnet|6.0|product-version)-cbl-mariner2.0-distroless-amd64": {
                  "docType": "Undocumented"
                },
                "6.0-cbl-mariner2.0-distroless-amd64": {
                  "docType": "Undocumented"
                },
                "6.0-cbl-mariner-distroless-amd64": {
                  "docType": "Undocumented"
                }
              },
              "customBuildLegGroups": [
                {
                  "name": "pr-build",
                  "type": "Supplemental",
                  "dependencies": [
                    "$(Repo:sdk):6.0-cbl-mariner2.0-amd64"
                  ]
                }
              ],
              "packageQueryOverrides": {
                "getInstalledPackagesPath": "eng/package-scripts/cbl-mariner-distroless/get-installed-packages.2.0.sh",
                "getUpgradablePackagesPath": "eng/package-scripts/cbl-mariner-distroless/get-upgradable-packages.2.0.sh"
              }
            },
            {
              "architecture": "arm64",
              "buildArgs": {
                "REPO": "$(Repo:runtime)"
              },
              "dockerfile": "src/aspnet/6.0/cbl-mariner2.0-distroless/arm64v8",
              "dockerfileTemplate": "eng/dockerfile-templates/aspnet/Dockerfile.linux",
              "os": "linux",
              "osVersion": "cbl-mariner2.0-distroless",
              "tags": {
                "$(dotnet|6.0|product-version)-cbl-mariner2.0-distroless-arm64v8": {
                  "docType": "Undocumented"
                },
                "6.0-cbl-mariner2.0-distroless-arm64v8": {
                  "docType": "Undocumented"
                },
                "6.0-cbl-mariner-distroless-arm64v8": {
                  "docType": "Undocumented"
                }
              },
              "variant": "v8",
              "customBuildLegGroups": [
                {
                  "name": "pr-build",
                  "type": "Supplemental",
                  "dependencies": [
                    "$(Repo:sdk):6.0-cbl-mariner2.0-arm64v8"
                  ]
                }
              ],
              "packageQueryOverrides": {
                "getInstalledPackagesPath": "eng/package-scripts/cbl-mariner-distroless/get-installed-packages.2.0.sh",
                "getUpgradablePackagesPath": "eng/package-scripts/cbl-mariner-distroless/get-upgradable-packages.2.0.sh"
              }
            }
          ]
        },
        {
          "productVersion": "$(dotnet|6.0|product-version)",
          "sharedTags": {
            "$(dotnet|6.0|product-version)-cbl-mariner2.0-distroless": {
              "docType": "Undocumented"
            },
            "6.0-cbl-mariner2.0-distroless": {
              "docType": "Undocumented"
            },
            "6.0-cbl-mariner-distroless": {
              "docType": "Undocumented"
            }
          },
          "platforms": [
            {
              "buildArgs": {
                "REPO": "$(Repo:runtime)"
              },
              "dockerfile": "src/aspnet/6.0/cbl-mariner2.0-distroless/amd64",
              "dockerfileTemplate": "eng/dockerfile-templates/aspnet/Dockerfile.linux",
              "os": "linux",
              "osVersion": "cbl-mariner2.0-distroless",
              "tags": {
                "$(dotnet|6.0|product-version)-cbl-mariner2.0-distroless-amd64": {
                  "docType": "Undocumented"
                },
                "6.0-cbl-mariner2.0-distroless-amd64": {
                  "docType": "Undocumented"
                },
                "6.0-cbl-mariner-distroless-amd64": {
                  "docType": "Undocumented"
                }
              },
              "customBuildLegGroups": [
                {
                  "name": "pr-build",
                  "type": "Supplemental",
                  "dependencies": [
                    "$(Repo:sdk):6.0-cbl-mariner2.0-amd64"
                  ]
                }
              ],
              "packageQueryOverrides": {
                "getInstalledPackagesPath": "eng/package-scripts/cbl-mariner-distroless/get-installed-packages.2.0.sh",
                "getUpgradablePackagesPath": "eng/package-scripts/cbl-mariner-distroless/get-upgradable-packages.2.0.sh"
              }
            },
            {
              "architecture": "arm64",
              "buildArgs": {
                "REPO": "$(Repo:runtime)"
              },
              "dockerfile": "src/aspnet/6.0/cbl-mariner2.0-distroless/arm64v8",
              "dockerfileTemplate": "eng/dockerfile-templates/aspnet/Dockerfile.linux",
              "os": "linux",
              "osVersion": "cbl-mariner2.0-distroless",
              "tags": {
                "$(dotnet|6.0|product-version)-cbl-mariner2.0-distroless-arm64v8": {
                  "docType": "Undocumented"
                },
                "6.0-cbl-mariner2.0-distroless-arm64v8": {
                  "docType": "Undocumented"
                },
                "6.0-cbl-mariner-distroless-arm64v8": {
                  "docType": "Undocumented"
                }
              },
              "variant": "v8",
              "customBuildLegGroups": [
                {
                  "name": "pr-build",
                  "type": "Supplemental",
                  "dependencies": [
                    "$(Repo:sdk):6.0-cbl-mariner2.0-arm64v8"
                  ]
                }
              ],
              "packageQueryOverrides": {
                "getInstalledPackagesPath": "eng/package-scripts/cbl-mariner-distroless/get-installed-packages.2.0.sh",
                "getUpgradablePackagesPath": "eng/package-scripts/cbl-mariner-distroless/get-upgradable-packages.2.0.sh"
              }
            }
          ]
        },
        {
          "productVersion": "$(dotnet|6.0|product-version)",
          "platforms": [
            {
              "buildArgs": {
                "REPO": "$(Repo:runtime)"
              },
              "dockerfile": "src/aspnet/6.0/windowsservercore-ltsc2019/amd64",
              "dockerfileTemplate": "eng/dockerfile-templates/aspnet/Dockerfile.windows",
              "os": "windows",
              "osVersion": "windowsservercore-ltsc2019",
              "tags": {
                "$(dotnet|6.0|product-version)-windowsservercore-ltsc2019": {},
                "6.0-windowsservercore-ltsc2019": {}
              }
            }
          ]
        },
        {
          "productVersion": "$(dotnet|6.0|product-version)",
          "platforms": [
            {
              "buildArgs": {
                "REPO": "$(Repo:runtime)"
              },
              "dockerfile": "src/aspnet/6.0/windowsservercore-ltsc2022/amd64",
              "dockerfileTemplate": "eng/dockerfile-templates/aspnet/Dockerfile.windows",
              "os": "windows",
              "osVersion": "windowsservercore-ltsc2022",
              "tags": {
                "$(dotnet|6.0|product-version)-windowsservercore-ltsc2022": {},
                "6.0-windowsservercore-ltsc2022": {}
              }
            }
          ]
        },
        {
          "productVersion": "$(dotnet|7.0|product-version)",
          "sharedTags": {
            "$(dotnet|7.0|product-version)": {},
            "7.0": {},
            "latest": {}
          },
          "platforms": [
            {
              "buildArgs": {
                "REPO": "$(Repo:runtime)"
              },
              "dockerfile": "src/aspnet/7.0/bullseye-slim/amd64",
              "dockerfileTemplate": "eng/dockerfile-templates/aspnet/Dockerfile.linux",
              "os": "linux",
              "osVersion": "bullseye-slim",
              "tags": {
                "$(dotnet|7.0|product-version)-bullseye-slim-amd64": {},
                "7.0-bullseye-slim-amd64": {}
              }
            },
            {
              "architecture": "arm",
              "buildArgs": {
                "REPO": "$(Repo:runtime)"
              },
              "dockerfile": "src/aspnet/7.0/bullseye-slim/arm32v7",
              "dockerfileTemplate": "eng/dockerfile-templates/aspnet/Dockerfile.linux",
              "os": "linux",
              "osVersion": "bullseye-slim",
              "tags": {
                "$(dotnet|7.0|product-version)-bullseye-slim-arm32v7": {},
                "7.0-bullseye-slim-arm32v7": {}
              },
              "variant": "v7"
            },
            {
              "architecture": "arm64",
              "buildArgs": {
                "REPO": "$(Repo:runtime)"
              },
              "dockerfile": "src/aspnet/7.0/bullseye-slim/arm64v8",
              "dockerfileTemplate": "eng/dockerfile-templates/aspnet/Dockerfile.linux",
              "os": "linux",
              "osVersion": "bullseye-slim",
              "tags": {
                "$(dotnet|7.0|product-version)-bullseye-slim-arm64v8": {},
                "7.0-bullseye-slim-arm64v8": {}
              },
              "variant": "v8"
            },
            {
              "buildArgs": {
                "REPO": "$(Repo:runtime)"
              },
              "dockerfile": "src/aspnet/7.0/nanoserver-1809/amd64",
              "dockerfileTemplate": "eng/dockerfile-templates/aspnet/Dockerfile.windows",
              "os": "windows",
              "osVersion": "nanoserver-1809",
              "tags": {
                "$(dotnet|7.0|product-version)-nanoserver-1809": {},
                "7.0-nanoserver-1809": {}
              }
            },
            {
              "buildArgs": {
                "REPO": "$(Repo:runtime)"
              },
              "dockerfile": "src/aspnet/7.0/nanoserver-ltsc2022/amd64",
              "dockerfileTemplate": "eng/dockerfile-templates/aspnet/Dockerfile.windows",
              "os": "windows",
              "osVersion": "nanoserver-ltsc2022",
              "tags": {
                "$(dotnet|7.0|product-version)-nanoserver-ltsc2022": {},
                "7.0-nanoserver-ltsc2022": {}
              }
            }
          ]
        },
        {
          "id": "bullseye-slim",
          "productVersion": "$(dotnet|7.0|product-version)",
          "sharedTags": {
            "$(dotnet|7.0|product-version)-bullseye-slim": {},
            "7.0-bullseye-slim": {}
          },
          "platforms": [
            {
              "buildArgs": {
                "REPO": "$(Repo:runtime)"
              },
              "dockerfile": "src/aspnet/7.0/bullseye-slim/amd64",
              "dockerfileTemplate": "eng/dockerfile-templates/aspnet/Dockerfile.linux",
              "os": "linux",
              "osVersion": "bullseye-slim",
              "tags": {}
            },
            {
              "architecture": "arm",
              "buildArgs": {
                "REPO": "$(Repo:runtime)"
              },
              "dockerfile": "src/aspnet/7.0/bullseye-slim/arm32v7",
              "dockerfileTemplate": "eng/dockerfile-templates/aspnet/Dockerfile.linux",
              "os": "linux",
              "osVersion": "bullseye-slim",
              "tags": {},
              "variant": "v7"
            },
            {
              "architecture": "arm64",
              "buildArgs": {
                "REPO": "$(Repo:runtime)"
              },
              "dockerfile": "src/aspnet/7.0/bullseye-slim/arm64v8",
              "dockerfileTemplate": "eng/dockerfile-templates/aspnet/Dockerfile.linux",
              "os": "linux",
              "osVersion": "bullseye-slim",
              "tags": {},
              "variant": "v8"
            }
          ]
        },
        {
          "productVersion": "$(dotnet|7.0|product-version)",
          "sharedTags": {
            "$(dotnet|7.0|product-version)-alpine3.15": {},
            "7.0-alpine3.15": {},
            "7.0-alpine": {}
          },
          "platforms": [
            {
              "buildArgs": {
                "REPO": "$(Repo:runtime)"
              },
              "dockerfile": "src/aspnet/7.0/alpine3.15/amd64",
              "dockerfileTemplate": "eng/dockerfile-templates/aspnet/Dockerfile.linux",
              "os": "linux",
              "osVersion": "alpine3.15",
              "tags": {
                "$(dotnet|7.0|product-version)-alpine3.15-amd64": {},
                "7.0-alpine3.15-amd64": {},
                "7.0-alpine-amd64": {}
              }
            },
            {
              "architecture": "arm",
              "buildArgs": {
                "REPO": "$(Repo:runtime)"
              },
              "dockerfile": "src/aspnet/7.0/alpine3.15/arm32v7",
              "dockerfileTemplate": "eng/dockerfile-templates/aspnet/Dockerfile.linux",
              "os": "linux",
              "osVersion": "alpine3.15",
              "tags": {
                "$(dotnet|7.0|product-version)-alpine3.15-arm32v7": {},
                "7.0-alpine3.15-arm32v7": {},
                "7.0-alpine-arm32v7": {}
              },
              "variant": "v7"
            },
            {
              "architecture": "arm64",
              "buildArgs": {
                "REPO": "$(Repo:runtime)"
              },
              "dockerfile": "src/aspnet/7.0/alpine3.15/arm64v8",
              "dockerfileTemplate": "eng/dockerfile-templates/aspnet/Dockerfile.linux",
              "os": "linux",
              "osVersion": "alpine3.15",
              "tags": {
                "$(dotnet|7.0|product-version)-alpine3.15-arm64v8": {},
                "7.0-alpine3.15-arm64v8": {},
                "7.0-alpine-arm64v8": {}
              },
              "variant": "v8"
            }
          ]
        },
        {
          "productVersion": "$(dotnet|7.0|product-version)",
          "sharedTags": {
            "$(dotnet|7.0|product-version)-jammy": {},
            "7.0-jammy": {}
          },
          "platforms": [
            {
              "architecture": "arm",
              "buildArgs": {
                "REPO": "$(Repo:runtime)"
              },
<<<<<<< HEAD
              "dockerfile": "src/aspnet/7.0/jammy/amd64",
=======
              "dockerfile": "src/aspnet/7.0/focal/arm32v7",
>>>>>>> 60f8e3a3
              "dockerfileTemplate": "eng/dockerfile-templates/aspnet/Dockerfile.linux",
              "os": "linux",
              "osVersion": "jammy",
              "tags": {
<<<<<<< HEAD
                "$(dotnet|7.0|product-version)-jammy-amd64": {},
                "7.0-jammy-amd64": {}
              }
            },
=======
                "$(dotnet|7.0|product-version)-focal-arm32v7": {},
                "7.0-focal-arm32v7": {}
              },
              "variant": "v7"
            }
          ]
        },
        {
          "productVersion": "$(dotnet|7.0|product-version)",
          "sharedTags": {
            "$(dotnet|7.0|product-version)-jammy": {},
            "7.0-jammy": {}
          },
          "platforms": [
>>>>>>> 60f8e3a3
            {
              "buildArgs": {
                "REPO": "$(Repo:runtime)"
              },
<<<<<<< HEAD
              "dockerfile": "src/aspnet/7.0/jammy/arm32v7",
=======
              "dockerfile": "src/aspnet/7.0/jammy/amd64",
>>>>>>> 60f8e3a3
              "dockerfileTemplate": "eng/dockerfile-templates/aspnet/Dockerfile.linux",
              "os": "linux",
              "osVersion": "jammy",
              "tags": {
<<<<<<< HEAD
                "$(dotnet|7.0|product-version)-jammy-arm32v7": {},
                "7.0-jammy-arm32v7": {}
              },
              "variant": "v7"
=======
                "$(dotnet|7.0|product-version)-jammy-amd64": {},
                "7.0-jammy-amd64": {}
              }
>>>>>>> 60f8e3a3
            },
            {
              "architecture": "arm64",
              "buildArgs": {
                "REPO": "$(Repo:runtime)"
              },
              "dockerfile": "src/aspnet/7.0/jammy/arm64v8",
              "dockerfileTemplate": "eng/dockerfile-templates/aspnet/Dockerfile.linux",
              "os": "linux",
              "osVersion": "jammy",
              "tags": {
                "$(dotnet|7.0|product-version)-jammy-arm64v8": {},
                "7.0-jammy-arm64v8": {}
              },
              "variant": "v8"
            }
          ]
        },
        {
          "productVersion": "$(dotnet|7.0|product-version)",
          "sharedTags": {
            "$(dotnet|7.0|product-version)-cbl-mariner2.0": {
              "docType": "Undocumented"
            },
            "7.0-cbl-mariner2.0": {
              "docType": "Undocumented"
            },
            "7.0-cbl-mariner": {
              "docType": "Undocumented"
            }
          },
          "platforms": [
            {
              "buildArgs": {
                "REPO": "$(Repo:runtime)"
              },
              "dockerfile": "src/aspnet/7.0/cbl-mariner2.0/amd64",
              "dockerfileTemplate": "eng/dockerfile-templates/aspnet/Dockerfile.linux",
              "os": "linux",
              "osVersion": "cbl-mariner2.0",
              "tags": {
                "$(dotnet|7.0|product-version)-cbl-mariner2.0-amd64": {
                  "docType": "Undocumented"
                },
                "7.0-cbl-mariner2.0-amd64": {
                  "docType": "Undocumented"
                },
                "7.0-cbl-mariner-amd64": {
                  "docType": "Undocumented"
                }
              },
              "packageQueryOverrides": {
                "getInstalledPackagesPath": "eng/package-scripts/cbl-mariner/get-installed-packages.sh"
              }
            },
            {
              "architecture": "arm64",
              "buildArgs": {
                "REPO": "$(Repo:runtime)"
              },
              "dockerfile": "src/aspnet/7.0/cbl-mariner2.0/arm64v8",
              "dockerfileTemplate": "eng/dockerfile-templates/aspnet/Dockerfile.linux",
              "os": "linux",
              "osVersion": "cbl-mariner2.0",
              "tags": {
                "$(dotnet|7.0|product-version)-cbl-mariner2.0-arm64v8": {
                  "docType": "Undocumented"
                },
                "7.0-cbl-mariner2.0-arm64v8": {
                  "docType": "Undocumented"
                },
                "7.0-cbl-mariner-arm64v8": {
                  "docType": "Undocumented"
                }
              },
              "variant": "v8",
              "packageQueryOverrides": {
                "getInstalledPackagesPath": "eng/package-scripts/cbl-mariner/get-installed-packages.sh"
              }
            }
          ]
        },
        {
          "productVersion": "$(dotnet|7.0|product-version)",
          "sharedTags": {
            "$(dotnet|7.0|product-version)-cbl-mariner2.0-distroless": {
              "docType": "Undocumented"
            },
            "7.0-cbl-mariner2.0-distroless": {
              "docType": "Undocumented"
            },
            "7.0-cbl-mariner-distroless": {
              "docType": "Undocumented"
            }
          },
          "platforms": [
            {
              "buildArgs": {
                "REPO": "$(Repo:runtime)"
              },
              "dockerfile": "src/aspnet/7.0/cbl-mariner2.0-distroless/amd64",
              "dockerfileTemplate": "eng/dockerfile-templates/aspnet/Dockerfile.linux",
              "os": "linux",
              "osVersion": "cbl-mariner2.0-distroless",
              "tags": {
                "$(dotnet|7.0|product-version)-cbl-mariner2.0-distroless-amd64": {
                  "docType": "Undocumented"
                },
                "7.0-cbl-mariner2.0-distroless-amd64": {
                  "docType": "Undocumented"
                },
                "7.0-cbl-mariner-distroless-amd64": {
                  "docType": "Undocumented"
                }
              },
              "customBuildLegGroups": [
                {
                  "name": "pr-build",
                  "type": "Supplemental",
                  "dependencies": [
                    "$(Repo:sdk):7.0-cbl-mariner2.0-amd64"
                  ]
                }
              ],
              "packageQueryOverrides": {
                "getInstalledPackagesPath": "eng/package-scripts/cbl-mariner-distroless/dotnet7/get-installed-packages.2.0.sh",
                "getUpgradablePackagesPath": "eng/package-scripts/cbl-mariner-distroless/get-upgradable-packages.2.0.sh"
              }
            },
            {
              "architecture": "arm64",
              "buildArgs": {
                "REPO": "$(Repo:runtime)"
              },
              "dockerfile": "src/aspnet/7.0/cbl-mariner2.0-distroless/arm64v8",
              "dockerfileTemplate": "eng/dockerfile-templates/aspnet/Dockerfile.linux",
              "os": "linux",
              "osVersion": "cbl-mariner2.0-distroless",
              "tags": {
                "$(dotnet|7.0|product-version)-cbl-mariner2.0-distroless-arm64v8": {
                  "docType": "Undocumented"
                },
                "7.0-cbl-mariner2.0-distroless-arm64v8": {
                  "docType": "Undocumented"
                },
                "7.0-cbl-mariner-distroless-arm64v8": {
                  "docType": "Undocumented"
                }
              },
              "variant": "v8",
              "customBuildLegGroups": [
                {
                  "name": "pr-build",
                  "type": "Supplemental",
                  "dependencies": [
                    "$(Repo:sdk):7.0-cbl-mariner2.0-arm64v8"
                  ]
                }
              ],
              "packageQueryOverrides": {
                "getInstalledPackagesPath": "eng/package-scripts/cbl-mariner-distroless/dotnet7/get-installed-packages.2.0.sh",
                "getUpgradablePackagesPath": "eng/package-scripts/cbl-mariner-distroless/get-upgradable-packages.2.0.sh"
              }
            }
          ]
        },
        {
          "productVersion": "$(dotnet|7.0|product-version)",
          "platforms": [
            {
              "buildArgs": {
                "REPO": "$(Repo:runtime)"
              },
              "dockerfile": "src/aspnet/7.0/windowsservercore-ltsc2019/amd64",
              "dockerfileTemplate": "eng/dockerfile-templates/aspnet/Dockerfile.windows",
              "os": "windows",
              "osVersion": "windowsservercore-ltsc2019",
              "tags": {
                "$(dotnet|7.0|product-version)-windowsservercore-ltsc2019": {},
                "7.0-windowsservercore-ltsc2019": {}
              }
            }
          ]
        },
        {
          "productVersion": "$(dotnet|7.0|product-version)",
          "platforms": [
            {
              "buildArgs": {
                "REPO": "$(Repo:runtime)"
              },
              "dockerfile": "src/aspnet/7.0/windowsservercore-ltsc2022/amd64",
              "dockerfileTemplate": "eng/dockerfile-templates/aspnet/Dockerfile.windows",
              "os": "windows",
              "osVersion": "windowsservercore-ltsc2022",
              "tags": {
                "$(dotnet|7.0|product-version)-windowsservercore-ltsc2022": {},
                "7.0-windowsservercore-ltsc2022": {}
              }
            }
          ]
        }
      ]
    },
    {
      "id": "sdk",
      "name": "dotnet/nightly/sdk",
      "readme": "README.sdk.md",
      "readmeTemplate": "eng/readme-templates/README.md",
      "mcrTagsMetadataTemplate": "eng/mcr-tags-metadata-templates/sdk-tags.yml",
      "images": [
        {
          "productVersion": "$(sdk|3.1|product-version)",
          "sharedTags": {
            "$(sdk|3.1|product-version)": {
              "syndication": {
                "repo": "$(syndicatedSdkRepo)"
              }
            },
            "3.1": {
              "syndication": {
                "repo": "$(syndicatedSdkRepo)",
                "destinationTags": [
                  "3.1",
                  "latest"
                ]
              }
            }
          },
          "platforms": [
            {
              "dockerfile": "src/sdk/3.1/buster/amd64",
              "dockerfileTemplate": "eng/dockerfile-templates/sdk/Dockerfile.linux",
              "os": "linux",
              "osVersion": "buster",
              "tags": {
                "$(sdk|3.1|product-version)-buster": {
                  "syndication": {
                    "repo": "$(syndicatedSdkRepo)"
                  }
                },
                "3.1-buster": {
                  "syndication": {
                    "repo": "$(syndicatedSdkRepo)"
                  }
                }
              },
              "customBuildLegGroups": [
                {
                  "name": "test-dependencies",
                  "type": "Integral",
                  "dependencies": [
                    "$(Repo:aspnet):3.1-buster-slim"
                  ]
                }
              ]
            },
            {
              "architecture": "arm",
              "dockerfile": "src/sdk/3.1/buster/arm32v7",
              "dockerfileTemplate": "eng/dockerfile-templates/sdk/Dockerfile.linux",
              "os": "linux",
              "osVersion": "buster",
              "tags": {
                "$(sdk|3.1|product-version)-buster-arm32v7": {
                  "syndication": {
                    "repo": "$(syndicatedSdkRepo)"
                  }
                },
                "3.1-buster-arm32v7": {
                  "syndication": {
                    "repo": "$(syndicatedSdkRepo)"
                  }
                }
              },
              "variant": "v7",
              "customBuildLegGroups": [
                {
                  "name": "test-dependencies",
                  "type": "Integral",
                  "dependencies": [
                    "$(Repo:aspnet):3.1-buster-slim-arm32v7"
                  ]
                }
              ]
            },
            {
              "architecture": "arm64",
              "dockerfile": "src/sdk/3.1/buster/arm64v8",
              "dockerfileTemplate": "eng/dockerfile-templates/sdk/Dockerfile.linux",
              "os": "linux",
              "osVersion": "buster",
              "tags": {
                "$(sdk|3.1|product-version)-buster-arm64v8": {
                  "syndication": {
                    "repo": "$(syndicatedSdkRepo)"
                  }
                },
                "3.1-buster-arm64v8": {
                  "syndication": {
                    "repo": "$(syndicatedSdkRepo)"
                  }
                }
              },
              "variant": "v8",
              "customBuildLegGroups": [
                {
                  "name": "test-dependencies",
                  "type": "Integral",
                  "dependencies": [
                    "$(Repo:aspnet):3.1-buster-slim-arm64v8"
                  ]
                }
              ]
            },
            {
              "buildArgs": {
                "REPO": "$(Repo:aspnet)"
              },
              "dockerfile": "src/sdk/3.1/nanoserver-1809/amd64",
              "dockerfileTemplate": "eng/dockerfile-templates/sdk/Dockerfile.windows",
              "os": "windows",
              "osVersion": "nanoserver-1809",
              "tags": {
                "$(sdk|3.1|product-version)-nanoserver-1809": {
                  "syndication": {
                    "repo": "$(syndicatedSdkRepo)"
                  }
                },
                "3.1-nanoserver-1809": {
                  "syndication": {
                    "repo": "$(syndicatedSdkRepo)"
                  }
                }
              }
            },
            {
              "buildArgs": {
                "REPO": "$(Repo:aspnet)"
              },
              "dockerfile": "src/sdk/3.1/nanoserver-20H2/amd64",
              "dockerfileTemplate": "eng/dockerfile-templates/sdk/Dockerfile.windows",
              "os": "windows",
              "osVersion": "nanoserver-20H2",
              "tags": {
                "$(sdk|3.1|product-version)-nanoserver-20H2": {},
                "3.1-nanoserver-20H2": {},
                "$(sdk|3.1|product-version)-nanoserver-2009": {
                  "docType": "Undocumented",
                  "syndication": {
                    "repo": "$(syndicatedSdkRepo)"
                  }
                },
                "3.1-nanoserver-2009": {
                  "docType": "Undocumented",
                  "syndication": {
                    "repo": "$(syndicatedSdkRepo)"
                  }
                }
              }
            },
            {
              "buildArgs": {
                "REPO": "$(Repo:aspnet)"
              },
              "dockerfile": "src/sdk/3.1/nanoserver-ltsc2022/amd64",
              "dockerfileTemplate": "eng/dockerfile-templates/sdk/Dockerfile.windows",
              "os": "windows",
              "osVersion": "nanoserver-ltsc2022",
              "tags": {
                "$(sdk|3.1|product-version)-nanoserver-ltsc2022": {},
                "3.1-nanoserver-ltsc2022": {}
              }
            }
          ]
        },
        {
          "productVersion": "$(sdk|3.1|product-version)",
          "platforms": [
            {
              "dockerfile": "src/sdk/3.1/bullseye/amd64",
              "dockerfileTemplate": "eng/dockerfile-templates/sdk/Dockerfile.linux",
              "os": "linux",
              "osVersion": "bullseye",
              "tags": {
                "$(sdk|3.1|product-version)-bullseye": {},
                "3.1-bullseye": {}
              },
              "customBuildLegGroups": [
                {
                  "name": "test-dependencies",
                  "type": "Integral",
                  "dependencies": [
                    "$(Repo:aspnet):3.1-bullseye-slim"
                  ]
                }
              ]
            }
          ]
        },
        {
          "productVersion": "$(sdk|3.1|product-version)",
          "platforms": [
            {
              "architecture": "arm",
              "dockerfile": "src/sdk/3.1/bullseye/arm32v7",
              "dockerfileTemplate": "eng/dockerfile-templates/sdk/Dockerfile.linux",
              "os": "linux",
              "osVersion": "bullseye",
              "tags": {
                "$(sdk|3.1|product-version)-bullseye-arm32v7": {},
                "3.1-bullseye-arm32v7": {}
              },
              "variant": "v7",
              "customBuildLegGroups": [
                {
                  "name": "test-dependencies",
                  "type": "Integral",
                  "dependencies": [
                    "$(Repo:aspnet):3.1-bullseye-slim-arm32v7"
                  ]
                }
              ]
            }
          ]
        },
        {
          "productVersion": "$(sdk|3.1|product-version)",
          "platforms": [
            {
              "architecture": "arm64",
              "dockerfile": "src/sdk/3.1/bullseye/arm64v8",
              "dockerfileTemplate": "eng/dockerfile-templates/sdk/Dockerfile.linux",
              "os": "linux",
              "osVersion": "bullseye",
              "tags": {
                "$(sdk|3.1|product-version)-bullseye-arm64v8": {},
                "3.1-bullseye-arm64v8": {}
              },
              "variant": "v8",
              "customBuildLegGroups": [
                {
                  "name": "test-dependencies",
                  "type": "Integral",
                  "dependencies": [
                    "$(Repo:aspnet):3.1-bullseye-slim-arm64v8"
                  ]
                }
              ]
            }
          ]
        },
        {
          "productVersion": "$(sdk|3.1|product-version)",
          "platforms": [
            {
              "buildArgs": {
                "REPO": "$(Repo:aspnet)"
              },
              "dockerfile": "src/sdk/3.1/alpine3.14/amd64",
              "dockerfileTemplate": "eng/dockerfile-templates/sdk/Dockerfile.linux",
              "os": "linux",
              "osVersion": "alpine3.14",
              "tags": {
                "$(sdk|3.1|product-version)-alpine3.14": {},
                "3.1-alpine3.14": {}
              }
            }
          ]
        },
        {
          "productVersion": "$(sdk|3.1|product-version)",
          "platforms": [
            {
              "buildArgs": {
                "REPO": "$(Repo:aspnet)"
              },
              "dockerfile": "src/sdk/3.1/alpine3.15/amd64",
              "dockerfileTemplate": "eng/dockerfile-templates/sdk/Dockerfile.linux",
              "os": "linux",
              "osVersion": "alpine3.15",
              "tags": {
                "$(sdk|3.1|product-version)-alpine3.15": {},
                "3.1-alpine3.15": {},
                "3.1-alpine": {
                  "syndication": {
                    "repo": "$(syndicatedSdkRepo)"
                  }
                }
              }
            }
          ]
        },
        {
          "productVersion": "$(sdk|3.1|product-version)",
          "platforms": [
            {
              "dockerfile": "src/sdk/3.1/bionic/amd64",
              "dockerfileTemplate": "eng/dockerfile-templates/sdk/Dockerfile.linux",
              "os": "linux",
              "osVersion": "bionic",
              "tags": {
                "$(sdk|3.1|product-version)-bionic": {
                  "syndication": {
                    "repo": "$(syndicatedSdkRepo)"
                  }
                },
                "3.1-bionic": {
                  "syndication": {
                    "repo": "$(syndicatedSdkRepo)"
                  }
                }
              },
              "customBuildLegGroups": [
                {
                  "name": "test-dependencies",
                  "type": "Integral",
                  "dependencies": [
                    "$(Repo:aspnet):3.1-bionic"
                  ]
                }
              ]
            }
          ]
        },
        {
          "productVersion": "$(sdk|3.1|product-version)",
          "platforms": [
            {
              "architecture": "arm",
              "dockerfile": "src/sdk/3.1/bionic/arm32v7",
              "dockerfileTemplate": "eng/dockerfile-templates/sdk/Dockerfile.linux",
              "os": "linux",
              "osVersion": "bionic",
              "tags": {
                "$(sdk|3.1|product-version)-bionic-arm32v7": {
                  "syndication": {
                    "repo": "$(syndicatedSdkRepo)"
                  }
                },
                "3.1-bionic-arm32v7": {
                  "syndication": {
                    "repo": "$(syndicatedSdkRepo)"
                  }
                }
              },
              "variant": "v7",
              "customBuildLegGroups": [
                {
                  "name": "test-dependencies",
                  "type": "Integral",
                  "dependencies": [
                    "$(Repo:aspnet):3.1-bionic-arm32v7"
                  ]
                }
              ]
            }
          ]
        },
        {
          "productVersion": "$(sdk|3.1|product-version)",
          "platforms": [
            {
              "architecture": "arm64",
              "dockerfile": "src/sdk/3.1/bionic/arm64v8",
              "dockerfileTemplate": "eng/dockerfile-templates/sdk/Dockerfile.linux",
              "os": "linux",
              "osVersion": "bionic",
              "tags": {
                "$(sdk|3.1|product-version)-bionic-arm64v8": {
                  "syndication": {
                    "repo": "$(syndicatedSdkRepo)"
                  }
                },
                "3.1-bionic-arm64v8": {
                  "syndication": {
                    "repo": "$(syndicatedSdkRepo)"
                  }
                }
              },
              "variant": "v8",
              "customBuildLegGroups": [
                {
                  "name": "test-dependencies",
                  "type": "Integral",
                  "dependencies": [
                    "$(Repo:aspnet):3.1-bionic-arm64v8"
                  ]
                }
              ]
            }
          ]
        },
        {
          "productVersion": "$(sdk|3.1|product-version)",
          "platforms": [
            {
              "dockerfile": "src/sdk/3.1/focal/amd64",
              "dockerfileTemplate": "eng/dockerfile-templates/sdk/Dockerfile.linux",
              "os": "linux",
              "osVersion": "focal",
              "tags": {
                "$(sdk|3.1|product-version)-focal": {
                  "syndication": {
                    "repo": "$(syndicatedSdkRepo)"
                  }
                },
                "3.1-focal": {
                  "syndication": {
                    "repo": "$(syndicatedSdkRepo)"
                  }
                }
              },
              "customBuildLegGroups": [
                {
                  "name": "test-dependencies",
                  "type": "Integral",
                  "dependencies": [
                    "$(Repo:aspnet):3.1-focal"
                  ]
                }
              ]
            }
          ]
        },
        {
          "productVersion": "$(sdk|3.1|product-version)",
          "platforms": [
            {
              "architecture": "arm",
              "dockerfile": "src/sdk/3.1/focal/arm32v7",
              "dockerfileTemplate": "eng/dockerfile-templates/sdk/Dockerfile.linux",
              "os": "linux",
              "osVersion": "focal",
              "tags": {
                "$(sdk|3.1|product-version)-focal-arm32v7": {
                  "syndication": {
                    "repo": "$(syndicatedSdkRepo)"
                  }
                },
                "3.1-focal-arm32v7": {
                  "syndication": {
                    "repo": "$(syndicatedSdkRepo)"
                  }
                }
              },
              "variant": "v7",
              "customBuildLegGroups": [
                {
                  "name": "test-dependencies",
                  "type": "Integral",
                  "dependencies": [
                    "$(Repo:aspnet):3.1-focal-arm32v7"
                  ]
                }
              ]
            }
          ]
        },
        {
          "productVersion": "$(sdk|3.1|product-version)",
          "platforms": [
            {
              "architecture": "arm64",
              "dockerfile": "src/sdk/3.1/focal/arm64v8",
              "dockerfileTemplate": "eng/dockerfile-templates/sdk/Dockerfile.linux",
              "os": "linux",
              "osVersion": "focal",
              "tags": {
                "$(sdk|3.1|product-version)-focal-arm64v8": {
                  "syndication": {
                    "repo": "$(syndicatedSdkRepo)"
                  }
                },
                "3.1-focal-arm64v8": {
                  "syndication": {
                    "repo": "$(syndicatedSdkRepo)"
                  }
                }
              },
              "variant": "v8",
              "customBuildLegGroups": [
                {
                  "name": "test-dependencies",
                  "type": "Integral",
                  "dependencies": [
                    "$(Repo:aspnet):3.1-focal-arm64v8"
                  ]
                }
              ]
            }
          ]
        },
        {
          "productVersion": "$(sdk|3.1|product-version)",
          "platforms": [
            {
              "buildArgs": {
                "REPO": "$(Repo:aspnet)"
              },
              "dockerfile": "src/sdk/3.1/cbl-mariner1.0/amd64",
              "dockerfileTemplate": "eng/dockerfile-templates/sdk/Dockerfile.linux",
              "os": "linux",
              "osVersion": "cbl-mariner1.0",
              "tags": {
                "$(sdk|3.1|product-version)-cbl-mariner1.0": {
                  "docType": "Undocumented"
                },
                "3.1-cbl-mariner1.0": {
                  "docType": "Undocumented"
                }
              }
            }
          ]
        },
        {
          "productVersion": "$(sdk|5.0|product-version)",
          "sharedTags": {
            "$(sdk|5.0|product-version)": {},
            "5.0": {}
          },
          "platforms": [
            {
              "buildArgs": {
                "REPO": "$(Repo:aspnet)"
              },
              "dockerfile": "src/sdk/5.0/buster-slim/amd64",
              "dockerfileTemplate": "eng/dockerfile-templates/sdk/Dockerfile.linux",
              "os": "linux",
              "osVersion": "buster-slim",
              "tags": {
                "$(sdk|5.0|product-version)-buster-slim-amd64": {},
                "5.0-buster-slim-amd64": {}
              }
            },
            {
              "buildArgs": {
                "REPO": "$(Repo:aspnet)"
              },
              "architecture": "arm",
              "dockerfile": "src/sdk/5.0/buster-slim/arm32v7",
              "dockerfileTemplate": "eng/dockerfile-templates/sdk/Dockerfile.linux",
              "os": "linux",
              "osVersion": "buster-slim",
              "tags": {
                "$(sdk|5.0|product-version)-buster-slim-arm32v7": {},
                "5.0-buster-slim-arm32v7": {}
              },
              "variant": "v7"
            },
            {
              "buildArgs": {
                "REPO": "$(Repo:aspnet)"
              },
              "architecture": "arm64",
              "dockerfile": "src/sdk/5.0/buster-slim/arm64v8",
              "dockerfileTemplate": "eng/dockerfile-templates/sdk/Dockerfile.linux",
              "os": "linux",
              "osVersion": "buster-slim",
              "tags": {
                "$(sdk|5.0|product-version)-buster-slim-arm64v8": {},
                "5.0-buster-slim-arm64v8": {}
              },
              "variant": "v8"
            },
            {
              "buildArgs": {
                "REPO": "$(Repo:aspnet)"
              },
              "dockerfile": "src/sdk/5.0/nanoserver-1809/amd64",
              "dockerfileTemplate": "eng/dockerfile-templates/sdk/Dockerfile.windows",
              "os": "windows",
              "osVersion": "nanoserver-1809",
              "tags": {
                "$(sdk|5.0|product-version)-nanoserver-1809": {},
                "5.0-nanoserver-1809": {}
              }
            },
            {
              "buildArgs": {
                "REPO": "$(Repo:aspnet)"
              },
              "dockerfile": "src/sdk/5.0/nanoserver-20H2/amd64",
              "dockerfileTemplate": "eng/dockerfile-templates/sdk/Dockerfile.windows",
              "os": "windows",
              "osVersion": "nanoserver-20H2",
              "tags": {
                "$(sdk|5.0|product-version)-nanoserver-20H2": {},
                "5.0-nanoserver-20H2": {},
                "$(sdk|5.0|product-version)-nanoserver-2009": {
                  "docType": "Undocumented"
                },
                "5.0-nanoserver-2009": {
                  "docType": "Undocumented"
                }
              }
            },
            {
              "buildArgs": {
                "REPO": "$(Repo:aspnet)"
              },
              "dockerfile": "src/sdk/5.0/nanoserver-ltsc2022/amd64",
              "dockerfileTemplate": "eng/dockerfile-templates/sdk/Dockerfile.windows",
              "os": "windows",
              "osVersion": "nanoserver-ltsc2022",
              "tags": {
                "$(sdk|5.0|product-version)-nanoserver-ltsc2022": {},
                "5.0-nanoserver-ltsc2022": {}
              }
            }
          ]
        },
        {
          "id": "buster-slim",
          "productVersion": "$(sdk|5.0|product-version)",
          "sharedTags": {
            "$(sdk|5.0|product-version)-buster-slim": {},
            "5.0-buster-slim": {}
          },
          "platforms": [
            {
              "buildArgs": {
                "REPO": "$(Repo:aspnet)"
              },
              "dockerfile": "src/sdk/5.0/buster-slim/amd64",
              "dockerfileTemplate": "eng/dockerfile-templates/sdk/Dockerfile.linux",
              "os": "linux",
              "osVersion": "buster-slim",
              "tags": {}
            },
            {
              "buildArgs": {
                "REPO": "$(Repo:aspnet)"
              },
              "architecture": "arm",
              "dockerfile": "src/sdk/5.0/buster-slim/arm32v7",
              "dockerfileTemplate": "eng/dockerfile-templates/sdk/Dockerfile.linux",
              "os": "linux",
              "osVersion": "buster-slim",
              "tags": {},
              "variant": "v7"
            },
            {
              "buildArgs": {
                "REPO": "$(Repo:aspnet)"
              },
              "architecture": "arm64",
              "dockerfile": "src/sdk/5.0/buster-slim/arm64v8",
              "dockerfileTemplate": "eng/dockerfile-templates/sdk/Dockerfile.linux",
              "os": "linux",
              "osVersion": "buster-slim",
              "tags": {},
              "variant": "v8"
            }
          ]
        },
        {
          "id": "bullseye-slim",
          "productVersion": "$(sdk|5.0|product-version)",
          "sharedTags": {
            "$(sdk|5.0|product-version)-bullseye-slim": {},
            "5.0-bullseye-slim": {}
          },
          "platforms": [
            {
              "buildArgs": {
                "REPO": "$(Repo:aspnet)"
              },
              "dockerfile": "src/sdk/5.0/bullseye-slim/amd64",
              "dockerfileTemplate": "eng/dockerfile-templates/sdk/Dockerfile.linux",
              "os": "linux",
              "osVersion": "bullseye-slim",
              "tags": {
                "$(sdk|5.0|product-version)-bullseye-slim-amd64": {},
                "5.0-bullseye-slim-amd64": {}
              }
            },
            {
              "buildArgs": {
                "REPO": "$(Repo:aspnet)"
              },
              "architecture": "arm",
              "dockerfile": "src/sdk/5.0/bullseye-slim/arm32v7",
              "dockerfileTemplate": "eng/dockerfile-templates/sdk/Dockerfile.linux",
              "os": "linux",
              "osVersion": "bullseye-slim",
              "tags": {
                "$(sdk|5.0|product-version)-bullseye-slim-arm32v7": {},
                "5.0-bullseye-slim-arm32v7": {}
              },
              "variant": "v7"
            },
            {
              "buildArgs": {
                "REPO": "$(Repo:aspnet)"
              },
              "architecture": "arm64",
              "dockerfile": "src/sdk/5.0/bullseye-slim/arm64v8",
              "dockerfileTemplate": "eng/dockerfile-templates/sdk/Dockerfile.linux",
              "os": "linux",
              "osVersion": "bullseye-slim",
              "tags": {
                "$(sdk|5.0|product-version)-bullseye-slim-arm64v8": {},
                "5.0-bullseye-slim-arm64v8": {}
              },
              "variant": "v8"
            }
          ]
        },
        {
          "productVersion": "$(sdk|5.0|product-version)",
          "sharedTags": {
            "$(sdk|5.0|product-version)-alpine3.14": {},
            "5.0-alpine3.14": {}
          },
          "platforms": [
            {
              "buildArgs": {
                "REPO": "$(Repo:aspnet)"
              },
              "dockerfile": "src/sdk/5.0/alpine3.14/amd64",
              "dockerfileTemplate": "eng/dockerfile-templates/sdk/Dockerfile.linux",
              "os": "linux",
              "osVersion": "alpine3.14",
              "tags": {
                "$(sdk|5.0|product-version)-alpine3.14-amd64": {},
                "5.0-alpine3.14-amd64": {}
              }
            }
          ]
        },
        {
          "productVersion": "$(sdk|5.0|product-version)",
          "sharedTags": {
            "$(sdk|5.0|product-version)-alpine3.15": {},
            "5.0-alpine3.15": {},
            "5.0-alpine": {}
          },
          "platforms": [
            {
              "buildArgs": {
                "REPO": "$(Repo:aspnet)"
              },
              "dockerfile": "src/sdk/5.0/alpine3.15/amd64",
              "dockerfileTemplate": "eng/dockerfile-templates/sdk/Dockerfile.linux",
              "os": "linux",
              "osVersion": "alpine3.15",
              "tags": {
                "$(sdk|5.0|product-version)-alpine3.15-amd64": {},
                "5.0-alpine3.15-amd64": {},
                "5.0-alpine-amd64": {}
              }
            }
          ]
        },
        {
          "productVersion": "$(sdk|5.0|product-version)",
          "sharedTags": {
            "$(sdk|5.0|product-version)-focal": {},
            "5.0-focal": {}
          },
          "platforms": [
            {
              "buildArgs": {
                "REPO": "$(Repo:aspnet)"
              },
              "dockerfile": "src/sdk/5.0/focal/amd64",
              "dockerfileTemplate": "eng/dockerfile-templates/sdk/Dockerfile.linux",
              "os": "linux",
              "osVersion": "focal",
              "tags": {
                "$(sdk|5.0|product-version)-focal-amd64": {},
                "5.0-focal-amd64": {}
              }
            },
            {
              "buildArgs": {
                "REPO": "$(Repo:aspnet)"
              },
              "architecture": "arm",
              "dockerfile": "src/sdk/5.0/focal/arm32v7",
              "dockerfileTemplate": "eng/dockerfile-templates/sdk/Dockerfile.linux",
              "os": "linux",
              "osVersion": "focal",
              "tags": {
                "$(sdk|5.0|product-version)-focal-arm32v7": {},
                "5.0-focal-arm32v7": {}
              },
              "variant": "v7"
            },
            {
              "buildArgs": {
                "REPO": "$(Repo:aspnet)"
              },
              "architecture": "arm64",
              "dockerfile": "src/sdk/5.0/focal/arm64v8",
              "dockerfileTemplate": "eng/dockerfile-templates/sdk/Dockerfile.linux",
              "os": "linux",
              "osVersion": "focal",
              "tags": {
                "$(sdk|5.0|product-version)-focal-arm64v8": {},
                "5.0-focal-arm64v8": {}
              },
              "variant": "v8"
            }
          ]
        },
        {
          "productVersion": "$(sdk|5.0|product-version)",
          "sharedTags": {
            "$(sdk|5.0|product-version)-cbl-mariner1.0": {
              "docType": "Undocumented"
            },
            "5.0-cbl-mariner1.0": {
              "docType": "Undocumented"
            }
          },
          "platforms": [
            {
              "buildArgs": {
                "REPO": "$(Repo:aspnet)"
              },
              "dockerfile": "src/sdk/5.0/cbl-mariner1.0/amd64",
              "dockerfileTemplate": "eng/dockerfile-templates/sdk/Dockerfile.linux",
              "os": "linux",
              "osVersion": "cbl-mariner1.0",
              "tags": {
                "$(sdk|5.0|product-version)-cbl-mariner1.0-amd64": {
                  "docType": "Undocumented"
                },
                "5.0-cbl-mariner1.0-amd64": {
                  "docType": "Undocumented"
                }
              }
            }
          ]
        },
        {
          "productVersion": "$(sdk|5.0|product-version)",
          "platforms": [
            {
              "buildArgs": {
                "REPO": "$(Repo:aspnet)"
              },
              "dockerfile": "src/sdk/5.0/windowsservercore-ltsc2019/amd64",
              "dockerfileTemplate": "eng/dockerfile-templates/sdk/Dockerfile.windows",
              "os": "windows",
              "osVersion": "windowsservercore-ltsc2019",
              "tags": {
                "$(sdk|5.0|product-version)-windowsservercore-ltsc2019": {},
                "5.0-windowsservercore-ltsc2019": {}
              }
            }
          ]
        },
        {
          "productVersion": "$(sdk|5.0|product-version)",
          "platforms": [
            {
              "buildArgs": {
                "REPO": "$(Repo:aspnet)"
              },
              "dockerfile": "src/sdk/5.0/windowsservercore-ltsc2022/amd64",
              "dockerfileTemplate": "eng/dockerfile-templates/sdk/Dockerfile.windows",
              "os": "windows",
              "osVersion": "windowsservercore-ltsc2022",
              "tags": {
                "$(sdk|5.0|product-version)-windowsservercore-ltsc2022": {},
                "5.0-windowsservercore-ltsc2022": {}
              }
            }
          ]
        },
        {
          "productVersion": "$(sdk|6.0|product-version)",
          "sharedTags": {
            "$(sdk|6.0|product-version)": {},
            "6.0": {}
          },
          "platforms": [
            {
              "buildArgs": {
                "REPO": "$(Repo:aspnet)"
              },
              "dockerfile": "src/sdk/6.0/bullseye-slim/amd64",
              "dockerfileTemplate": "eng/dockerfile-templates/sdk/Dockerfile.linux",
              "os": "linux",
              "osVersion": "bullseye-slim",
              "tags": {
                "$(sdk|6.0|product-version)-bullseye-slim-amd64": {},
                "6.0-bullseye-slim-amd64": {}
              }
            },
            {
              "buildArgs": {
                "REPO": "$(Repo:aspnet)"
              },
              "architecture": "arm",
              "dockerfile": "src/sdk/6.0/bullseye-slim/arm32v7",
              "dockerfileTemplate": "eng/dockerfile-templates/sdk/Dockerfile.linux",
              "os": "linux",
              "osVersion": "bullseye-slim",
              "tags": {
                "$(sdk|6.0|product-version)-bullseye-slim-arm32v7": {},
                "6.0-bullseye-slim-arm32v7": {}
              },
              "variant": "v7"
            },
            {
              "buildArgs": {
                "REPO": "$(Repo:aspnet)"
              },
              "architecture": "arm64",
              "dockerfile": "src/sdk/6.0/bullseye-slim/arm64v8",
              "dockerfileTemplate": "eng/dockerfile-templates/sdk/Dockerfile.linux",
              "os": "linux",
              "osVersion": "bullseye-slim",
              "tags": {
                "$(sdk|6.0|product-version)-bullseye-slim-arm64v8": {},
                "6.0-bullseye-slim-arm64v8": {}
              },
              "variant": "v8"
            },
            {
              "buildArgs": {
                "REPO": "$(Repo:aspnet)"
              },
              "dockerfile": "src/sdk/6.0/nanoserver-1809/amd64",
              "dockerfileTemplate": "eng/dockerfile-templates/sdk/Dockerfile.windows",
              "os": "windows",
              "osVersion": "nanoserver-1809",
              "tags": {
                "$(sdk|6.0|product-version)-nanoserver-1809": {},
                "6.0-nanoserver-1809": {}
              }
            },
            {
              "buildArgs": {
                "REPO": "$(Repo:aspnet)"
              },
              "dockerfile": "src/sdk/6.0/nanoserver-20H2/amd64",
              "dockerfileTemplate": "eng/dockerfile-templates/sdk/Dockerfile.windows",
              "os": "windows",
              "osVersion": "nanoserver-20H2",
              "tags": {
                "$(sdk|6.0|product-version)-nanoserver-20H2": {},
                "6.0-nanoserver-20H2": {}
              }
            },
            {
              "buildArgs": {
                "REPO": "$(Repo:aspnet)"
              },
              "dockerfile": "src/sdk/6.0/nanoserver-ltsc2022/amd64",
              "dockerfileTemplate": "eng/dockerfile-templates/sdk/Dockerfile.windows",
              "os": "windows",
              "osVersion": "nanoserver-ltsc2022",
              "tags": {
                "$(sdk|6.0|product-version)-nanoserver-ltsc2022": {},
                "6.0-nanoserver-ltsc2022": {}
              }
            }
          ]
        },
        {
          "id": "bullseye-slim",
          "productVersion": "$(sdk|6.0|product-version)",
          "sharedTags": {
            "$(sdk|6.0|product-version)-bullseye-slim": {},
            "6.0-bullseye-slim": {}
          },
          "platforms": [
            {
              "buildArgs": {
                "REPO": "$(Repo:aspnet)"
              },
              "dockerfile": "src/sdk/6.0/bullseye-slim/amd64",
              "dockerfileTemplate": "eng/dockerfile-templates/sdk/Dockerfile.linux",
              "os": "linux",
              "osVersion": "bullseye-slim",
              "tags": {}
            },
            {
              "buildArgs": {
                "REPO": "$(Repo:aspnet)"
              },
              "architecture": "arm",
              "dockerfile": "src/sdk/6.0/bullseye-slim/arm32v7",
              "dockerfileTemplate": "eng/dockerfile-templates/sdk/Dockerfile.linux",
              "os": "linux",
              "osVersion": "bullseye-slim",
              "tags": {},
              "variant": "v7"
            },
            {
              "buildArgs": {
                "REPO": "$(Repo:aspnet)"
              },
              "architecture": "arm64",
              "dockerfile": "src/sdk/6.0/bullseye-slim/arm64v8",
              "dockerfileTemplate": "eng/dockerfile-templates/sdk/Dockerfile.linux",
              "os": "linux",
              "osVersion": "bullseye-slim",
              "tags": {},
              "variant": "v8"
            }
          ]
        },
        {
          "productVersion": "$(sdk|6.0|product-version)",
          "sharedTags": {
            "$(sdk|6.0|product-version)-alpine3.14": {},
            "6.0-alpine3.14": {}
          },
          "platforms": [
            {
              "buildArgs": {
                "REPO": "$(Repo:aspnet)"
              },
              "dockerfile": "src/sdk/6.0/alpine3.14/amd64",
              "dockerfileTemplate": "eng/dockerfile-templates/sdk/Dockerfile.linux",
              "os": "linux",
              "osVersion": "alpine3.14",
              "tags": {
                "$(sdk|6.0|product-version)-alpine3.14-amd64": {},
                "6.0-alpine3.14-amd64": {}
              }
            },
            {
              "buildArgs": {
                "REPO": "$(Repo:aspnet)"
              },
              "architecture": "arm",
              "dockerfile": "src/sdk/6.0/alpine3.14/arm32v7",
              "dockerfileTemplate": "eng/dockerfile-templates/sdk/Dockerfile.linux",
              "os": "linux",
              "osVersion": "alpine3.14",
              "tags": {
                "$(sdk|6.0|product-version)-alpine3.14-arm32v7": {},
                "6.0-alpine3.14-arm32v7": {}
              },
              "variant": "v7"
            },
            {
              "buildArgs": {
                "REPO": "$(Repo:aspnet)"
              },
              "architecture": "arm64",
              "dockerfile": "src/sdk/6.0/alpine3.14/arm64v8",
              "dockerfileTemplate": "eng/dockerfile-templates/sdk/Dockerfile.linux",
              "os": "linux",
              "osVersion": "alpine3.14",
              "tags": {
                "$(sdk|6.0|product-version)-alpine3.14-arm64v8": {},
                "6.0-alpine3.14-arm64v8": {}
              },
              "variant": "v8"
            }
          ]
        },
        {
          "productVersion": "$(sdk|6.0|product-version)",
          "sharedTags": {
            "$(sdk|6.0|product-version)-alpine3.15": {},
            "6.0-alpine3.15": {},
            "6.0-alpine": {}
          },
          "platforms": [
            {
              "buildArgs": {
                "REPO": "$(Repo:aspnet)"
              },
              "dockerfile": "src/sdk/6.0/alpine3.15/amd64",
              "dockerfileTemplate": "eng/dockerfile-templates/sdk/Dockerfile.linux",
              "os": "linux",
              "osVersion": "alpine3.15",
              "tags": {
                "$(sdk|6.0|product-version)-alpine3.15-amd64": {},
                "6.0-alpine3.15-amd64": {},
                "6.0-alpine-amd64": {}
              }
            },
            {
              "buildArgs": {
                "REPO": "$(Repo:aspnet)"
              },
              "architecture": "arm",
              "dockerfile": "src/sdk/6.0/alpine3.15/arm32v7",
              "dockerfileTemplate": "eng/dockerfile-templates/sdk/Dockerfile.linux",
              "os": "linux",
              "osVersion": "alpine3.15",
              "tags": {
                "$(sdk|6.0|product-version)-alpine3.15-arm32v7": {},
                "6.0-alpine3.15-arm32v7": {},
                "6.0-alpine-arm32v7": {}
              },
              "variant": "v7"
            },
            {
              "buildArgs": {
                "REPO": "$(Repo:aspnet)"
              },
              "architecture": "arm64",
              "dockerfile": "src/sdk/6.0/alpine3.15/arm64v8",
              "dockerfileTemplate": "eng/dockerfile-templates/sdk/Dockerfile.linux",
              "os": "linux",
              "osVersion": "alpine3.15",
              "tags": {
                "$(sdk|6.0|product-version)-alpine3.15-arm64v8": {},
                "6.0-alpine3.15-arm64v8": {},
                "6.0-alpine-arm64v8": {}
              },
              "variant": "v8"
            }
          ]
        },
        {
          "productVersion": "$(sdk|6.0|product-version)",
          "sharedTags": {
            "$(sdk|6.0|product-version)-focal": {},
            "6.0-focal": {}
          },
          "platforms": [
            {
              "buildArgs": {
                "REPO": "$(Repo:aspnet)"
              },
              "dockerfile": "src/sdk/6.0/focal/amd64",
              "dockerfileTemplate": "eng/dockerfile-templates/sdk/Dockerfile.linux",
              "os": "linux",
              "osVersion": "focal",
              "tags": {
                "$(sdk|6.0|product-version)-focal-amd64": {},
                "6.0-focal-amd64": {}
              }
            },
            {
              "buildArgs": {
                "REPO": "$(Repo:aspnet)"
              },
              "architecture": "arm",
              "dockerfile": "src/sdk/6.0/focal/arm32v7",
              "dockerfileTemplate": "eng/dockerfile-templates/sdk/Dockerfile.linux",
              "os": "linux",
              "osVersion": "focal",
              "tags": {
                "$(sdk|6.0|product-version)-focal-arm32v7": {},
                "6.0-focal-arm32v7": {}
              },
              "variant": "v7"
            },
            {
              "buildArgs": {
                "REPO": "$(Repo:aspnet)"
              },
              "architecture": "arm64",
              "dockerfile": "src/sdk/6.0/focal/arm64v8",
              "dockerfileTemplate": "eng/dockerfile-templates/sdk/Dockerfile.linux",
              "os": "linux",
              "osVersion": "focal",
              "tags": {
                "$(sdk|6.0|product-version)-focal-arm64v8": {},
                "6.0-focal-arm64v8": {}
              },
              "variant": "v8"
            }
          ]
        },
        {
          "productVersion": "$(sdk|6.0|product-version)",
          "sharedTags": {
            "$(sdk|6.0|product-version)-jammy": {},
            "6.0-jammy": {}
          },
          "platforms": [
            {
              "buildArgs": {
                "REPO": "$(Repo:aspnet)"
              },
              "dockerfile": "src/sdk/6.0/jammy/amd64",
              "dockerfileTemplate": "eng/dockerfile-templates/sdk/Dockerfile.linux",
              "os": "linux",
              "osVersion": "jammy",
              "tags": {
                "$(sdk|6.0|product-version)-jammy-amd64": {},
                "6.0-jammy-amd64": {}
              }
            },
            {
              "buildArgs": {
                "REPO": "$(Repo:aspnet)"
              },
<<<<<<< HEAD
              "architecture": "arm",
              "dockerfile": "src/sdk/6.0/jammy/arm32v7",
              "dockerfileTemplate": "eng/dockerfile-templates/sdk/Dockerfile.linux",
              "os": "linux",
              "osVersion": "jammy",
              "tags": {
                "$(sdk|6.0|product-version)-jammy-arm32v7": {},
                "6.0-jammy-arm32v7": {}
              },
              "variant": "v7"
            },
            {
              "buildArgs": {
                "REPO": "$(Repo:aspnet)"
              },
=======
>>>>>>> 60f8e3a3
              "architecture": "arm64",
              "dockerfile": "src/sdk/6.0/jammy/arm64v8",
              "dockerfileTemplate": "eng/dockerfile-templates/sdk/Dockerfile.linux",
              "os": "linux",
              "osVersion": "jammy",
              "tags": {
                "$(sdk|6.0|product-version)-jammy-arm64v8": {},
                "6.0-jammy-arm64v8": {}
              },
              "variant": "v8"
            }
          ]
        },
        {
          "productVersion": "$(sdk|6.0|product-version)",
          "sharedTags": {
            "$(sdk|6.0|product-version)-cbl-mariner1.0": {
              "docType": "Undocumented"
            },
            "6.0-cbl-mariner1.0": {
              "docType": "Undocumented"
            }
          },
          "platforms": [
            {
              "buildArgs": {
                "REPO": "$(Repo:aspnet)"
              },
              "dockerfile": "src/sdk/6.0/cbl-mariner1.0/amd64",
              "dockerfileTemplate": "eng/dockerfile-templates/sdk/Dockerfile.linux",
              "os": "linux",
              "osVersion": "cbl-mariner1.0",
              "tags": {
                "$(sdk|6.0|product-version)-cbl-mariner1.0-amd64": {
                  "docType": "Undocumented"
                },
                "6.0-cbl-mariner1.0-amd64": {
                  "docType": "Undocumented"
                }
              }
            }
          ]
        },
        {
          "productVersion": "$(sdk|6.0|product-version)",
          "sharedTags": {
            "$(sdk|6.0|product-version)-cbl-mariner2.0": {
              "docType": "Undocumented"
            },
            "6.0-cbl-mariner2.0": {
              "docType": "Undocumented"
            },
            "6.0-cbl-mariner": {
              "docType": "Undocumented"
            }
          },
          "platforms": [
            {
              "buildArgs": {
                "REPO": "$(Repo:aspnet)"
              },
              "dockerfile": "src/sdk/6.0/cbl-mariner2.0/amd64",
              "dockerfileTemplate": "eng/dockerfile-templates/sdk/Dockerfile.linux",
              "os": "linux",
              "osVersion": "cbl-mariner2.0",
              "tags": {
                "$(sdk|6.0|product-version)-cbl-mariner2.0-amd64": {
                  "docType": "Undocumented"
                },
                "6.0-cbl-mariner2.0-amd64": {
                  "docType": "Undocumented"
                },
                "6.0-cbl-mariner-amd64": {
                  "docType": "Undocumented"
                }
<<<<<<< HEAD
=======
              },
              "packageQueryOverrides": {
                "getInstalledPackagesPath": "eng/package-scripts/cbl-mariner/get-installed-packages.sh"
>>>>>>> 60f8e3a3
              }
            },
            {
              "architecture": "arm64",
              "buildArgs": {
                "REPO": "$(Repo:aspnet)"
              },
              "dockerfile": "src/sdk/6.0/cbl-mariner2.0/arm64v8",
              "dockerfileTemplate": "eng/dockerfile-templates/sdk/Dockerfile.linux",
              "os": "linux",
              "osVersion": "cbl-mariner2.0",
              "tags": {
                "$(sdk|6.0|product-version)-cbl-mariner2.0-arm64v8": {
                  "docType": "Undocumented"
                },
                "6.0-cbl-mariner2.0-arm64v8": {
                  "docType": "Undocumented"
                },
                "6.0-cbl-mariner-arm64v8": {
                  "docType": "Undocumented"
                }
              },
<<<<<<< HEAD
              "variant": "v8"
=======
              "variant": "v8",
              "packageQueryOverrides": {
                "getInstalledPackagesPath": "eng/package-scripts/cbl-mariner/get-installed-packages.sh"
              }
>>>>>>> 60f8e3a3
            }
          ]
        },
        {
          "productVersion": "$(sdk|6.0|product-version)",
          "platforms": [
            {
              "buildArgs": {
                "REPO": "$(Repo:aspnet)"
              },
              "dockerfile": "src/sdk/6.0/windowsservercore-ltsc2019/amd64",
              "dockerfileTemplate": "eng/dockerfile-templates/sdk/Dockerfile.windows",
              "os": "windows",
              "osVersion": "windowsservercore-ltsc2019",
              "tags": {
                "$(sdk|6.0|product-version)-windowsservercore-ltsc2019": {},
                "6.0-windowsservercore-ltsc2019": {}
              }
            }
          ]
        },
        {
          "productVersion": "$(sdk|6.0|product-version)",
          "platforms": [
            {
              "buildArgs": {
                "REPO": "$(Repo:aspnet)"
              },
              "dockerfile": "src/sdk/6.0/windowsservercore-ltsc2022/amd64",
              "dockerfileTemplate": "eng/dockerfile-templates/sdk/Dockerfile.windows",
              "os": "windows",
              "osVersion": "windowsservercore-ltsc2022",
              "tags": {
                "$(sdk|6.0|product-version)-windowsservercore-ltsc2022": {},
                "6.0-windowsservercore-ltsc2022": {}
              }
            }
          ]
        },
        {
          "productVersion": "$(sdk|7.0|product-version)",
          "sharedTags": {
            "$(sdk|7.0|product-version)": {},
            "7.0": {},
            "latest": {}
          },
          "platforms": [
            {
              "buildArgs": {
                "REPO": "$(Repo:aspnet)"
              },
              "dockerfile": "src/sdk/7.0/bullseye-slim/amd64",
              "dockerfileTemplate": "eng/dockerfile-templates/sdk/Dockerfile.linux",
              "os": "linux",
              "osVersion": "bullseye-slim",
              "tags": {
                "$(sdk|7.0|product-version)-bullseye-slim-amd64": {},
                "7.0-bullseye-slim-amd64": {}
              }
            },
            {
              "buildArgs": {
                "REPO": "$(Repo:aspnet)"
              },
              "architecture": "arm",
              "dockerfile": "src/sdk/7.0/bullseye-slim/arm32v7",
              "dockerfileTemplate": "eng/dockerfile-templates/sdk/Dockerfile.linux",
              "os": "linux",
              "osVersion": "bullseye-slim",
              "tags": {
                "$(sdk|7.0|product-version)-bullseye-slim-arm32v7": {},
                "7.0-bullseye-slim-arm32v7": {}
              },
              "variant": "v7"
            },
            {
              "buildArgs": {
                "REPO": "$(Repo:aspnet)"
              },
              "architecture": "arm64",
              "dockerfile": "src/sdk/7.0/bullseye-slim/arm64v8",
              "dockerfileTemplate": "eng/dockerfile-templates/sdk/Dockerfile.linux",
              "os": "linux",
              "osVersion": "bullseye-slim",
              "tags": {
                "$(sdk|7.0|product-version)-bullseye-slim-arm64v8": {},
                "7.0-bullseye-slim-arm64v8": {}
              },
              "variant": "v8"
            },
            {
              "buildArgs": {
                "REPO": "$(Repo:aspnet)"
              },
              "dockerfile": "src/sdk/7.0/nanoserver-1809/amd64",
              "dockerfileTemplate": "eng/dockerfile-templates/sdk/Dockerfile.windows",
              "os": "windows",
              "osVersion": "nanoserver-1809",
              "tags": {
                "$(sdk|7.0|product-version)-nanoserver-1809": {},
                "7.0-nanoserver-1809": {}
              }
            },
            {
              "buildArgs": {
                "REPO": "$(Repo:aspnet)"
              },
              "dockerfile": "src/sdk/7.0/nanoserver-ltsc2022/amd64",
              "dockerfileTemplate": "eng/dockerfile-templates/sdk/Dockerfile.windows",
              "os": "windows",
              "osVersion": "nanoserver-ltsc2022",
              "tags": {
                "$(sdk|7.0|product-version)-nanoserver-ltsc2022": {},
                "7.0-nanoserver-ltsc2022": {}
              }
            }
          ]
        },
        {
          "id": "bullseye-slim",
          "productVersion": "$(sdk|7.0|product-version)",
          "sharedTags": {
            "$(sdk|7.0|product-version)-bullseye-slim": {},
            "7.0-bullseye-slim": {}
          },
          "platforms": [
            {
              "buildArgs": {
                "REPO": "$(Repo:aspnet)"
              },
              "dockerfile": "src/sdk/7.0/bullseye-slim/amd64",
              "dockerfileTemplate": "eng/dockerfile-templates/sdk/Dockerfile.linux",
              "os": "linux",
              "osVersion": "bullseye-slim",
              "tags": {}
            },
            {
              "buildArgs": {
                "REPO": "$(Repo:aspnet)"
              },
              "architecture": "arm",
              "dockerfile": "src/sdk/7.0/bullseye-slim/arm32v7",
              "dockerfileTemplate": "eng/dockerfile-templates/sdk/Dockerfile.linux",
              "os": "linux",
              "osVersion": "bullseye-slim",
              "tags": {},
              "variant": "v7"
            },
            {
              "buildArgs": {
                "REPO": "$(Repo:aspnet)"
              },
              "architecture": "arm64",
              "dockerfile": "src/sdk/7.0/bullseye-slim/arm64v8",
              "dockerfileTemplate": "eng/dockerfile-templates/sdk/Dockerfile.linux",
              "os": "linux",
              "osVersion": "bullseye-slim",
              "tags": {},
              "variant": "v8"
            }
          ]
        },
        {
          "productVersion": "$(sdk|7.0|product-version)",
          "sharedTags": {
            "$(sdk|7.0|product-version)-alpine3.15": {},
            "7.0-alpine3.15": {},
            "7.0-alpine": {}
          },
          "platforms": [
            {
              "buildArgs": {
                "REPO": "$(Repo:aspnet)"
              },
              "dockerfile": "src/sdk/7.0/alpine3.15/amd64",
              "dockerfileTemplate": "eng/dockerfile-templates/sdk/Dockerfile.linux",
              "os": "linux",
              "osVersion": "alpine3.15",
              "tags": {
                "$(sdk|7.0|product-version)-alpine3.15-amd64": {},
                "7.0-alpine3.15-amd64": {},
                "7.0-alpine-amd64": {}
              }
            },
            {
              "buildArgs": {
                "REPO": "$(Repo:aspnet)"
              },
              "architecture": "arm",
              "dockerfile": "src/sdk/7.0/alpine3.15/arm32v7",
              "dockerfileTemplate": "eng/dockerfile-templates/sdk/Dockerfile.linux",
              "os": "linux",
              "osVersion": "alpine3.15",
              "tags": {
                "$(sdk|7.0|product-version)-alpine3.15-arm32v7": {},
                "7.0-alpine3.15-arm32v7": {},
                "7.0-alpine-arm32v7": {}
              },
              "variant": "v7"
            },
            {
              "buildArgs": {
                "REPO": "$(Repo:aspnet)"
              },
              "architecture": "arm64",
              "dockerfile": "src/sdk/7.0/alpine3.15/arm64v8",
              "dockerfileTemplate": "eng/dockerfile-templates/sdk/Dockerfile.linux",
              "os": "linux",
              "osVersion": "alpine3.15",
              "tags": {
                "$(sdk|7.0|product-version)-alpine3.15-arm64v8": {},
                "7.0-alpine3.15-arm64v8": {},
                "7.0-alpine-arm64v8": {}
              },
              "variant": "v8"
            }
          ]
        },
        {
          "productVersion": "$(sdk|7.0|product-version)",
          "sharedTags": {
            "$(sdk|7.0|product-version)-jammy": {},
            "7.0-jammy": {}
          },
          "platforms": [
            {
              "buildArgs": {
                "REPO": "$(Repo:aspnet)"
              },
<<<<<<< HEAD
              "dockerfile": "src/sdk/7.0/jammy/amd64",
=======
              "architecture": "arm",
              "dockerfile": "src/sdk/7.0/focal/arm32v7",
>>>>>>> 60f8e3a3
              "dockerfileTemplate": "eng/dockerfile-templates/sdk/Dockerfile.linux",
              "os": "linux",
              "osVersion": "jammy",
              "tags": {
<<<<<<< HEAD
                "$(sdk|7.0|product-version)-jammy-amd64": {},
                "7.0-jammy-amd64": {}
              }
            },
=======
                "$(sdk|7.0|product-version)-focal-arm32v7": {},
                "7.0-focal-arm32v7": {}
              },
              "variant": "v7"
            }
          ]
        },
        {
          "productVersion": "$(sdk|7.0|product-version)",
          "sharedTags": {
            "$(sdk|7.0|product-version)-jammy": {},
            "7.0-jammy": {}
          },
          "platforms": [
>>>>>>> 60f8e3a3
            {
              "buildArgs": {
                "REPO": "$(Repo:aspnet)"
              },
<<<<<<< HEAD
              "architecture": "arm",
              "dockerfile": "src/sdk/7.0/jammy/arm32v7",
=======
              "dockerfile": "src/sdk/7.0/jammy/amd64",
>>>>>>> 60f8e3a3
              "dockerfileTemplate": "eng/dockerfile-templates/sdk/Dockerfile.linux",
              "os": "linux",
              "osVersion": "jammy",
              "tags": {
<<<<<<< HEAD
                "$(sdk|7.0|product-version)-jammy-arm32v7": {},
                "7.0-jammy-arm32v7": {}
              },
              "variant": "v7"
=======
                "$(sdk|7.0|product-version)-jammy-amd64": {},
                "7.0-jammy-amd64": {}
              }
>>>>>>> 60f8e3a3
            },
            {
              "buildArgs": {
                "REPO": "$(Repo:aspnet)"
              },
              "architecture": "arm64",
              "dockerfile": "src/sdk/7.0/jammy/arm64v8",
              "dockerfileTemplate": "eng/dockerfile-templates/sdk/Dockerfile.linux",
              "os": "linux",
              "osVersion": "jammy",
              "tags": {
                "$(sdk|7.0|product-version)-jammy-arm64v8": {},
                "7.0-jammy-arm64v8": {}
              },
              "variant": "v8"
            }
          ]
        },
        {
          "productVersion": "$(sdk|7.0|product-version)",
          "sharedTags": {
            "$(sdk|7.0|product-version)-cbl-mariner2.0": {
              "docType": "Undocumented"
            },
            "7.0-cbl-mariner2.0": {
              "docType": "Undocumented"
            },
            "7.0-cbl-mariner": {
              "docType": "Undocumented"
            }
          },
          "platforms": [
            {
              "buildArgs": {
                "REPO": "$(Repo:aspnet)"
              },
              "dockerfile": "src/sdk/7.0/cbl-mariner2.0/amd64",
              "dockerfileTemplate": "eng/dockerfile-templates/sdk/Dockerfile.linux",
              "os": "linux",
              "osVersion": "cbl-mariner2.0",
              "tags": {
                "$(sdk|7.0|product-version)-cbl-mariner2.0-amd64": {
                  "docType": "Undocumented"
                },
                "7.0-cbl-mariner2.0-amd64": {
                  "docType": "Undocumented"
                },
                "7.0-cbl-mariner-amd64": {
                  "docType": "Undocumented"
                }
              },
              "packageQueryOverrides": {
                "getInstalledPackagesPath": "eng/package-scripts/cbl-mariner/get-installed-packages.sh"
              }
            },
            {
              "architecture": "arm64",
              "buildArgs": {
                "REPO": "$(Repo:aspnet)"
              },
              "dockerfile": "src/sdk/7.0/cbl-mariner2.0/arm64v8",
              "dockerfileTemplate": "eng/dockerfile-templates/sdk/Dockerfile.linux",
              "os": "linux",
              "osVersion": "cbl-mariner2.0",
              "tags": {
                "$(sdk|7.0|product-version)-cbl-mariner2.0-arm64v8": {
                  "docType": "Undocumented"
                },
                "7.0-cbl-mariner2.0-arm64v8": {
                  "docType": "Undocumented"
                },
                "7.0-cbl-mariner-arm64v8": {
                  "docType": "Undocumented"
                }
              },
              "variant": "v8",
              "packageQueryOverrides": {
                "getInstalledPackagesPath": "eng/package-scripts/cbl-mariner/get-installed-packages.sh"
              }
            }
          ]
        },
        {
          "productVersion": "$(sdk|7.0|product-version)",
          "platforms": [
            {
              "buildArgs": {
                "REPO": "$(Repo:aspnet)"
              },
              "dockerfile": "src/sdk/7.0/windowsservercore-ltsc2019/amd64",
              "dockerfileTemplate": "eng/dockerfile-templates/sdk/Dockerfile.windows",
              "os": "windows",
              "osVersion": "windowsservercore-ltsc2019",
              "tags": {
                "$(sdk|7.0|product-version)-windowsservercore-ltsc2019": {},
                "7.0-windowsservercore-ltsc2019": {}
              }
            }
          ]
        },
        {
          "productVersion": "$(sdk|7.0|product-version)",
          "platforms": [
            {
              "buildArgs": {
                "REPO": "$(Repo:aspnet)"
              },
              "dockerfile": "src/sdk/7.0/windowsservercore-ltsc2022/amd64",
              "dockerfileTemplate": "eng/dockerfile-templates/sdk/Dockerfile.windows",
              "os": "windows",
              "osVersion": "windowsservercore-ltsc2022",
              "tags": {
                "$(sdk|7.0|product-version)-windowsservercore-ltsc2022": {},
                "7.0-windowsservercore-ltsc2022": {}
              }
            }
          ]
        }
      ]
    },
    {
      "id": "monitor",
      "name": "dotnet/nightly/monitor",
      "readme": "README.monitor.md",
      "readmeTemplate": "eng/readme-templates/README.md",
      "mcrTagsMetadataTemplate": "eng/mcr-tags-metadata-templates/monitor-tags.yml",
      "images": [
        {
          "productVersion": "$(monitor|6.1|product-version)",
          "sharedTags": {
            "$(monitor|6.1|product-version)-alpine": {},
            "6.1-alpine": {},
            "6-alpine": {},
            "$(monitor|6.1|product-version)": {},
            "6.1": {},
            "6": {}
          },
          "platforms": [
            {
              "buildArgs": {
                "ASPNET_REPO": "$(Repo:aspnet)",
                "SDK_REPO": "$(Repo:sdk)"
              },
              "dockerfile": "src/monitor/6.1/alpine/amd64",
              "dockerfileTemplate": "eng/dockerfile-templates/monitor/Dockerfile",
              "os": "linux",
              "osVersion": "alpine3.15",
              "tags": {
                "$(monitor|6.1|product-version)-alpine-amd64": {},
                "6.1-alpine-amd64": {},
                "6-alpine-amd64": {}
              }
            }
          ]
        },
        {
          "productVersion": "$(monitor|6.1|product-version)",
          "sharedTags": {
            "$(monitor|6.1|product-version)-cbl-mariner": {
              "docType": "Undocumented"
            },
            "6.1-cbl-mariner": {
              "docType": "Undocumented"
            },
            "6-cbl-mariner": {
              "docType": "Undocumented"
            }
          },
          "platforms": [
            {
              "buildArgs": {
                "ASPNET_REPO": "$(Repo:aspnet)",
                "SDK_REPO": "$(Repo:sdk)"
              },
              "dockerfile": "src/monitor/6.1/cbl-mariner/amd64",
              "dockerfileTemplate": "eng/dockerfile-templates/monitor/Dockerfile",
              "os": "linux",
              "osVersion": "cbl-mariner1.0",
              "tags": {
                "$(monitor|6.1|product-version)-cbl-mariner-amd64": {
                  "docType": "Undocumented"
                },
                "6.1-cbl-mariner-amd64": {
                  "docType": "Undocumented"
                },
                "6-cbl-mariner-amd64": {
                  "docType": "Undocumented"
                }
              }
            }
          ]
        },
        {
          "productVersion": "$(monitor|6.2|product-version)",
          "sharedTags": {
            "$(monitor|6.2|product-version)-alpine": {},
            "6.2-alpine": {},
            "$(monitor|6.2|product-version)": {},
            "6.2": {}
          },
          "platforms": [
            {
              "buildArgs": {
                "ASPNET_REPO": "$(Repo:aspnet)",
                "SDK_REPO": "$(Repo:sdk)"
              },
              "dockerfile": "src/monitor/6.2/alpine/amd64",
              "dockerfileTemplate": "eng/dockerfile-templates/monitor/Dockerfile",
              "os": "linux",
              "osVersion": "alpine3.15",
              "tags": {
                "$(monitor|6.2|product-version)-alpine-amd64": {},
                "6.2-alpine-amd64": {}
              }
            },
            {
              "architecture": "arm64",
              "buildArgs": {
                "ASPNET_REPO": "$(Repo:aspnet)",
                "SDK_REPO": "$(Repo:sdk)"
              },
              "dockerfile": "src/monitor/6.2/alpine/arm64v8",
              "dockerfileTemplate": "eng/dockerfile-templates/monitor/Dockerfile",
              "os": "linux",
              "osVersion": "alpine3.15",
              "tags": {
                "$(monitor|6.2|product-version)-alpine-arm64v8": {},
                "6.2-alpine-arm64v8": {}
              },
              "variant": "v8"
            }
          ]
        },
        {
          "productVersion": "$(monitor|6.2|product-version)",
          "sharedTags": {
            "$(monitor|6.2|product-version)-cbl-mariner": {
              "docType": "Undocumented"
            },
            "6.2-cbl-mariner": {
              "docType": "Undocumented"
            }
          },
          "platforms": [
            {
              "buildArgs": {
                "ASPNET_REPO": "$(Repo:aspnet)",
                "SDK_REPO": "$(Repo:sdk)"
              },
              "dockerfile": "src/monitor/6.2/cbl-mariner/amd64",
              "dockerfileTemplate": "eng/dockerfile-templates/monitor/Dockerfile",
              "os": "linux",
              "osVersion": "cbl-mariner2.0",
              "tags": {
                "$(monitor|6.2|product-version)-cbl-mariner-amd64": {
                  "docType": "Undocumented"
                },
                "6.2-cbl-mariner-amd64": {
                  "docType": "Undocumented"
                }
              }
            },
            {
              "architecture": "arm64",
              "buildArgs": {
                "ASPNET_REPO": "$(Repo:aspnet)",
                "SDK_REPO": "$(Repo:sdk)"
              },
              "dockerfile": "src/monitor/6.2/cbl-mariner/arm64v8",
              "dockerfileTemplate": "eng/dockerfile-templates/monitor/Dockerfile",
              "os": "linux",
              "osVersion": "cbl-mariner2.0",
              "tags": {
                "$(monitor|6.2|product-version)-cbl-mariner-arm64v8": {
                  "docType": "Undocumented"
                },
                "6.2-cbl-mariner-arm64v8": {
                  "docType": "Undocumented"
                }
              },
              "variant": "v8"
            }
          ]
        },
        {
          "productVersion": "$(monitor|7.0|product-version)",
          "sharedTags": {
            "$(monitor|7.0|product-version)-alpine": {},
            "7.0-alpine": {},
            "7-alpine": {},
            "$(monitor|7.0|product-version)": {},
            "7.0": {},
            "7": {},
            "latest": {}
          },
          "platforms": [
            {
              "buildArgs": {
                "ASPNET_REPO": "$(Repo:aspnet)",
                "SDK_REPO": "$(Repo:sdk)"
              },
              "dockerfile": "src/monitor/7.0/alpine/amd64",
              "dockerfileTemplate": "eng/dockerfile-templates/monitor/Dockerfile",
              "os": "linux",
              "osVersion": "alpine3.15",
              "tags": {
                "$(monitor|7.0|product-version)-alpine-amd64": {},
                "7.0-alpine-amd64": {},
                "7-alpine-amd64": {}
              }
            },
            {
              "architecture": "arm64",
              "buildArgs": {
                "ASPNET_REPO": "$(Repo:aspnet)",
                "SDK_REPO": "$(Repo:sdk)"
              },
              "dockerfile": "src/monitor/7.0/alpine/arm64v8",
              "dockerfileTemplate": "eng/dockerfile-templates/monitor/Dockerfile",
              "os": "linux",
              "osVersion": "alpine3.15",
              "tags": {
                "$(monitor|7.0|product-version)-alpine-arm64v8": {},
                "7.0-alpine-arm64v8": {},
                "7-alpine-arm64v8": {}
              },
              "variant": "v8"
            }
          ]
        },
        {
          "productVersion": "$(monitor|7.0|product-version)",
          "sharedTags": {
            "$(monitor|7.0|product-version)-cbl-mariner": {
              "docType": "Undocumented"
            },
            "7.0-cbl-mariner": {
              "docType": "Undocumented"
            },
            "7-cbl-mariner": {
              "docType": "Undocumented"
            }
          },
          "platforms": [
            {
              "buildArgs": {
                "ASPNET_REPO": "$(Repo:aspnet)",
                "SDK_REPO": "$(Repo:sdk)"
              },
              "dockerfile": "src/monitor/7.0/cbl-mariner/amd64",
              "dockerfileTemplate": "eng/dockerfile-templates/monitor/Dockerfile",
              "os": "linux",
              "osVersion": "cbl-mariner2.0",
              "tags": {
                "$(monitor|7.0|product-version)-cbl-mariner-amd64": {
                  "docType": "Undocumented"
                },
                "7.0-cbl-mariner-amd64": {
                  "docType": "Undocumented"
                },
                "7-cbl-mariner-amd64": {
                  "docType": "Undocumented"
                }
<<<<<<< HEAD
              }
            },
            {
              "architecture": "arm64",
              "buildArgs": {
                "ASPNET_REPO": "$(Repo:aspnet)",
                "SDK_REPO": "$(Repo:sdk)"
              },
              "dockerfile": "src/monitor/7.0/cbl-mariner/arm64v8",
              "dockerfileTemplate": "eng/dockerfile-templates/monitor/Dockerfile",
              "os": "linux",
              "osVersion": "cbl-mariner2.0",
              "tags": {
                "$(monitor|7.0|product-version)-cbl-mariner-arm64v8": {
                  "docType": "Undocumented"
                },
                "7.0-cbl-mariner-arm64v8": {
                  "docType": "Undocumented"
                },
                "7-cbl-mariner-arm64v8": {
                  "docType": "Undocumented"
                }
              },
              "variant": "v8"
=======
              },
              "packageQueryOverrides": {
                "getInstalledPackagesPath": "eng/package-scripts/cbl-mariner/get-installed-packages.sh"
              }
>>>>>>> 60f8e3a3
            }
          ]
        }
      ]
    }
  ]
}<|MERGE_RESOLUTION|>--- conflicted
+++ resolved
@@ -830,7 +830,6 @@
               }
             },
             {
-<<<<<<< HEAD
               "architecture": "arm",
               "dockerfile": "src/runtime-deps/6.0/jammy/arm32v7",
               "dockerfileTemplate": "eng/dockerfile-templates/runtime-deps/Dockerfile",
@@ -843,8 +842,6 @@
               "variant": "v7"
             },
             {
-=======
->>>>>>> 60f8e3a3
               "architecture": "arm64",
               "dockerfile": "src/runtime-deps/6.0/jammy/arm64v8",
               "dockerfileTemplate": "eng/dockerfile-templates/runtime-deps/Dockerfile",
@@ -914,12 +911,9 @@
                 "6.0-cbl-mariner-amd64": {
                   "docType": "Undocumented"
                 }
-<<<<<<< HEAD
-=======
               },
               "packageQueryOverrides": {
                 "getInstalledPackagesPath": "eng/package-scripts/cbl-mariner/get-installed-packages.sh"
->>>>>>> 60f8e3a3
               }
             },
             {
@@ -939,14 +933,10 @@
                   "docType": "Undocumented"
                 }
               },
-<<<<<<< HEAD
-              "variant": "v8"
-=======
               "variant": "v8",
               "packageQueryOverrides": {
                 "getInstalledPackagesPath": "eng/package-scripts/cbl-mariner/get-installed-packages.sh"
               }
->>>>>>> 60f8e3a3
             }
           ]
         },
@@ -1169,7 +1159,6 @@
           },
           "platforms": [
             {
-<<<<<<< HEAD
               "dockerfile": "src/runtime-deps/6.0/jammy/amd64",
               "dockerfileTemplate": "eng/dockerfile-templates/runtime-deps/Dockerfile",
               "os": "linux",
@@ -1180,8 +1169,6 @@
               }
             },
             {
-=======
->>>>>>> 60f8e3a3
               "architecture": "arm",
               "dockerfile": "src/runtime-deps/6.0/jammy/arm32v7",
               "dockerfileTemplate": "eng/dockerfile-templates/runtime-deps/Dockerfile",
@@ -1192,25 +1179,6 @@
                 "7.0-jammy-arm32v7": {}
               },
               "variant": "v7"
-            }
-          ]
-        },
-        {
-          "productVersion": "$(dotnet|7.0|product-version)",
-          "sharedTags": {
-            "$(dotnet|7.0|product-version)-jammy": {},
-            "7.0-jammy": {}
-          },
-          "platforms": [
-            {
-              "dockerfile": "src/runtime-deps/6.0/jammy/amd64",
-              "dockerfileTemplate": "eng/dockerfile-templates/runtime-deps/Dockerfile",
-              "os": "linux",
-              "osVersion": "jammy",
-              "tags": {
-                "$(dotnet|7.0|product-version)-jammy-amd64": {},
-                "7.0-jammy-amd64": {}
-              }
             },
             {
               "architecture": "arm64",
@@ -2605,7 +2573,6 @@
               }
             },
             {
-<<<<<<< HEAD
               "architecture": "arm",
               "buildArgs": {
                 "REPO": "$(Repo:runtime-deps)"
@@ -2621,8 +2588,6 @@
               "variant": "v7"
             },
             {
-=======
->>>>>>> 60f8e3a3
               "architecture": "arm64",
               "buildArgs": {
                 "REPO": "$(Repo:runtime-deps)"
@@ -2701,12 +2666,9 @@
                 "6.0-cbl-mariner-amd64": {
                   "docType": "Undocumented"
                 }
-<<<<<<< HEAD
-=======
               },
               "packageQueryOverrides": {
                 "getInstalledPackagesPath": "eng/package-scripts/cbl-mariner/get-installed-packages.sh"
->>>>>>> 60f8e3a3
               }
             },
             {
@@ -2729,14 +2691,10 @@
                   "docType": "Undocumented"
                 }
               },
-<<<<<<< HEAD
-              "variant": "v8"
-=======
               "variant": "v8",
               "packageQueryOverrides": {
                 "getInstalledPackagesPath": "eng/package-scripts/cbl-mariner/get-installed-packages.sh"
               }
->>>>>>> 60f8e3a3
             }
           ]
         },
@@ -3078,63 +3036,32 @@
           },
           "platforms": [
             {
-              "architecture": "arm",
-              "buildArgs": {
-                "REPO": "$(Repo:runtime-deps)"
-              },
-<<<<<<< HEAD
+              "buildArgs": {
+                "REPO": "$(Repo:runtime-deps)"
+              },
               "dockerfile": "src/runtime/7.0/jammy/amd64",
-=======
-              "dockerfile": "src/runtime/7.0/focal/arm32v7",
->>>>>>> 60f8e3a3
               "dockerfileTemplate": "eng/dockerfile-templates/runtime/Dockerfile.linux",
               "os": "linux",
               "osVersion": "jammy",
               "tags": {
-<<<<<<< HEAD
                 "$(dotnet|7.0|product-version)-jammy-amd64": {},
                 "7.0-jammy-amd64": {}
               }
             },
-=======
-                "$(dotnet|7.0|product-version)-focal-arm32v7": {},
-                "7.0-focal-arm32v7": {}
-              },
-              "variant": "v7"
-            }
-          ]
-        },
-        {
-          "productVersion": "$(dotnet|7.0|product-version)",
-          "sharedTags": {
-            "$(dotnet|7.0|product-version)-jammy": {},
-            "7.0-jammy": {}
-          },
-          "platforms": [
->>>>>>> 60f8e3a3
-            {
-              "buildArgs": {
-                "REPO": "$(Repo:runtime-deps)"
-              },
-<<<<<<< HEAD
+            {
+              "architecture": "arm",
+              "buildArgs": {
+                "REPO": "$(Repo:runtime-deps)"
+              },
               "dockerfile": "src/runtime/7.0/jammy/arm32v7",
-=======
-              "dockerfile": "src/runtime/7.0/jammy/amd64",
->>>>>>> 60f8e3a3
               "dockerfileTemplate": "eng/dockerfile-templates/runtime/Dockerfile.linux",
               "os": "linux",
               "osVersion": "jammy",
               "tags": {
-<<<<<<< HEAD
                 "$(dotnet|7.0|product-version)-jammy-arm32v7": {},
                 "7.0-jammy-arm32v7": {}
               },
               "variant": "v7"
-=======
-                "$(dotnet|7.0|product-version)-jammy-amd64": {},
-                "7.0-jammy-amd64": {}
-              }
->>>>>>> 60f8e3a3
             },
             {
               "architecture": "arm64",
@@ -4607,29 +4534,30 @@
               }
             },
             {
-<<<<<<< HEAD
               "architecture": "arm",
               "buildArgs": {
                 "REPO": "$(Repo:runtime)"
               },
               "dockerfile": "src/aspnet/6.0/jammy/arm32v7",
-=======
-              "architecture": "arm64",
-              "buildArgs": {
-                "REPO": "$(Repo:runtime)"
-              },
-              "dockerfile": "src/aspnet/6.0/jammy/arm64v8",
->>>>>>> 60f8e3a3
               "dockerfileTemplate": "eng/dockerfile-templates/aspnet/Dockerfile.linux",
               "os": "linux",
               "osVersion": "jammy",
               "tags": {
-<<<<<<< HEAD
                 "$(dotnet|6.0|product-version)-jammy-arm32v7": {},
                 "6.0-jammy-arm32v7": {}
               },
               "variant": "v7"
-=======
+            },
+            {
+              "architecture": "arm64",
+              "buildArgs": {
+                "REPO": "$(Repo:runtime)"
+              },
+              "dockerfile": "src/aspnet/6.0/jammy/arm64v8",
+              "dockerfileTemplate": "eng/dockerfile-templates/aspnet/Dockerfile.linux",
+              "os": "linux",
+              "osVersion": "jammy",
+              "tags": {
                 "$(dotnet|6.0|product-version)-jammy-arm64v8": {},
                 "6.0-jammy-arm64v8": {}
               },
@@ -4703,24 +4631,12 @@
               "packageQueryOverrides": {
                 "getInstalledPackagesPath": "eng/package-scripts/cbl-mariner/get-installed-packages.sh"
               }
->>>>>>> 60f8e3a3
-            },
-            {
-              "architecture": "arm64",
-              "buildArgs": {
-                "REPO": "$(Repo:runtime)"
-              },
-<<<<<<< HEAD
-              "dockerfile": "src/aspnet/6.0/jammy/arm64v8",
-              "dockerfileTemplate": "eng/dockerfile-templates/aspnet/Dockerfile.linux",
-              "os": "linux",
-              "osVersion": "jammy",
-              "tags": {
-                "$(dotnet|6.0|product-version)-jammy-arm64v8": {},
-                "6.0-jammy-arm64v8": {}
-              },
-              "variant": "v8"
-=======
+            },
+            {
+              "architecture": "arm64",
+              "buildArgs": {
+                "REPO": "$(Repo:runtime)"
+              },
               "dockerfile": "src/aspnet/6.0/cbl-mariner2.0/arm64v8",
               "dockerfileTemplate": "eng/dockerfile-templates/aspnet/Dockerfile.linux",
               "os": "linux",
@@ -4740,18 +4656,13 @@
               "packageQueryOverrides": {
                 "getInstalledPackagesPath": "eng/package-scripts/cbl-mariner/get-installed-packages.sh"
               }
->>>>>>> 60f8e3a3
             }
           ]
         },
         {
           "productVersion": "$(dotnet|6.0|product-version)",
           "sharedTags": {
-<<<<<<< HEAD
-            "$(dotnet|6.0|product-version)-cbl-mariner1.0": {
-=======
             "$(dotnet|6.0|product-version)-cbl-mariner1.0-distroless": {
->>>>>>> 60f8e3a3
               "docType": "Undocumented"
             },
             "6.0-cbl-mariner1.0-distroless": {
@@ -4794,69 +4705,7 @@
         {
           "productVersion": "$(dotnet|6.0|product-version)",
           "sharedTags": {
-<<<<<<< HEAD
-            "$(dotnet|6.0|product-version)-cbl-mariner2.0": {
-              "docType": "Undocumented"
-            },
-            "6.0-cbl-mariner2.0": {
-              "docType": "Undocumented"
-            },
-            "6.0-cbl-mariner": {
-              "docType": "Undocumented"
-            }
-          },
-          "platforms": [
-            {
-              "buildArgs": {
-                "REPO": "$(Repo:runtime)"
-              },
-              "dockerfile": "src/aspnet/6.0/cbl-mariner2.0/amd64",
-              "dockerfileTemplate": "eng/dockerfile-templates/aspnet/Dockerfile.linux",
-              "os": "linux",
-              "osVersion": "cbl-mariner2.0",
-              "tags": {
-                "$(dotnet|6.0|product-version)-cbl-mariner2.0-amd64": {
-                  "docType": "Undocumented"
-                },
-                "6.0-cbl-mariner2.0-amd64": {
-                  "docType": "Undocumented"
-                },
-                "6.0-cbl-mariner-amd64": {
-                  "docType": "Undocumented"
-                }
-              }
-            },
-            {
-              "architecture": "arm64",
-              "buildArgs": {
-                "REPO": "$(Repo:runtime)"
-              },
-              "dockerfile": "src/aspnet/6.0/cbl-mariner2.0/arm64v8",
-              "dockerfileTemplate": "eng/dockerfile-templates/aspnet/Dockerfile.linux",
-              "os": "linux",
-              "osVersion": "cbl-mariner2.0",
-              "tags": {
-                "$(dotnet|6.0|product-version)-cbl-mariner2.0-arm64v8": {
-                  "docType": "Undocumented"
-                },
-                "6.0-cbl-mariner2.0-arm64v8": {
-                  "docType": "Undocumented"
-                },
-                "6.0-cbl-mariner-arm64v8": {
-                  "docType": "Undocumented"
-                }
-              },
-              "variant": "v8"
-            }
-          ]
-        },
-        {
-          "productVersion": "$(dotnet|6.0|product-version)",
-          "sharedTags": {
-            "$(dotnet|6.0|product-version)-cbl-mariner1.0-distroless": {
-=======
             "$(dotnet|6.0|product-version)-cbl-mariner2.0-distroless": {
->>>>>>> 60f8e3a3
               "docType": "Undocumented"
             },
             "6.0-cbl-mariner2.0-distroless": {
@@ -4939,90 +4788,6 @@
         },
         {
           "productVersion": "$(dotnet|6.0|product-version)",
-          "sharedTags": {
-            "$(dotnet|6.0|product-version)-cbl-mariner2.0-distroless": {
-              "docType": "Undocumented"
-            },
-            "6.0-cbl-mariner2.0-distroless": {
-              "docType": "Undocumented"
-            },
-            "6.0-cbl-mariner-distroless": {
-              "docType": "Undocumented"
-            }
-          },
-          "platforms": [
-            {
-              "buildArgs": {
-                "REPO": "$(Repo:runtime)"
-              },
-              "dockerfile": "src/aspnet/6.0/cbl-mariner2.0-distroless/amd64",
-              "dockerfileTemplate": "eng/dockerfile-templates/aspnet/Dockerfile.linux",
-              "os": "linux",
-              "osVersion": "cbl-mariner2.0-distroless",
-              "tags": {
-                "$(dotnet|6.0|product-version)-cbl-mariner2.0-distroless-amd64": {
-                  "docType": "Undocumented"
-                },
-                "6.0-cbl-mariner2.0-distroless-amd64": {
-                  "docType": "Undocumented"
-                },
-                "6.0-cbl-mariner-distroless-amd64": {
-                  "docType": "Undocumented"
-                }
-              },
-              "customBuildLegGroups": [
-                {
-                  "name": "pr-build",
-                  "type": "Supplemental",
-                  "dependencies": [
-                    "$(Repo:sdk):6.0-cbl-mariner2.0-amd64"
-                  ]
-                }
-              ],
-              "packageQueryOverrides": {
-                "getInstalledPackagesPath": "eng/package-scripts/cbl-mariner-distroless/get-installed-packages.2.0.sh",
-                "getUpgradablePackagesPath": "eng/package-scripts/cbl-mariner-distroless/get-upgradable-packages.2.0.sh"
-              }
-            },
-            {
-              "architecture": "arm64",
-              "buildArgs": {
-                "REPO": "$(Repo:runtime)"
-              },
-              "dockerfile": "src/aspnet/6.0/cbl-mariner2.0-distroless/arm64v8",
-              "dockerfileTemplate": "eng/dockerfile-templates/aspnet/Dockerfile.linux",
-              "os": "linux",
-              "osVersion": "cbl-mariner2.0-distroless",
-              "tags": {
-                "$(dotnet|6.0|product-version)-cbl-mariner2.0-distroless-arm64v8": {
-                  "docType": "Undocumented"
-                },
-                "6.0-cbl-mariner2.0-distroless-arm64v8": {
-                  "docType": "Undocumented"
-                },
-                "6.0-cbl-mariner-distroless-arm64v8": {
-                  "docType": "Undocumented"
-                }
-              },
-              "variant": "v8",
-              "customBuildLegGroups": [
-                {
-                  "name": "pr-build",
-                  "type": "Supplemental",
-                  "dependencies": [
-                    "$(Repo:sdk):6.0-cbl-mariner2.0-arm64v8"
-                  ]
-                }
-              ],
-              "packageQueryOverrides": {
-                "getInstalledPackagesPath": "eng/package-scripts/cbl-mariner-distroless/get-installed-packages.2.0.sh",
-                "getUpgradablePackagesPath": "eng/package-scripts/cbl-mariner-distroless/get-upgradable-packages.2.0.sh"
-              }
-            }
-          ]
-        },
-        {
-          "productVersion": "$(dotnet|6.0|product-version)",
           "platforms": [
             {
               "buildArgs": {
@@ -5244,63 +5009,32 @@
           },
           "platforms": [
             {
-              "architecture": "arm",
-              "buildArgs": {
-                "REPO": "$(Repo:runtime)"
-              },
-<<<<<<< HEAD
+              "buildArgs": {
+                "REPO": "$(Repo:runtime)"
+              },
               "dockerfile": "src/aspnet/7.0/jammy/amd64",
-=======
-              "dockerfile": "src/aspnet/7.0/focal/arm32v7",
->>>>>>> 60f8e3a3
               "dockerfileTemplate": "eng/dockerfile-templates/aspnet/Dockerfile.linux",
               "os": "linux",
               "osVersion": "jammy",
               "tags": {
-<<<<<<< HEAD
                 "$(dotnet|7.0|product-version)-jammy-amd64": {},
                 "7.0-jammy-amd64": {}
               }
             },
-=======
-                "$(dotnet|7.0|product-version)-focal-arm32v7": {},
-                "7.0-focal-arm32v7": {}
-              },
-              "variant": "v7"
-            }
-          ]
-        },
-        {
-          "productVersion": "$(dotnet|7.0|product-version)",
-          "sharedTags": {
-            "$(dotnet|7.0|product-version)-jammy": {},
-            "7.0-jammy": {}
-          },
-          "platforms": [
->>>>>>> 60f8e3a3
-            {
-              "buildArgs": {
-                "REPO": "$(Repo:runtime)"
-              },
-<<<<<<< HEAD
+            {
+              "architecture": "arm",
+              "buildArgs": {
+                "REPO": "$(Repo:runtime)"
+              },
               "dockerfile": "src/aspnet/7.0/jammy/arm32v7",
-=======
-              "dockerfile": "src/aspnet/7.0/jammy/amd64",
->>>>>>> 60f8e3a3
               "dockerfileTemplate": "eng/dockerfile-templates/aspnet/Dockerfile.linux",
               "os": "linux",
               "osVersion": "jammy",
               "tags": {
-<<<<<<< HEAD
                 "$(dotnet|7.0|product-version)-jammy-arm32v7": {},
                 "7.0-jammy-arm32v7": {}
               },
               "variant": "v7"
-=======
-                "$(dotnet|7.0|product-version)-jammy-amd64": {},
-                "7.0-jammy-amd64": {}
-              }
->>>>>>> 60f8e3a3
             },
             {
               "architecture": "arm64",
@@ -6693,7 +6427,6 @@
               "buildArgs": {
                 "REPO": "$(Repo:aspnet)"
               },
-<<<<<<< HEAD
               "architecture": "arm",
               "dockerfile": "src/sdk/6.0/jammy/arm32v7",
               "dockerfileTemplate": "eng/dockerfile-templates/sdk/Dockerfile.linux",
@@ -6709,8 +6442,6 @@
               "buildArgs": {
                 "REPO": "$(Repo:aspnet)"
               },
-=======
->>>>>>> 60f8e3a3
               "architecture": "arm64",
               "dockerfile": "src/sdk/6.0/jammy/arm64v8",
               "dockerfileTemplate": "eng/dockerfile-templates/sdk/Dockerfile.linux",
@@ -6786,12 +6517,9 @@
                 "6.0-cbl-mariner-amd64": {
                   "docType": "Undocumented"
                 }
-<<<<<<< HEAD
-=======
               },
               "packageQueryOverrides": {
                 "getInstalledPackagesPath": "eng/package-scripts/cbl-mariner/get-installed-packages.sh"
->>>>>>> 60f8e3a3
               }
             },
             {
@@ -6814,14 +6542,10 @@
                   "docType": "Undocumented"
                 }
               },
-<<<<<<< HEAD
-              "variant": "v8"
-=======
               "variant": "v8",
               "packageQueryOverrides": {
                 "getInstalledPackagesPath": "eng/package-scripts/cbl-mariner/get-installed-packages.sh"
               }
->>>>>>> 60f8e3a3
             }
           ]
         },
@@ -7051,61 +6775,29 @@
               "buildArgs": {
                 "REPO": "$(Repo:aspnet)"
               },
-<<<<<<< HEAD
               "dockerfile": "src/sdk/7.0/jammy/amd64",
-=======
-              "architecture": "arm",
-              "dockerfile": "src/sdk/7.0/focal/arm32v7",
->>>>>>> 60f8e3a3
               "dockerfileTemplate": "eng/dockerfile-templates/sdk/Dockerfile.linux",
               "os": "linux",
               "osVersion": "jammy",
               "tags": {
-<<<<<<< HEAD
                 "$(sdk|7.0|product-version)-jammy-amd64": {},
                 "7.0-jammy-amd64": {}
               }
             },
-=======
-                "$(sdk|7.0|product-version)-focal-arm32v7": {},
-                "7.0-focal-arm32v7": {}
-              },
-              "variant": "v7"
-            }
-          ]
-        },
-        {
-          "productVersion": "$(sdk|7.0|product-version)",
-          "sharedTags": {
-            "$(sdk|7.0|product-version)-jammy": {},
-            "7.0-jammy": {}
-          },
-          "platforms": [
->>>>>>> 60f8e3a3
             {
               "buildArgs": {
                 "REPO": "$(Repo:aspnet)"
               },
-<<<<<<< HEAD
               "architecture": "arm",
               "dockerfile": "src/sdk/7.0/jammy/arm32v7",
-=======
-              "dockerfile": "src/sdk/7.0/jammy/amd64",
->>>>>>> 60f8e3a3
               "dockerfileTemplate": "eng/dockerfile-templates/sdk/Dockerfile.linux",
               "os": "linux",
               "osVersion": "jammy",
               "tags": {
-<<<<<<< HEAD
                 "$(sdk|7.0|product-version)-jammy-arm32v7": {},
                 "7.0-jammy-arm32v7": {}
               },
               "variant": "v7"
-=======
-                "$(sdk|7.0|product-version)-jammy-amd64": {},
-                "7.0-jammy-amd64": {}
-              }
->>>>>>> 60f8e3a3
             },
             {
               "buildArgs": {
@@ -7469,7 +7161,6 @@
                 "7-cbl-mariner-amd64": {
                   "docType": "Undocumented"
                 }
-<<<<<<< HEAD
               }
             },
             {
@@ -7494,12 +7185,6 @@
                 }
               },
               "variant": "v8"
-=======
-              },
-              "packageQueryOverrides": {
-                "getInstalledPackagesPath": "eng/package-scripts/cbl-mariner/get-installed-packages.sh"
-              }
->>>>>>> 60f8e3a3
             }
           ]
         }
