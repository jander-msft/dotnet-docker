--- conflicted
+++ resolved
@@ -3,21 +3,13 @@
 
 ENV \
     # ASP.NET Core version
-<<<<<<< HEAD
-    ASPNET_VERSION=6.0.0-rc.2.21470.37 \
-=======
     ASPNET_VERSION=6.0.0-rc.2.21480.10 \
->>>>>>> 2ec15b55
     # Set the default console formatter to JSON
     Logging__Console__FormatterName=Json
 
 # Install ASP.NET Core
 RUN curl -SL --output aspnetcore.rpm https://dotnetcli.azureedge.net/dotnet/aspnetcore/Runtime/$ASPNET_VERSION/aspnetcore-runtime-$ASPNET_VERSION-x64.rpm \
-<<<<<<< HEAD
-    && dotnet_sha512='fc372119ff068dc6ea9ee94011266227ff00f1f94260bbf252dad186a7afa7ca210f5497803d930164452fbd82a76ece9c0a9099f5fe119c9515e15bfd3573bf' \
-=======
     && dotnet_sha512='04d9481de1ea8844e23001995867140fb383f6ba09be206fa04b7ea96437fd87184484c7a4ddb13d633e522f616a44455cc4870bc720bd5ef91f436b6218c778' \
->>>>>>> 2ec15b55
     && echo "$dotnet_sha512  aspnetcore.rpm" | sha512sum -c - \
     && rpm --install aspnetcore.rpm \
     && rm aspnetcore.rpm