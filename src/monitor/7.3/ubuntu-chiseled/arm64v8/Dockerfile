--- conflicted
+++ resolved
@@ -14,11 +14,7 @@
 
 
 # .NET Monitor image
-<<<<<<< HEAD
-FROM $REPO:7.0.16-jammy-chiseled-arm64v8
-=======
 FROM $REPO:7.0.17-jammy-chiseled-arm64v8
->>>>>>> 95a080f4
 
 COPY --from=installer ["/app", "/app"]
 
