--- conflicted
+++ resolved
@@ -9,11 +9,7 @@
     # Do not show first run text
     DOTNET_NOLOGO=true \
     # SDK version
-<<<<<<< HEAD
-    DOTNET_SDK_VERSION=7.0.201 \
-=======
     DOTNET_SDK_VERSION=7.0.202 \
->>>>>>> 6e9bac89
     # Enable correct mode for dotnet watch (only mode supported in a container)
     DOTNET_USE_POLLING_FILE_WATCHER=true \
     # Skip extraction of XML docs - generally not useful within an image/container - helps performance
@@ -30,11 +26,7 @@
 
 # Install .NET SDK
 RUN curl -fSL --output dotnet.tar.gz https://dotnetcli.azureedge.net/dotnet/Sdk/$DOTNET_SDK_VERSION/dotnet-sdk-$DOTNET_SDK_VERSION-linux-arm.tar.gz \
-<<<<<<< HEAD
-    && dotnet_sha512='3136e7b0d9b717b3fbbee5ce0bf3b73f122a0d6886f5c75c09041969d5383b8ca7b75d807ded376957f498cbb565af03618507e77f6de99016c683dc2bdf6d62' \
-=======
     && dotnet_sha512='242c3b93b6ca39e89a7f30f0c29d71294200a2eb14a95bd3f017ed0cb83f3c5ecc6a0d0b0ffab3687d1f925419619a8508f96d1262bd522f6c876a75d929e88a' \
->>>>>>> 6e9bac89
     && echo "$dotnet_sha512  dotnet.tar.gz" | sha512sum -c - \
     && mkdir -p /usr/share/dotnet \
     && tar -oxzf dotnet.tar.gz -C /usr/share/dotnet ./packs ./sdk ./sdk-manifests ./templates ./LICENSE.txt ./ThirdPartyNotices.txt \
