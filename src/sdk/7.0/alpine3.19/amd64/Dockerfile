ARG REPO=mcr.microsoft.com/dotnet/aspnet
<<<<<<< HEAD
FROM $REPO:7.0.16-alpine3.19-amd64
=======
FROM $REPO:7.0.17-alpine3.19-amd64
>>>>>>> 95a080f4

ENV \
    # Unset ASPNETCORE_URLS from aspnet base image
    ASPNETCORE_URLS= \
    # Do not generate certificate
    DOTNET_GENERATE_ASPNET_CERTIFICATE=false \
    # Do not show first run text
    DOTNET_NOLOGO=true \
    # SDK version
<<<<<<< HEAD
    DOTNET_SDK_VERSION=7.0.406 \
=======
    DOTNET_SDK_VERSION=7.0.407 \
>>>>>>> 95a080f4
    # Disable the invariant mode (set in base image)
    DOTNET_SYSTEM_GLOBALIZATION_INVARIANT=false \
    # Enable correct mode for dotnet watch (only mode supported in a container)
    DOTNET_USE_POLLING_FILE_WATCHER=true \
    # Skip extraction of XML docs - generally not useful within an image/container - helps performance
    NUGET_XMLDOC_MODE=skip \
    # PowerShell telemetry for docker image usage
    POWERSHELL_DISTRIBUTION_CHANNEL=PSDocker-DotnetSDK-Alpine-3.19

RUN apk add --upgrade --no-cache \
        curl \
        git \
        icu-data-full \
        icu-libs

# Install .NET SDK
RUN wget -O dotnet.tar.gz https://dotnetcli.azureedge.net/dotnet/Sdk/$DOTNET_SDK_VERSION/dotnet-sdk-$DOTNET_SDK_VERSION-linux-musl-x64.tar.gz \
<<<<<<< HEAD
    && dotnet_sha512='16310636ec14771d48dbfda06886528c2e75dbc9af3c0ccfec1a1b4a0ca9990446a3322550da3f2a6df12d95e091c37876adc011c3b8720d1c8f57d5727568c3' \
=======
    && dotnet_sha512='9ba7e0c0399093b6bfce7a5ce82bb31055f4197d6ac0ac368337ef4e6f1bc116af2619ea9d7980a31ac7fed4ce55262c7426340483eb6d695f7a67a864880bd0' \
>>>>>>> 95a080f4
    && echo "$dotnet_sha512  dotnet.tar.gz" | sha512sum -c - \
    && mkdir -p /usr/share/dotnet \
    && tar -oxzf dotnet.tar.gz -C /usr/share/dotnet ./packs ./sdk ./sdk-manifests ./templates ./LICENSE.txt ./ThirdPartyNotices.txt \
    && rm dotnet.tar.gz \
    # Trigger first run experience by running arbitrary cmd
    && dotnet help

# Install PowerShell global tool
RUN powershell_version=7.3.11 \
    && wget -O PowerShell.Linux.Alpine.$powershell_version.nupkg https://powershellinfraartifacts-gkhedzdeaghdezhr.z01.azurefd.net/tool/$powershell_version/PowerShell.Linux.Alpine.$powershell_version.nupkg \
    && powershell_sha512='537bf895e10e38ad3ea7f1c503a1a0ebb2ffdaa2b0c51e77a685374db856ba20e4e4f2c1c1c584857c56a3714d8731f0bb6d8659661bed402286d6d814e14985' \
    && echo "$powershell_sha512  PowerShell.Linux.Alpine.$powershell_version.nupkg" | sha512sum -c - \
    && mkdir -p /usr/share/powershell \
    && dotnet tool install --add-source / --tool-path /usr/share/powershell --version $powershell_version PowerShell.Linux.Alpine \
    && dotnet nuget locals all --clear \
    && rm PowerShell.Linux.Alpine.$powershell_version.nupkg \
    && ln -s /usr/share/powershell/pwsh /usr/bin/pwsh \
    && chmod 755 /usr/share/powershell/pwsh \
    # To reduce image size, remove the copy nupkg that nuget keeps.
    && find /usr/share/powershell -print | grep -i '.*[.]nupkg$' | xargs rm \
    # Add ncurses-terminfo-base to resolve psreadline dependency
    && apk add --no-cache ncurses-terminfo-base<|MERGE_RESOLUTION|>--- conflicted
+++ resolved
@@ -1,9 +1,5 @@
 ARG REPO=mcr.microsoft.com/dotnet/aspnet
-<<<<<<< HEAD
-FROM $REPO:7.0.16-alpine3.19-amd64
-=======
 FROM $REPO:7.0.17-alpine3.19-amd64
->>>>>>> 95a080f4
 
 ENV \
     # Unset ASPNETCORE_URLS from aspnet base image
@@ -13,11 +9,7 @@
     # Do not show first run text
     DOTNET_NOLOGO=true \
     # SDK version
-<<<<<<< HEAD
-    DOTNET_SDK_VERSION=7.0.406 \
-=======
     DOTNET_SDK_VERSION=7.0.407 \
->>>>>>> 95a080f4
     # Disable the invariant mode (set in base image)
     DOTNET_SYSTEM_GLOBALIZATION_INVARIANT=false \
     # Enable correct mode for dotnet watch (only mode supported in a container)
@@ -35,11 +27,7 @@
 
 # Install .NET SDK
 RUN wget -O dotnet.tar.gz https://dotnetcli.azureedge.net/dotnet/Sdk/$DOTNET_SDK_VERSION/dotnet-sdk-$DOTNET_SDK_VERSION-linux-musl-x64.tar.gz \
-<<<<<<< HEAD
-    && dotnet_sha512='16310636ec14771d48dbfda06886528c2e75dbc9af3c0ccfec1a1b4a0ca9990446a3322550da3f2a6df12d95e091c37876adc011c3b8720d1c8f57d5727568c3' \
-=======
     && dotnet_sha512='9ba7e0c0399093b6bfce7a5ce82bb31055f4197d6ac0ac368337ef4e6f1bc116af2619ea9d7980a31ac7fed4ce55262c7426340483eb6d695f7a67a864880bd0' \
->>>>>>> 95a080f4
     && echo "$dotnet_sha512  dotnet.tar.gz" | sha512sum -c - \
     && mkdir -p /usr/share/dotnet \
     && tar -oxzf dotnet.tar.gz -C /usr/share/dotnet ./packs ./sdk ./sdk-manifests ./templates ./LICENSE.txt ./ThirdPartyNotices.txt \
