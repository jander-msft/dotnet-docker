This repository contains `Dockerfile` definitions for Docker images that include last-known-good (LKG) builds for the next release of [.NET Core](https://github.com/dotnet/core).

See [dotnet/dotnet-docker](https://hub.docker.com/r/microsoft/dotnet/) for images with official releases of [.NET Core](https://github.com/dotnet/core).

# Linux amd64 tags

- [`2.0.6-sdk-2.1.101-stretch`, `2.0-sdk-stretch`, `2.0.6-sdk-2.1.101`, `2.0-sdk`, `2-sdk`, `sdk`, `latest` (*2.0/sdk/stretch/amd64/Dockerfile*)](https://github.com/dotnet/dotnet-docker/blob/nightly/2.0/sdk/stretch/amd64/Dockerfile)
- [`2.0.6-sdk-2.1.101-jessie`, `2.0-sdk-jessie`, `2-sdk-jessie` (*2.0/sdk/jessie/amd64/Dockerfile*)](https://github.com/dotnet/dotnet-docker/blob/nightly/2.0/sdk/jessie/amd64/Dockerfile)
- [`2.0.6-runtime-stretch`, `2.0-runtime-stretch`, `2.0.6-runtime`, `2.0-runtime`, `2-runtime`, `runtime` (*2.0/runtime/stretch/amd64/Dockerfile*)](https://github.com/dotnet/dotnet-docker/blob/nightly/2.0/runtime/stretch/amd64/Dockerfile)
- [`2.0.6-runtime-jessie`, `2.0-runtime-jessie`, `2-runtime-jessie` (*2.0/runtime/jessie/amd64/Dockerfile*)](https://github.com/dotnet/dotnet-docker/blob/nightly/2.0/runtime/jessie/amd64/Dockerfile)
- [`2.0.6-runtime-deps-stretch`, `2.0-runtime-deps-stretch`, `2.0.6-runtime-deps`, `2.0-runtime-deps`, `2-runtime-deps`, `runtime-deps` (*2.0/runtime-deps/stretch/amd64/Dockerfile*)](https://github.com/dotnet/dotnet-docker/blob/nightly/2.0/runtime-deps/stretch/amd64/Dockerfile)
- [`2.0.6-runtime-deps-jessie`, `2.0-runtime-deps-jessie`, `2-runtime-deps-jessie` (*2.0/runtime-deps/jessie/amd64/Dockerfile*)](https://github.com/dotnet/dotnet-docker/blob/nightly/2.0/runtime-deps/jessie/amd64/Dockerfile)
- [`1.1.7-sdk-1.1.8-jessie`, `1.1.7-sdk-1.1.8`, `1.1-sdk`, `1-sdk` (*1.1/sdk/jessie/amd64/Dockerfile*)](https://github.com/dotnet/dotnet-docker/blob/nightly/1.1/sdk/jessie/amd64/Dockerfile)
- [`1.1.7-runtime-jessie`, `1.1.7-runtime`, `1.1-runtime`, `1-runtime` (*1.1/runtime/jessie/amd64/Dockerfile*)](https://github.com/dotnet/dotnet-docker/blob/nightly/1.1/runtime/jessie/amd64/Dockerfile)
- [`1.0.10-runtime-jessie`, `1.0.10-runtime`, `1.0-runtime` (*1.0/runtime/jessie/amd64/Dockerfile*)](https://github.com/dotnet/dotnet-docker/blob/nightly/1.0/runtime/jessie/amd64/Dockerfile)
- [`1.0.10-runtime-deps-jessie`, `1.0.10-runtime-deps`, `1.0-runtime-deps`, `1-runtime-deps` (*1.0/runtime-deps/jessie/amd64/Dockerfile*)](https://github.com/dotnet/dotnet-docker/blob/nightly/1.0/runtime-deps/jessie/amd64/Dockerfile)

**.NET Core 2.1 Preview 1 tags**

- [`2.1.300-preview2-sdk-stretch`, `2.1-sdk-stretch`, `2.1.300-preview2-sdk`, `2.1-sdk` (*2.1/sdk/stretch/amd64/Dockerfile*)](https://github.com/dotnet/dotnet-docker/blob/nightly/2.1/sdk/stretch/amd64/Dockerfile)
- [`2.1.300-preview2-sdk-alpine`, `2.1-sdk-alpine` (*2.1/sdk/alpine/amd64/Dockerfile*)](https://github.com/dotnet/dotnet-docker/blob/nightly/2.1/sdk/alpine/amd64/Dockerfile)
- [`2.1.300-preview2-sdk-bionic`, `2.1-sdk-bionic` (*2.1/sdk/bionic/amd64/Dockerfile*)](https://github.com/dotnet/dotnet-docker/blob/nightly/2.1/sdk/bionic/amd64/Dockerfile)
- [`2.1.0-preview2-runtime-stretch-slim`, `2.1-runtime-stretch-slim`, `2.1.0-preview2-runtime`, `2.1-runtime` (*2.1/runtime/stretch-slim/amd64/Dockerfile*)](https://github.com/dotnet/dotnet-docker/blob/nightly/2.1/runtime/stretch-slim/amd64/Dockerfile)
- [`2.1.0-preview2-runtime-alpine`, `2.1-runtime-alpine` (*2.1/runtime/alpine/amd64/Dockerfile*)](https://github.com/dotnet/dotnet-docker/blob/nightly/2.1/runtime/alpine/amd64/Dockerfile)
- [`2.1.0-preview2-runtime-bionic`, `2.1-runtime-bionic` (*2.1/runtime/bionic/amd64/Dockerfile*)](https://github.com/dotnet/dotnet-docker/blob/nightly/2.1/runtime/bionic/amd64/Dockerfile)
- [`2.1.0-preview2-runtime-deps-stretch-slim`, `2.1-runtime-deps-stretch-slim`, `2.1.0-preview2-runtime-deps`, `2.1-runtime-deps` (*2.1/runtime-deps/stretch-slim/amd64/Dockerfile*)](https://github.com/dotnet/dotnet-docker/blob/nightly/2.1/runtime-deps/stretch-slim/amd64/Dockerfile)
- [`2.1.0-preview2-runtime-deps-alpine`, `2.1-runtime-deps-alpine` (*2.1/runtime-deps/alpine/amd64/Dockerfile*)](https://github.com/dotnet/dotnet-docker/blob/nightly/2.1/runtime-deps/alpine/amd64/Dockerfile)
- [`2.1.0-preview2-runtime-deps-bionic`, `2.1-runtime-deps-bionic` (*2.1/runtime-deps/bionic/amd64/Dockerfile*)](https://github.com/dotnet/dotnet-docker/blob/nightly/2.1/runtime-deps/bionic/amd64/Dockerfile)

# Windows Server, version 1709 amd64 tags

- [`2.0.6-sdk-2.1.101-nanoserver-1709`, `2.0-sdk-nanoserver-1709`, `2.0.6-sdk-2.1.101`, `2.0-sdk`, `2-sdk`, `sdk`, `latest` (*2.0/sdk/nanoserver-1709/amd64/Dockerfile*)](https://github.com/dotnet/dotnet-docker/blob/nightly/2.0/sdk/nanoserver-1709/amd64/Dockerfile)
- [`2.0.6-runtime-nanoserver-1709`, `2.0-runtime-nanoserver-1709`, `2.0.6-runtime`, `2.0-runtime`, `2-runtime`, `runtime` (*2.0/runtime/nanoserver-1709/amd64/Dockerfile*)](https://github.com/dotnet/dotnet-docker/blob/nightly/2.0/runtime/nanoserver-1709/amd64/Dockerfile)

**.NET Core 2.1 Preview 1 tags**

- [`2.1.300-preview2-sdk-nanoserver-1709`, `2.1-sdk-nanoserver-1709`, `2.1.300-preview2-sdk`, `2.1-sdk` (*2.1/sdk/nanoserver-1709/amd64/Dockerfile*)](https://github.com/dotnet/dotnet-docker/blob/nightly/2.1/sdk/nanoserver-1709/amd64/Dockerfile)
- [`2.1.0-preview2-runtime-nanoserver-1709`, `2.1-runtime-nanoserver-1709`, `2.1.0-preview2-runtime`, `2.1-runtime` (*2.1/runtime/nanoserver-1709/amd64/Dockerfile*)](https://github.com/dotnet/dotnet-docker/blob/nightly/2.1/runtime/nanoserver-1709/amd64/Dockerfile)

# Windows Server 2016 amd64 tags

- [`2.0.6-sdk-2.1.101-nanoserver-sac2016`, `2.0-sdk-nanoserver-sac2016`, `2.0.6-sdk-2.1.101`, `2.0-sdk`, `2-sdk`, `sdk`, `latest` (*2.0/sdk/nanoserver-sac2016/amd64/Dockerfile*)](https://github.com/dotnet/dotnet-docker/blob/nightly/2.0/sdk/nanoserver-sac2016/amd64/Dockerfile)
- [`2.0.6-runtime-nanoserver-sac2016`, `2.0-runtime-nanoserver-sac2016`, `2.0.6-runtime`, `2.0-runtime`, `2-runtime`, `runtime` (*2.0/runtime/nanoserver-sac2016/amd64/Dockerfile*)](https://github.com/dotnet/dotnet-docker/blob/nightly/2.0/runtime/nanoserver-sac2016/amd64/Dockerfile)
- [`1.1.7-sdk-1.1.8-nanoserver-sac2016`, `1.1.7-sdk-1.1.8`, `1.1-sdk`, `1-sdk` (*1.1/sdk/nanoserver-sac2016/amd64/Dockerfile*)](https://github.com/dotnet/dotnet-docker/blob/nightly/1.1/sdk/nanoserver-sac2016/amd64/Dockerfile)
- [`1.1.7-runtime-nanoserver-sac2016`, `1.1.7-runtime`, `1.1-runtime`, `1-runtime` (*1.1/runtime/nanoserver-sac2016/amd64/Dockerfile*)](https://github.com/dotnet/dotnet-docker/blob/nightly/1.1/runtime/nanoserver-sac2016/amd64/Dockerfile)
- [`1.0.10-runtime-nanoserver-sac2016`, `1.0.10-runtime`, `1.0-runtime` (*1.0/runtime/nanoserver-sac2016/amd64/Dockerfile*)](https://github.com/dotnet/dotnet-docker/blob/nightly/1.0/runtime/nanoserver-sac2016/amd64/Dockerfile)

**.NET Core 2.1 Preview 1 tags**

- [`2.1.300-preview2-sdk-nanoserver-sac2016`, `2.1-sdk-nanoserver-sac2016`, `2.1.300-preview2-sdk`, `2.1-sdk` (*2.1/sdk/nanoserver-sac2016/amd64/Dockerfile*)](https://github.com/dotnet/dotnet-docker/blob/nightly/2.1/sdk/nanoserver-sac2016/amd64/Dockerfile)
- [`2.1.0-preview2-runtime-nanoserver-sac2016`, `2.1-runtime-nanoserver-sac2016`, `2.1.0-preview2-runtime`, `2.1-runtime` (*2.1/runtime/nanoserver-sac2016/amd64/Dockerfile*)](https://github.com/dotnet/dotnet-docker/blob/nightly/2.1/runtime/nanoserver-sac2016/amd64/Dockerfile)

# Linux arm32 tags

- [`2.0.6-runtime-stretch-arm32v7`, `2.0-runtime-stretch-arm32v7`, `2.0.6-runtime`, `2.0-runtime`, `2-runtime`, `runtime` (*2.0/runtime/stretch/arm32v7/Dockerfile*)](https://github.com/dotnet/dotnet-docker/blob/nightly/2.0/runtime/stretch/arm32v7/Dockerfile)
- [`2.0.6-runtime-deps-stretch-arm32v7`, `2.0-runtime-deps-stretch-arm32v7`, `2.0.6-runtime-deps`, `2.0-runtime-deps`, `2-runtime-deps`, `runtime-deps` (*2.0/runtime-deps/stretch/arm32v7/Dockerfile*)](https://github.com/dotnet/dotnet-docker/blob/nightly/2.0/runtime-deps/stretch/arm32v7/Dockerfile)

**.NET Core 2.1 Preview 1 tags**

- [`2.1.0-preview2-runtime-stretch-slim-arm32v7`, `2.1-runtime-stretch-slim-arm32v7`, `2.1.0-preview2-runtime`, `2.1-runtime` (*2.1/runtime/stretch-slim/arm32v7/Dockerfile*)](https://github.com/dotnet/dotnet-docker/blob/nightly/2.1/runtime/stretch-slim/arm32v7/Dockerfile)
- [`2.1.0-preview2-runtime-bionic-arm32v7`, `2.1-runtime-bionic-arm32v7` (*2.1/runtime/bionic/arm32v7/Dockerfile*)](https://github.com/dotnet/dotnet-docker/blob/nightly/2.1/runtime/bionic/arm32v7/Dockerfile)
- [`2.1.0-preview2-runtime-deps-stretch-slim-arm32v7`, `2.1-runtime-deps-stretch-slim-arm32v7`, `2.1.0-preview2-runtime-deps`, `2.1-runtime-deps` (*2.1/runtime-deps/stretch-slim/arm32v7/Dockerfile*)](https://github.com/dotnet/dotnet-docker/blob/nightly/2.1/runtime-deps/stretch-slim/arm32v7/Dockerfile)
- [`2.1.0-preview2-runtime-deps-bionic-arm32v7`, `2.1-runtime-deps-bionic-arm32v7` (*2.1/runtime-deps/bionic/arm32v7/Dockerfile*)](https://github.com/dotnet/dotnet-docker/blob/nightly/2.1/runtime-deps/bionic/arm32v7/Dockerfile)

>**Note:** .NET Core multi-arch tags, such as 2.0-runtime, have been updated to use nanoserver-1709 images if your host is Windows Server 2016 Version 1709 or higher or Windows 10 Fall Creators Update (Version 1709) or higher. You need Docker 17.10 or later to take advantage of these updated tags.

>**Note:** The Docker images in this repo are supported by Microsoft. The `arm32v7` images are in preview and have "best effort" support only by the community and .NET Core Team. Please see the [arm32 announcement](https://github.com/dotnet/announcements/issues/29) for more details.

>**Note:** Watch [dotnet/announcements](https://github.com/dotnet/announcements/labels/Docker) for Docker-related .NET Core announcements.

For more information about these images and their history, please see [the relevant Dockerfile](https://github.com/dotnet/dotnet-docker/search?utf8=%E2%9C%93&q=FROM&type=Code). These images are updated via [pull requests to the `dotnet/dotnet-docker` GitHub repo](https://github.com/dotnet/dotnet-docker/pulls?utf8=%E2%9C%93&q=).

## What is .NET Core?

.NET Core is a general purpose development platform maintained by Microsoft and the .NET community on [GitHub](https://github.com/dotnet/core). It is cross-platform, supporting Windows, macOS and Linux, and can be used in device, cloud, and embedded/IoT scenarios.

.NET has several capabilities that make development easier, including automatic memory management, (runtime) generic types, reflection, asynchrony, concurrency, and native interop. Millions of developers take advantage of these capabilities to efficiently build high-quality applications.

You can use C# to write .NET Core apps. C# is simple, powerful, type-safe, and object-oriented while retaining the expressiveness and elegance of C-style languages. Anyone familiar with C and similar languages will find it straightforward to write in C#.

[.NET Core](https://github.com/dotnet/core) is open source (MIT and Apache 2 licenses) and was contributed to the [.NET Foundation](http://dotnetfoundation.org) by Microsoft in 2014. It can be freely adopted by individuals and companies, including for personal, academic or commercial purposes. Multiple companies use .NET Core as part of apps, tools, new platforms and hosting services.

> https://docs.microsoft.com/dotnet/core/

![logo](https://avatars0.githubusercontent.com/u/9141961?v=3&amp;s=100)

## How to use these Images

### Run a simple application within a container

You can quickly try a pre-built [sample .NET Core Docker image](https://hub.docker.com/r/microsoft/dotnet-samples/) that uses these images.

<<<<<<< HEAD
```console
docker run microsoft/dotnet-samples
```

### Use multi-stage build with a .NET Core application

.NET Core Docker images can use [multi-stage build](https://docs.docker.com/engine/userguide/eng-image/multistage-build/). This feature allows multiple FROM instructions to be used in one Dockerfile. Using this feature, you can build a .NET Core app using an SDK image (AKA 'build image') and then copy the published app into a lighter weight runtime image within a single Dockerfile.

 You can check out our [multi-stage build samples](https://github.com/dotnet/dotnet-docker-samples) on GitHub for ASP.NET apps, production scenarios, and self-contained scenarios.

Add a `Dockerfile` to your .NET project with the following:

```dockerfile
FROM microsoft/dotnet-nightly:sdk AS build-env
WORKDIR /app

# copy csproj and restore as distinct layers
COPY *.csproj ./
RUN dotnet restore

# copy everything else and build
COPY . ./
RUN dotnet publish -c Release -o out

# build runtime image
FROM microsoft/dotnet-nightly:runtime
WORKDIR /app
COPY --from=build-env /app/out ./
ENTRYPOINT ["dotnet", "dotnetapp.dll"]
```

Build and run the Docker image:
=======
Type the following command to run a sample console application with [Docker](https://www.docker.com/products/docker):
>>>>>>> 998e67b1

```console
docker run --rm microsoft/dotnet-samples
```

### Run a web application within a container

You can quickly try a pre-built [sample ASP.NET Core Docker image](https://hub.docker.com/r/microsoft/dotnet-samples/) that uses these images.

<<<<<<< HEAD
```dockerfile
FROM microsoft/dotnet-nightly

WORKDIR /dotnetapp

# copy project.json and restore as distinct layers
COPY project.json .
RUN dotnet restore

# copy and build everything else
COPY . .
RUN dotnet publish -c Release -o out
ENTRYPOINT ["dotnet", "out/dotnetapp.dll"]
```

You can then build and run the Docker image:
=======
Type the following command to run a sample web application with [Docker](https://www.docker.com/products/docker):
>>>>>>> 998e67b1

```console
docker run --rm -p 8000:80 --name aspnetcore_sample microsoft/dotnet-samples:aspnetapp
```

After the application starts, navigate to `http://localhost:8000` in your web browser. You need to navigate to the application via IP address instead of `localhost` for Windows containers, which is demonstrated in [View the ASP.NET Core app in a running container on Windows](https://github.com/dotnet/dotnet-docker/blob/master/samples/aspnetapp/README.md#view-the-aspnet-core-app-in-a-running-container-on-windows).

<<<<<<< HEAD
```console
docker run -it --rm microsoft/dotnet-nightly
[now in the container]
mkdir app
cd app
dotnet new console
ls
dotnet restore
dotnet run
dotnet bin/Debug/netcoreapp1.0/app.dll
dotnet publish -c Release -o out
dotnet out/app.dll
exit
 ```

The experience is very similar using [Windows Containers][win-containers]. The commands should be the same, with the exception `ls` and the directory separators.

The steps above are intended to show the basic functions of .NET Core tools. Try running `dotnet run` twice. You'll see that the second invocation skips compilation. The subsequent command after `dotnet run` demonstrates that you can run an application directly out of the bin folder, without the additional build logic that `dotnet run` adds. The last two commands demonstrate the publishing scenario, which prepares an app to be deployed on the same or other machine, with a requirement on only the .NET Core Runtime, not the larger SDK. Naturally, you don't have to exit immediately, but can continue to try out the product as long as you want.

You can extend your interactive exploration of .NET Core by git cloning the [dotnet/dotnet-docker-samples](https://github.com/dotnet/dotnet-docker-samples) repo. Try the following commands (only works on Linux containers), assuming you are running interactively in the container:
=======
## .NET Core Docker Samples
>>>>>>> 998e67b1

The [.NET Core Docker samples](https://github.com/dotnet/dotnet-docker/blob/master/samples/README.md) show various ways to use .NET Core and Docker together. See [Building Docker Images for .NET Core Applications](https://docs.microsoft.com/dotnet/core/docker/building-net-docker-images) to learn more.

### Building .NET Core Apps with Docker

* [.NET Core Docker Sample](https://github.com/dotnet/dotnet-docker/blob/master/samples/dotnetapp/README.md) - This [sample](https://github.com/dotnet/dotnet-docker/blob/master/samples/dotnetapp/Dockerfile) builds, tests, and runs the sample. It includes and builds multiple projects.
* [ASP.NET Core Docker Sample](https://github.com/dotnet/dotnet-docker/blob/master/samples/aspnetapp/README.md) - This [sample](https://github.com/dotnet/dotnet-docker/blob/master/samples/aspnetapp/Dockerfile) demonstrates using Docker with an ASP.NET Core Web App.

<<<<<<< HEAD
 ```console
docker run -p 8000:80 -e "ASPNETCORE_URLS=http://+:80" -it --rm microsoft/dotnet-nightly
[now in the container]
mkdir app
cd app
dotnet new mvc
dotnet restore
dotnet run
exit
 ```
=======
### Develop .NET Core Apps in a Container
>>>>>>> 998e67b1

* [Develop .NET Core Applications](https://github.com/dotnet/dotnet-docker/blob/master/samples/dotnetapp/dotnet-docker-dev-in-container.md) - This sample shows how to develop, build and test .NET Core applications with Docker without the need to install the .NET Core SDK.
* [Develop ASP.NET Core Applications](https://github.com/dotnet/dotnet-docker/blob/master/samples/aspnetapp/aspnet-docker-dev-in-container.md) - This sample shows how to develop and test ASP.NET Core applications with Docker without the need to install the .NET Core SDK.

### Optimizing Container Size

<<<<<<< HEAD
 ```console
docker run -e "ASPNETCORE_URLS=http://+:80" -it --rm microsoft/dotnet-nightly
ipconfig
 ```
Copy the IP address from the output of `ipconfig`. After running `dotnet run` in the container, browse to that IP address in your browser on your host machine.
=======
* [.NET Core Alpine Docker Sample](https://github.com/dotnet/dotnet-docker/blob/master/samples/dotnetapp/README.md) - This [sample](https://github.com/dotnet/dotnet-docker/blob/master/samples/dotnetapp/Dockerfile.alpine-x64) builds, tests, and runs an application using Alpine.
* [.NET Core self-contained Sample](https://github.com/dotnet/dotnet-docker/blob/master/samples/dotnetapp/dotnet-docker-selfcontained.md) - This [sample](https://github.com/dotnet/dotnet-docker/blob/master/samples/dotnetapp/Dockerfile.debian-x64-selfcontained) builds and runs an application as a self-contained application.
>>>>>>> 998e67b1

### ARM32 / Raspberry Pi

* [.NET Core ARM32 Docker Sample](https://github.com/dotnet/dotnet-docker/blob/master/samples/dotnetapp/dotnet-docker-arm32.md) - This [sample](https://github.com/dotnet/dotnet-docker/blob/master/samples/dotnetapp/Dockerfile.debian-arm32) builds and runs an application with Debian on ARM32 (works on Raspberry Pi).
* [ASP.NET Core ARM32 Docker Sample](https://github.com/dotnet/dotnet-docker/blob/master/samples/aspnetapp/README.md) - This [sample](https://github.com/dotnet/dotnet-docker/blob/master/samples/aspnetapp/Dockerfile.debian-arm32) builds and runs an ASP.NET Core application with Debian on ARM32 (works on Raspberry Pi).

## Image variants

The `microsoft/dotnet-nightly` images come in different flavors, each designed for a specific use case.

<<<<<<< HEAD
See [Building Docker Images for .NET Core Applications](https://docs.microsoft.com/dotnet/core/docker/building-net-docker-images) to learn more about the various Docker images and when to use each for them.

### `microsoft/dotnet-nightly:<version>-sdk`
=======
### `microsoft/dotnet:<version>-sdk`
>>>>>>> 998e67b1

This is the defacto image. If you are unsure about what your needs are, you probably want to use this one. It is designed to be used both as a throw away container (mount your source code and start the container to start your app), as well as the base to build other images off of.

It contains the .NET Core SDK which is comprised of two parts:

1. .NET Core
1. .NET Core command line tools

Use this image for your development process (developing, building and testing applications).

### `microsoft/dotnet-nightly:<version>-runtime`

This image contains the .NET Core (runtime and libraries) and is optimized for running .NET Core apps in production.

### `microsoft/dotnet-nightly:<version>-runtime-deps`

This image contains the operating system with all of the native dependencies needed by .NET Core. This is for  [self-contained](https://docs.microsoft.com/dotnet/articles/core/deploying/index) applications.

## Related Repos

.NET Core Docker Hub repos:

* [microsoft/aspnetcore](https://hub.docker.com/r/microsoft/aspnetcore/) for ASP.NET Core images.
* [microsoft/dotnet-nightly](https://hub.docker.com/r/microsoft/dotnet-nightly/) for .NET Core preview images.
* [microsoft/dotnet-samples](https://hub.docker.com/r/microsoft/dotnet-samples/) for .NET Core sample images.

.NET Framework Docker Hub repos:

<<<<<<< HEAD
- [microsoft/dotnet](https://hub.docker.com/r/microsoft/dotnet/) for the released .NET Core images.
- [microsoft/aspnetcore](https://hub.docker.com/r/microsoft/aspnetcore/) for ASP.NET Core images.
- [microsoft/aspnet](https://hub.docker.com/r/microsoft/aspnet/) for ASP.NET Web Forms and MVC images.
- [microsoft/dotnet-framework](https://hub.docker.com/r/microsoft/dotnet-framework/) for .NET Framework images (for web applications, see microsoft/aspnet).
=======
* [microsoft/aspnet](https://hub.docker.com/r/microsoft/aspnet/) for ASP.NET Web Forms and MVC images.
* [microsoft/dotnet-framework](https://hub.docker.com/r/microsoft/dotnet-framework/) for .NET Framework images.
* [microsoft/dotnet-framework-build](https://hub.docker.com/r/microsoft/dotnet-framework-build/) for building .NET Framework applications with Docker.
* [microsoft/dotnet-framework-samples](https://hub.docker.com/r/microsoft/dotnet-framework-samples/) for .NET Framework and ASP.NET sample images.
>>>>>>> 998e67b1

## License

View [license information](https://github.com/dotnet/dotnet-docker/blob/master/LICENSE) for the software contained in this image.

The .NET Core Windows images use the same license as the [Windows Server 2016 Nano Server base image](https://hub.docker.com/r/microsoft/nanoserver/), as follows:

MICROSOFT SOFTWARE SUPPLEMENTAL LICENSE TERMS

CONTAINER OS IMAGE

Microsoft Corporation (or based on where you live, one of its affiliates) (referenced as “us,” “we,” or “Microsoft”) licenses this Container OS Image supplement to you (“Supplement”). You are licensed to use this Supplement in conjunction with the underlying host operating system software (“Host Software”) solely to assist running the containers feature in the Host Software. The Host Software license terms apply to your use of the Supplement. You may not use it if you do not have a license for the Host Software. You may use this Supplement with each validly licensed copy of the Host Software.

## Supported Docker versions

Supported Docker versions: [the latest release](https://github.com/docker/docker/releases/latest) (down to 1.12.2 on a best-effort basis)

Please see [the Docker installation documentation](https://docs.docker.com/installation/) for details on how to upgrade your Docker daemon.

## User Feedback

### Issues

If you have any problems with or questions about this image, please contact us through a [GitHub issue](https://github.com/dotnet/dotnet-docker/issues).

### Contributing

You are invited to contribute new features, fixes, or updates, large or small; we are always thrilled to receive pull requests, and do our best to process them as fast as we can.

Before you start to code, please read the [.NET Core contribution guidelines](https://github.com/dotnet/coreclr/blob/master/CONTRIBUTING.md).

### Documentation

You can read documentation for .NET Core, including Docker usage in the [.NET Core docs](https://docs.microsoft.com/dotnet/core/). The docs are [open source on GitHub](https://github.com/dotnet/core-docs). Contributions are welcome!

[win-containers]: http://aka.ms/windowscontainers<|MERGE_RESOLUTION|>--- conflicted
+++ resolved
@@ -90,42 +90,7 @@
 
 You can quickly try a pre-built [sample .NET Core Docker image](https://hub.docker.com/r/microsoft/dotnet-samples/) that uses these images.
 
-<<<<<<< HEAD
-```console
-docker run microsoft/dotnet-samples
-```
-
-### Use multi-stage build with a .NET Core application
-
-.NET Core Docker images can use [multi-stage build](https://docs.docker.com/engine/userguide/eng-image/multistage-build/). This feature allows multiple FROM instructions to be used in one Dockerfile. Using this feature, you can build a .NET Core app using an SDK image (AKA 'build image') and then copy the published app into a lighter weight runtime image within a single Dockerfile.
-
- You can check out our [multi-stage build samples](https://github.com/dotnet/dotnet-docker-samples) on GitHub for ASP.NET apps, production scenarios, and self-contained scenarios.
-
-Add a `Dockerfile` to your .NET project with the following:
-
-```dockerfile
-FROM microsoft/dotnet-nightly:sdk AS build-env
-WORKDIR /app
-
-# copy csproj and restore as distinct layers
-COPY *.csproj ./
-RUN dotnet restore
-
-# copy everything else and build
-COPY . ./
-RUN dotnet publish -c Release -o out
-
-# build runtime image
-FROM microsoft/dotnet-nightly:runtime
-WORKDIR /app
-COPY --from=build-env /app/out ./
-ENTRYPOINT ["dotnet", "dotnetapp.dll"]
-```
-
-Build and run the Docker image:
-=======
 Type the following command to run a sample console application with [Docker](https://www.docker.com/products/docker):
->>>>>>> 998e67b1
 
 ```console
 docker run --rm microsoft/dotnet-samples
@@ -135,26 +100,7 @@
 
 You can quickly try a pre-built [sample ASP.NET Core Docker image](https://hub.docker.com/r/microsoft/dotnet-samples/) that uses these images.
 
-<<<<<<< HEAD
-```dockerfile
-FROM microsoft/dotnet-nightly
-
-WORKDIR /dotnetapp
-
-# copy project.json and restore as distinct layers
-COPY project.json .
-RUN dotnet restore
-
-# copy and build everything else
-COPY . .
-RUN dotnet publish -c Release -o out
-ENTRYPOINT ["dotnet", "out/dotnetapp.dll"]
-```
-
-You can then build and run the Docker image:
-=======
 Type the following command to run a sample web application with [Docker](https://www.docker.com/products/docker):
->>>>>>> 998e67b1
 
 ```console
 docker run --rm -p 8000:80 --name aspnetcore_sample microsoft/dotnet-samples:aspnetapp
@@ -162,30 +108,7 @@
 
 After the application starts, navigate to `http://localhost:8000` in your web browser. You need to navigate to the application via IP address instead of `localhost` for Windows containers, which is demonstrated in [View the ASP.NET Core app in a running container on Windows](https://github.com/dotnet/dotnet-docker/blob/master/samples/aspnetapp/README.md#view-the-aspnet-core-app-in-a-running-container-on-windows).
 
-<<<<<<< HEAD
-```console
-docker run -it --rm microsoft/dotnet-nightly
-[now in the container]
-mkdir app
-cd app
-dotnet new console
-ls
-dotnet restore
-dotnet run
-dotnet bin/Debug/netcoreapp1.0/app.dll
-dotnet publish -c Release -o out
-dotnet out/app.dll
-exit
- ```
-
-The experience is very similar using [Windows Containers][win-containers]. The commands should be the same, with the exception `ls` and the directory separators.
-
-The steps above are intended to show the basic functions of .NET Core tools. Try running `dotnet run` twice. You'll see that the second invocation skips compilation. The subsequent command after `dotnet run` demonstrates that you can run an application directly out of the bin folder, without the additional build logic that `dotnet run` adds. The last two commands demonstrate the publishing scenario, which prepares an app to be deployed on the same or other machine, with a requirement on only the .NET Core Runtime, not the larger SDK. Naturally, you don't have to exit immediately, but can continue to try out the product as long as you want.
-
-You can extend your interactive exploration of .NET Core by git cloning the [dotnet/dotnet-docker-samples](https://github.com/dotnet/dotnet-docker-samples) repo. Try the following commands (only works on Linux containers), assuming you are running interactively in the container:
-=======
 ## .NET Core Docker Samples
->>>>>>> 998e67b1
 
 The [.NET Core Docker samples](https://github.com/dotnet/dotnet-docker/blob/master/samples/README.md) show various ways to use .NET Core and Docker together. See [Building Docker Images for .NET Core Applications](https://docs.microsoft.com/dotnet/core/docker/building-net-docker-images) to learn more.
 
@@ -194,36 +117,15 @@
 * [.NET Core Docker Sample](https://github.com/dotnet/dotnet-docker/blob/master/samples/dotnetapp/README.md) - This [sample](https://github.com/dotnet/dotnet-docker/blob/master/samples/dotnetapp/Dockerfile) builds, tests, and runs the sample. It includes and builds multiple projects.
 * [ASP.NET Core Docker Sample](https://github.com/dotnet/dotnet-docker/blob/master/samples/aspnetapp/README.md) - This [sample](https://github.com/dotnet/dotnet-docker/blob/master/samples/aspnetapp/Dockerfile) demonstrates using Docker with an ASP.NET Core Web App.
 
-<<<<<<< HEAD
- ```console
-docker run -p 8000:80 -e "ASPNETCORE_URLS=http://+:80" -it --rm microsoft/dotnet-nightly
-[now in the container]
-mkdir app
-cd app
-dotnet new mvc
-dotnet restore
-dotnet run
-exit
- ```
-=======
 ### Develop .NET Core Apps in a Container
->>>>>>> 998e67b1
 
 * [Develop .NET Core Applications](https://github.com/dotnet/dotnet-docker/blob/master/samples/dotnetapp/dotnet-docker-dev-in-container.md) - This sample shows how to develop, build and test .NET Core applications with Docker without the need to install the .NET Core SDK.
 * [Develop ASP.NET Core Applications](https://github.com/dotnet/dotnet-docker/blob/master/samples/aspnetapp/aspnet-docker-dev-in-container.md) - This sample shows how to develop and test ASP.NET Core applications with Docker without the need to install the .NET Core SDK.
 
 ### Optimizing Container Size
 
-<<<<<<< HEAD
- ```console
-docker run -e "ASPNETCORE_URLS=http://+:80" -it --rm microsoft/dotnet-nightly
-ipconfig
- ```
-Copy the IP address from the output of `ipconfig`. After running `dotnet run` in the container, browse to that IP address in your browser on your host machine.
-=======
 * [.NET Core Alpine Docker Sample](https://github.com/dotnet/dotnet-docker/blob/master/samples/dotnetapp/README.md) - This [sample](https://github.com/dotnet/dotnet-docker/blob/master/samples/dotnetapp/Dockerfile.alpine-x64) builds, tests, and runs an application using Alpine.
 * [.NET Core self-contained Sample](https://github.com/dotnet/dotnet-docker/blob/master/samples/dotnetapp/dotnet-docker-selfcontained.md) - This [sample](https://github.com/dotnet/dotnet-docker/blob/master/samples/dotnetapp/Dockerfile.debian-x64-selfcontained) builds and runs an application as a self-contained application.
->>>>>>> 998e67b1
 
 ### ARM32 / Raspberry Pi
 
@@ -234,13 +136,7 @@
 
 The `microsoft/dotnet-nightly` images come in different flavors, each designed for a specific use case.
 
-<<<<<<< HEAD
-See [Building Docker Images for .NET Core Applications](https://docs.microsoft.com/dotnet/core/docker/building-net-docker-images) to learn more about the various Docker images and when to use each for them.
-
 ### `microsoft/dotnet-nightly:<version>-sdk`
-=======
-### `microsoft/dotnet:<version>-sdk`
->>>>>>> 998e67b1
 
 This is the defacto image. If you are unsure about what your needs are, you probably want to use this one. It is designed to be used both as a throw away container (mount your source code and start the container to start your app), as well as the base to build other images off of.
 
@@ -264,22 +160,15 @@
 .NET Core Docker Hub repos:
 
 * [microsoft/aspnetcore](https://hub.docker.com/r/microsoft/aspnetcore/) for ASP.NET Core images.
-* [microsoft/dotnet-nightly](https://hub.docker.com/r/microsoft/dotnet-nightly/) for .NET Core preview images.
+* [microsoft/dotnet](https://hub.docker.com/r/microsoft/dotnet/) for .NET Core images.
 * [microsoft/dotnet-samples](https://hub.docker.com/r/microsoft/dotnet-samples/) for .NET Core sample images.
 
 .NET Framework Docker Hub repos:
 
-<<<<<<< HEAD
-- [microsoft/dotnet](https://hub.docker.com/r/microsoft/dotnet/) for the released .NET Core images.
-- [microsoft/aspnetcore](https://hub.docker.com/r/microsoft/aspnetcore/) for ASP.NET Core images.
-- [microsoft/aspnet](https://hub.docker.com/r/microsoft/aspnet/) for ASP.NET Web Forms and MVC images.
-- [microsoft/dotnet-framework](https://hub.docker.com/r/microsoft/dotnet-framework/) for .NET Framework images (for web applications, see microsoft/aspnet).
-=======
 * [microsoft/aspnet](https://hub.docker.com/r/microsoft/aspnet/) for ASP.NET Web Forms and MVC images.
 * [microsoft/dotnet-framework](https://hub.docker.com/r/microsoft/dotnet-framework/) for .NET Framework images.
 * [microsoft/dotnet-framework-build](https://hub.docker.com/r/microsoft/dotnet-framework-build/) for building .NET Framework applications with Docker.
 * [microsoft/dotnet-framework-samples](https://hub.docker.com/r/microsoft/dotnet-framework-samples/) for .NET Framework and ASP.NET sample images.
->>>>>>> 998e67b1
 
 ## License
 
