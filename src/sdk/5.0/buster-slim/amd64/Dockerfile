ARG REPO=mcr.microsoft.com/dotnet/aspnet
FROM $REPO:5.0-buster-slim-amd64

ENV \
    # Unset ASPNETCORE_URLS from aspnet base image
    ASPNETCORE_URLS= \
<<<<<<< HEAD
    DOTNET_SDK_VERSION=5.0.100-rtm.20526.5 \
=======
    DOTNET_SDK_VERSION=5.0.100 \
>>>>>>> 86055917
    # Enable correct mode for dotnet watch (only mode supported in a container)
    DOTNET_USE_POLLING_FILE_WATCHER=true \
    # Skip extraction of XML docs - generally not useful within an image/container - helps performance
    NUGET_XMLDOC_MODE=skip \
    # PowerShell telemetry for docker image usage
    POWERSHELL_DISTRIBUTION_CHANNEL=PSDocker-DotnetSDK-Debian-10

RUN apt-get update \
    && apt-get install -y --no-install-recommends \
        curl \
        git \
        wget \
    && rm -rf /var/lib/apt/lists/*

# Install .NET SDK
<<<<<<< HEAD
RUN curl -SL --output dotnet.tar.gz https://dotnetcli.azureedge.net/dotnet/Sdk/$DOTNET_SDK_VERSION/dotnet-sdk-5.0.100-linux-x64.tar.gz \
=======
RUN curl -SL --output dotnet.tar.gz https://dotnetcli.azureedge.net/dotnet/Sdk/$DOTNET_SDK_VERSION/dotnet-sdk-$DOTNET_SDK_VERSION-linux-x64.tar.gz \
>>>>>>> 86055917
    && dotnet_sha512='bec37bfb327c45cc01fd843ef93b22b556f753b04724bba501622df124e7e144c303a4d7e931b5dbadbd4f7b39e5adb8f601cb6293e317ad46d8fe7d52aa9a09' \
    && echo "$dotnet_sha512 dotnet.tar.gz" | sha512sum -c - \
    && mkdir -p /usr/share/dotnet \
    && tar -C /usr/share/dotnet -oxzf dotnet.tar.gz ./packs ./sdk ./templates ./LICENSE.txt ./ThirdPartyNotices.txt \
    && rm dotnet.tar.gz \
    # Trigger first run experience by running arbitrary cmd
    && dotnet help

# Install PowerShell global tool
RUN powershell_version=7.1.0 \
    && curl -SL --output PowerShell.Linux.x64.$powershell_version.nupkg https://pwshtool.blob.core.windows.net/tool/$powershell_version/PowerShell.Linux.x64.$powershell_version.nupkg \
    && powershell_sha512='0ccb812fe87e8170be8a56f7e0404d97bb835d8fec25ce83789552ffacb1cdfd65412cf9b333b9fa0ba3007bbc52472d25ee277cf29eb906d4e9bed1741a04d4' \
    && echo "$powershell_sha512  PowerShell.Linux.x64.$powershell_version.nupkg" | sha512sum -c - \
    && mkdir -p /usr/share/powershell \
    && dotnet tool install --add-source / --tool-path /usr/share/powershell --version $powershell_version PowerShell.Linux.x64 \
    && dotnet nuget locals all --clear \
    && rm PowerShell.Linux.x64.$powershell_version.nupkg \
    && ln -s /usr/share/powershell/pwsh /usr/bin/pwsh \
    && chmod 755 /usr/share/powershell/pwsh \
    # To reduce image size, remove the copy nupkg that nuget keeps.
    && find /usr/share/powershell -print | grep -i '.*[.]nupkg$' | xargs rm<|MERGE_RESOLUTION|>--- conflicted
+++ resolved
@@ -4,11 +4,7 @@
 ENV \
     # Unset ASPNETCORE_URLS from aspnet base image
     ASPNETCORE_URLS= \
-<<<<<<< HEAD
-    DOTNET_SDK_VERSION=5.0.100-rtm.20526.5 \
-=======
     DOTNET_SDK_VERSION=5.0.100 \
->>>>>>> 86055917
     # Enable correct mode for dotnet watch (only mode supported in a container)
     DOTNET_USE_POLLING_FILE_WATCHER=true \
     # Skip extraction of XML docs - generally not useful within an image/container - helps performance
@@ -24,11 +20,7 @@
     && rm -rf /var/lib/apt/lists/*
 
 # Install .NET SDK
-<<<<<<< HEAD
-RUN curl -SL --output dotnet.tar.gz https://dotnetcli.azureedge.net/dotnet/Sdk/$DOTNET_SDK_VERSION/dotnet-sdk-5.0.100-linux-x64.tar.gz \
-=======
 RUN curl -SL --output dotnet.tar.gz https://dotnetcli.azureedge.net/dotnet/Sdk/$DOTNET_SDK_VERSION/dotnet-sdk-$DOTNET_SDK_VERSION-linux-x64.tar.gz \
->>>>>>> 86055917
     && dotnet_sha512='bec37bfb327c45cc01fd843ef93b22b556f753b04724bba501622df124e7e144c303a4d7e931b5dbadbd4f7b39e5adb8f601cb6293e317ad46d8fe7d52aa9a09' \
     && echo "$dotnet_sha512 dotnet.tar.gz" | sha512sum -c - \
     && mkdir -p /usr/share/dotnet \
