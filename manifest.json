{
  "readme": {
    "path": "README.md",
    "templatePath": "eng/readme-templates/README.md"
  },
  "registry": "mcr.microsoft.com",
  "variables": {
    "syndicatedRuntimeDepsRepo": "dotnet/core-nightly/runtime-deps",
    "syndicatedRuntimeRepo": "dotnet/core-nightly/runtime",
    "syndicatedAspnetRepo": "dotnet/core-nightly/aspnet",
    "syndicatedSdkRepo": "dotnet/core-nightly/sdk"
  },
  "includes": [
    "manifest.versions.json"
  ],
  "repos": [
    {
      "id": "runtime-deps",
      "name": "dotnet/nightly/runtime-deps",
      "readmes": [
        {
          "path": "README.runtime-deps.md",
          "templatePath": "eng/readme-templates/README.md"
        },
        {
          "path": ".mar/portal/README.runtime-deps.portal.md",
          "templatePath": "eng/readme-templates/README.mcr.md"
        }
      ],
      "mcrTagsMetadataTemplate": "eng/mcr-tags-metadata-templates/runtime-deps-tags.yml",
      "images": [
        {
          "productVersion": "$(dotnet|6.0|product-version)",
          "sharedTags": {
            "$(dotnet|6.0|product-version)": {},
            "$(dotnet|6.0|product-version)-bullseye-slim": {},
            "6.0": {},
            "6.0-bullseye-slim": {}
          },
          "platforms": [
            {
              "dockerfile": "src/runtime-deps/6.0/bullseye-slim/amd64",
              "dockerfileTemplate": "eng/dockerfile-templates/runtime-deps/Dockerfile",
              "os": "linux",
              "osVersion": "bullseye-slim",
              "tags": {
                "$(dotnet|6.0|product-version)-bullseye-slim-amd64": {},
                "6.0-bullseye-slim-amd64": {}
              }
            },
            {
              "architecture": "arm",
              "dockerfile": "src/runtime-deps/6.0/bullseye-slim/arm32v7",
              "dockerfileTemplate": "eng/dockerfile-templates/runtime-deps/Dockerfile",
              "os": "linux",
              "osVersion": "bullseye-slim",
              "tags": {
                "$(dotnet|6.0|product-version)-bullseye-slim-arm32v7": {},
                "6.0-bullseye-slim-arm32v7": {}
              },
              "variant": "v7"
            },
            {
              "architecture": "arm64",
              "dockerfile": "src/runtime-deps/6.0/bullseye-slim/arm64v8",
              "dockerfileTemplate": "eng/dockerfile-templates/runtime-deps/Dockerfile",
              "os": "linux",
              "osVersion": "bullseye-slim",
              "tags": {
                "$(dotnet|6.0|product-version)-bullseye-slim-arm64v8": {},
                "6.0-bullseye-slim-arm64v8": {}
              },
              "variant": "v8"
            }
          ]
        },
        {
          "productVersion": "$(dotnet|6.0|product-version)",
          "sharedTags": {
            "$(dotnet|6.0|product-version)-bookworm-slim": {},
            "6.0-bookworm-slim": {}
          },
          "platforms": [
            {
              "dockerfile": "src/runtime-deps/6.0/bookworm-slim/amd64",
              "dockerfileTemplate": "eng/dockerfile-templates/runtime-deps/Dockerfile",
              "os": "linux",
              "osVersion": "bookworm-slim",
              "tags": {
                "$(dotnet|6.0|product-version)-bookworm-slim-amd64": {},
                "6.0-bookworm-slim-amd64": {}
              }
            },
            {
              "architecture": "arm",
              "dockerfile": "src/runtime-deps/6.0/bookworm-slim/arm32v7",
              "dockerfileTemplate": "eng/dockerfile-templates/runtime-deps/Dockerfile",
              "os": "linux",
              "osVersion": "bookworm-slim",
              "tags": {
                "$(dotnet|6.0|product-version)-bookworm-slim-arm32v7": {},
                "6.0-bookworm-slim-arm32v7": {}
              },
              "variant": "v7"
            },
            {
              "architecture": "arm64",
              "dockerfile": "src/runtime-deps/6.0/bookworm-slim/arm64v8",
              "dockerfileTemplate": "eng/dockerfile-templates/runtime-deps/Dockerfile",
              "os": "linux",
              "osVersion": "bookworm-slim",
              "tags": {
                "$(dotnet|6.0|product-version)-bookworm-slim-arm64v8": {},
                "6.0-bookworm-slim-arm64v8": {}
              },
              "variant": "v8"
            }
          ]
        },
        {
          "productVersion": "$(dotnet|6.0|product-version)",
          "sharedTags": {
            "$(dotnet|6.0|product-version)-alpine3.18": {},
            "6.0-alpine3.18": {},
            "6.0-alpine": {}
          },
          "platforms": [
            {
              "dockerfile": "src/runtime-deps/6.0/alpine3.18/amd64",
              "dockerfileTemplate": "eng/dockerfile-templates/runtime-deps/Dockerfile",
              "os": "linux",
              "osVersion": "alpine3.18",
              "tags": {
                "$(dotnet|6.0|product-version)-alpine3.18-amd64": {},
                "6.0-alpine3.18-amd64": {},
                "6.0-alpine-amd64": {}
              }
            },
            {
              "architecture": "arm",
              "dockerfile": "src/runtime-deps/6.0/alpine3.18/arm32v7",
              "dockerfileTemplate": "eng/dockerfile-templates/runtime-deps/Dockerfile",
              "os": "linux",
              "osVersion": "alpine3.18",
              "tags": {
                "$(dotnet|6.0|product-version)-alpine3.18-arm32v7": {},
                "6.0-alpine3.18-arm32v7": {},
                "6.0-alpine-arm32v7": {}
              },
              "variant": "v7"
            },
            {
              "architecture": "arm64",
              "dockerfile": "src/runtime-deps/6.0/alpine3.18/arm64v8",
              "dockerfileTemplate": "eng/dockerfile-templates/runtime-deps/Dockerfile",
              "os": "linux",
              "osVersion": "alpine3.18",
              "tags": {
                "$(dotnet|6.0|product-version)-alpine3.18-arm64v8": {},
                "6.0-alpine3.18-arm64v8": {},
                "6.0-alpine-arm64v8": {}
              },
              "variant": "v8"
            }
          ]
        },
        {
          "productVersion": "$(dotnet|6.0|product-version)",
          "sharedTags": {
            "$(dotnet|6.0|product-version)-focal": {},
            "6.0-focal": {}
          },
          "platforms": [
            {
              "dockerfile": "src/runtime-deps/6.0/focal/amd64",
              "dockerfileTemplate": "eng/dockerfile-templates/runtime-deps/Dockerfile",
              "os": "linux",
              "osVersion": "focal",
              "tags": {
                "$(dotnet|6.0|product-version)-focal-amd64": {},
                "6.0-focal-amd64": {}
              }
            },
            {
              "architecture": "arm",
              "dockerfile": "src/runtime-deps/6.0/focal/arm32v7",
              "dockerfileTemplate": "eng/dockerfile-templates/runtime-deps/Dockerfile",
              "os": "linux",
              "osVersion": "focal",
              "tags": {
                "$(dotnet|6.0|product-version)-focal-arm32v7": {},
                "6.0-focal-arm32v7": {}
              },
              "variant": "v7"
            },
            {
              "architecture": "arm64",
              "dockerfile": "src/runtime-deps/6.0/focal/arm64v8",
              "dockerfileTemplate": "eng/dockerfile-templates/runtime-deps/Dockerfile",
              "os": "linux",
              "osVersion": "focal",
              "tags": {
                "$(dotnet|6.0|product-version)-focal-arm64v8": {},
                "6.0-focal-arm64v8": {}
              },
              "variant": "v8"
            }
          ]
        },
        {
          "productVersion": "$(dotnet|6.0|product-version)",
          "sharedTags": {
            "$(dotnet|6.0|product-version)-jammy": {},
            "6.0-jammy": {}
          },
          "platforms": [
            {
              "dockerfile": "src/runtime-deps/6.0/jammy/amd64",
              "dockerfileTemplate": "eng/dockerfile-templates/runtime-deps/Dockerfile",
              "os": "linux",
              "osVersion": "jammy",
              "tags": {
                "$(dotnet|6.0|product-version)-jammy-amd64": {},
                "6.0-jammy-amd64": {}
              }
            },
            {
              "architecture": "arm",
              "dockerfile": "src/runtime-deps/6.0/jammy/arm32v7",
              "dockerfileTemplate": "eng/dockerfile-templates/runtime-deps/Dockerfile",
              "os": "linux",
              "osVersion": "jammy",
              "tags": {
                "$(dotnet|6.0|product-version)-jammy-arm32v7": {},
                "6.0-jammy-arm32v7": {}
              },
              "variant": "v7"
            },
            {
              "architecture": "arm64",
              "dockerfile": "src/runtime-deps/6.0/jammy/arm64v8",
              "dockerfileTemplate": "eng/dockerfile-templates/runtime-deps/Dockerfile",
              "os": "linux",
              "osVersion": "jammy",
              "tags": {
                "$(dotnet|6.0|product-version)-jammy-arm64v8": {},
                "6.0-jammy-arm64v8": {}
              },
              "variant": "v8"
            }
          ]
        },
        {
          "productVersion": "$(dotnet|6.0|product-version)",
          "sharedTags": {
            "$(dotnet|6.0|product-version)-jammy-chiseled": {},
            "6.0-jammy-chiseled": {}
          },
          "platforms": [
            {
              "dockerfile": "src/runtime-deps/6.0/jammy-chiseled/amd64",
              "dockerfileTemplate": "eng/dockerfile-templates/runtime-deps/Dockerfile.chiseled-ubuntu",
              "os": "linux",
              "osVersion": "jammy-chiseled",
              "tags": {
                "$(dotnet|6.0|product-version)-jammy-chiseled-amd64": {},
                "6.0-jammy-chiseled-amd64": {}
              },
              "customBuildLegGroups": [
                {
                  "name": "pr-build",
                  "type": "Supplemental",
                  "dependencies": [
                    "$(Repo:sdk):6.0-jammy-amd64"
                  ]
                }
              ]
            },
            {
              "architecture": "arm64",
              "dockerfile": "src/runtime-deps/6.0/jammy-chiseled/arm64v8",
              "dockerfileTemplate": "eng/dockerfile-templates/runtime-deps/Dockerfile.chiseled-ubuntu",
              "os": "linux",
              "osVersion": "jammy-chiseled",
              "tags": {
                "$(dotnet|6.0|product-version)-jammy-chiseled-arm64v8": {},
                "6.0-jammy-chiseled-arm64v8": {}
              },
              "variant": "v8",
              "customBuildLegGroups": [
                {
                  "name": "pr-build",
                  "type": "Supplemental",
                  "dependencies": [
                    "$(Repo:sdk):6.0-jammy-arm64v8"
                  ]
                }
              ]
            },
            {
              "architecture": "arm",
              "dockerfile": "src/runtime-deps/6.0/jammy-chiseled/arm32v7",
              "dockerfileTemplate": "eng/dockerfile-templates/runtime-deps/Dockerfile.chiseled-ubuntu",
              "os": "linux",
              "osVersion": "jammy-chiseled",
              "tags": {
                "$(dotnet|6.0|product-version)-jammy-chiseled-arm32v7": {},
                "6.0-jammy-chiseled-arm32v7": {}
              },
              "variant": "v7",
              "customBuildLegGroups": [
                {
                  "name": "pr-build",
                  "type": "Supplemental",
                  "dependencies": [
                    "$(Repo:sdk):6.0-jammy-arm32v7"
                  ]
                }
              ]
            }
          ]
        },
        {
          "productVersion": "$(dotnet|6.0|product-version)",
          "sharedTags": {
            "$(dotnet|6.0|product-version)-cbl-mariner2.0": {
              "docType": "Undocumented"
            },
            "6.0-cbl-mariner2.0": {
              "docType": "Undocumented"
            },
            "6.0-cbl-mariner": {
              "docType": "Undocumented"
            }
          },
          "platforms": [
            {
              "dockerfile": "src/runtime-deps/6.0/cbl-mariner2.0/amd64",
              "dockerfileTemplate": "eng/dockerfile-templates/runtime-deps/Dockerfile",
              "os": "linux",
              "osVersion": "cbl-mariner2.0",
              "tags": {
                "$(dotnet|6.0|product-version)-cbl-mariner2.0-amd64": {
                  "docType": "Undocumented"
                },
                "6.0-cbl-mariner2.0-amd64": {
                  "docType": "Undocumented"
                },
                "6.0-cbl-mariner-amd64": {
                  "docType": "Undocumented"
                }
              }
            },
            {
              "architecture": "arm64",
              "dockerfile": "src/runtime-deps/6.0/cbl-mariner2.0/arm64v8",
              "dockerfileTemplate": "eng/dockerfile-templates/runtime-deps/Dockerfile",
              "os": "linux",
              "osVersion": "cbl-mariner2.0",
              "tags": {
                "$(dotnet|6.0|product-version)-cbl-mariner2.0-arm64v8": {
                  "docType": "Undocumented"
                },
                "6.0-cbl-mariner2.0-arm64v8": {
                  "docType": "Undocumented"
                },
                "6.0-cbl-mariner-arm64v8": {
                  "docType": "Undocumented"
                }
              },
              "variant": "v8"
            }
          ]
        },
        {
          "productVersion": "$(dotnet|6.0|product-version)",
          "sharedTags": {
            "$(dotnet|6.0|product-version)-cbl-mariner2.0-distroless": {
              "docType": "Undocumented"
            },
            "6.0-cbl-mariner2.0-distroless": {
              "docType": "Undocumented"
            },
            "6.0-cbl-mariner-distroless": {
              "docType": "Undocumented"
            }
          },
          "platforms": [
            {
              "dockerfile": "src/runtime-deps/6.0/cbl-mariner2.0-distroless/amd64",
              "dockerfileTemplate": "eng/dockerfile-templates/runtime-deps/Dockerfile.distroless-mariner",
              "os": "linux",
              "osVersion": "cbl-mariner2.0-distroless",
              "tags": {
                "$(dotnet|6.0|product-version)-cbl-mariner2.0-distroless-amd64": {
                  "docType": "Undocumented"
                },
                "6.0-cbl-mariner2.0-distroless-amd64": {
                  "docType": "Undocumented"
                },
                "6.0-cbl-mariner-distroless-amd64": {
                  "docType": "Undocumented"
                }
              },
              "customBuildLegGroups": [
                {
                  "name": "pr-build",
                  "type": "Supplemental",
                  "dependencies": [
                    "$(Repo:sdk):6.0-cbl-mariner2.0-amd64"
                  ]
                }
              ]
            },
            {
              "architecture": "arm64",
              "dockerfile": "src/runtime-deps/6.0/cbl-mariner2.0-distroless/arm64v8",
              "dockerfileTemplate": "eng/dockerfile-templates/runtime-deps/Dockerfile.distroless-mariner",
              "os": "linux",
              "osVersion": "cbl-mariner2.0-distroless",
              "tags": {
                "$(dotnet|6.0|product-version)-cbl-mariner2.0-distroless-arm64v8": {
                  "docType": "Undocumented"
                },
                "6.0-cbl-mariner2.0-distroless-arm64v8": {
                  "docType": "Undocumented"
                },
                "6.0-cbl-mariner-distroless-arm64v8": {
                  "docType": "Undocumented"
                }
              },
              "variant": "v8",
              "customBuildLegGroups": [
                {
                  "name": "pr-build",
                  "type": "Supplemental",
                  "dependencies": [
                    "$(Repo:sdk):6.0-cbl-mariner2.0-arm64v8"
                  ]
                }
              ]
            }
          ]
        },
        {
          "productVersion": "$(dotnet|7.0|product-version)",
          "sharedTags": {
            "$(dotnet|7.0|product-version)": {},
            "$(dotnet|7.0|product-version)-bullseye-slim": {},
            "7.0": {},
            "7.0-bullseye-slim": {}
          },
          "platforms": [
            {
              "dockerfile": "src/runtime-deps/6.0/bullseye-slim/amd64",
              "dockerfileTemplate": "eng/dockerfile-templates/runtime-deps/Dockerfile",
              "os": "linux",
              "osVersion": "bullseye-slim",
              "tags": {
                "$(dotnet|7.0|product-version)-bullseye-slim-amd64": {},
                "7.0-bullseye-slim-amd64": {}
              }
            },
            {
              "architecture": "arm",
              "dockerfile": "src/runtime-deps/6.0/bullseye-slim/arm32v7",
              "dockerfileTemplate": "eng/dockerfile-templates/runtime-deps/Dockerfile",
              "os": "linux",
              "osVersion": "bullseye-slim",
              "tags": {
                "$(dotnet|7.0|product-version)-bullseye-slim-arm32v7": {},
                "7.0-bullseye-slim-arm32v7": {}
              },
              "variant": "v7"
            },
            {
              "architecture": "arm64",
              "dockerfile": "src/runtime-deps/6.0/bullseye-slim/arm64v8",
              "dockerfileTemplate": "eng/dockerfile-templates/runtime-deps/Dockerfile",
              "os": "linux",
              "osVersion": "bullseye-slim",
              "tags": {
                "$(dotnet|7.0|product-version)-bullseye-slim-arm64v8": {},
                "7.0-bullseye-slim-arm64v8": {}
              },
              "variant": "v8"
            }
          ]
        },
        {
          "productVersion": "$(dotnet|7.0|product-version)",
          "sharedTags": {
            "$(dotnet|7.0|product-version)-bookworm-slim": {},
            "7.0-bookworm-slim": {}
          },
          "platforms": [
            {
              "dockerfile": "src/runtime-deps/6.0/bookworm-slim/amd64",
              "dockerfileTemplate": "eng/dockerfile-templates/runtime-deps/Dockerfile",
              "os": "linux",
              "osVersion": "bookworm-slim",
              "tags": {
                "$(dotnet|7.0|product-version)-bookworm-slim-amd64": {},
                "7.0-bookworm-slim-amd64": {}
              }
            },
            {
              "architecture": "arm",
              "dockerfile": "src/runtime-deps/6.0/bookworm-slim/arm32v7",
              "dockerfileTemplate": "eng/dockerfile-templates/runtime-deps/Dockerfile",
              "os": "linux",
              "osVersion": "bookworm-slim",
              "tags": {
                "$(dotnet|7.0|product-version)-bookworm-slim-arm32v7": {},
                "7.0-bookworm-slim-arm32v7": {}
              },
              "variant": "v7"
            },
            {
              "architecture": "arm64",
              "dockerfile": "src/runtime-deps/6.0/bookworm-slim/arm64v8",
              "dockerfileTemplate": "eng/dockerfile-templates/runtime-deps/Dockerfile",
              "os": "linux",
              "osVersion": "bookworm-slim",
              "tags": {
                "$(dotnet|7.0|product-version)-bookworm-slim-arm64v8": {},
                "7.0-bookworm-slim-arm64v8": {}
              },
              "variant": "v8"
            }
          ]
        },
        {
          "productVersion": "$(dotnet|7.0|product-version)",
          "sharedTags": {
            "$(dotnet|7.0|product-version)-alpine3.18": {},
            "7.0-alpine3.18": {},
            "7.0-alpine": {}
          },
          "platforms": [
            {
              "dockerfile": "src/runtime-deps/6.0/alpine3.18/amd64",
              "dockerfileTemplate": "eng/dockerfile-templates/runtime-deps/Dockerfile",
              "os": "linux",
              "osVersion": "alpine3.18",
              "tags": {
                "$(dotnet|7.0|product-version)-alpine3.18-amd64": {},
                "7.0-alpine3.18-amd64": {},
                "7.0-alpine-amd64": {}
              }
            },
            {
              "architecture": "arm",
              "dockerfile": "src/runtime-deps/6.0/alpine3.18/arm32v7",
              "dockerfileTemplate": "eng/dockerfile-templates/runtime-deps/Dockerfile",
              "os": "linux",
              "osVersion": "alpine3.18",
              "tags": {
                "$(dotnet|7.0|product-version)-alpine3.18-arm32v7": {},
                "7.0-alpine3.18-arm32v7": {},
                "7.0-alpine-arm32v7": {}
              },
              "variant": "v7"
            },
            {
              "architecture": "arm64",
              "dockerfile": "src/runtime-deps/6.0/alpine3.18/arm64v8",
              "dockerfileTemplate": "eng/dockerfile-templates/runtime-deps/Dockerfile",
              "os": "linux",
              "osVersion": "alpine3.18",
              "tags": {
                "$(dotnet|7.0|product-version)-alpine3.18-arm64v8": {},
                "7.0-alpine3.18-arm64v8": {},
                "7.0-alpine-arm64v8": {}
              },
              "variant": "v8"
            }
          ]
        },
        {
          "productVersion": "$(dotnet|7.0|product-version)",
          "sharedTags": {
            "$(dotnet|7.0|product-version)-jammy": {},
            "7.0-jammy": {}
<<<<<<< HEAD
          },
          "platforms": [
            {
              "dockerfile": "src/runtime-deps/6.0/jammy/amd64",
              "dockerfileTemplate": "eng/dockerfile-templates/runtime-deps/Dockerfile",
              "os": "linux",
              "osVersion": "jammy",
              "tags": {
                "$(dotnet|7.0|product-version)-jammy-amd64": {},
                "7.0-jammy-amd64": {}
              }
            },
            {
              "architecture": "arm",
              "dockerfile": "src/runtime-deps/6.0/jammy/arm32v7",
              "dockerfileTemplate": "eng/dockerfile-templates/runtime-deps/Dockerfile",
              "os": "linux",
              "osVersion": "jammy",
              "tags": {
                "$(dotnet|7.0|product-version)-jammy-arm32v7": {},
                "7.0-jammy-arm32v7": {}
              },
              "variant": "v7"
            },
            {
              "architecture": "arm64",
              "dockerfile": "src/runtime-deps/6.0/jammy/arm64v8",
              "dockerfileTemplate": "eng/dockerfile-templates/runtime-deps/Dockerfile",
              "os": "linux",
              "osVersion": "jammy",
              "tags": {
                "$(dotnet|7.0|product-version)-jammy-arm64v8": {},
                "7.0-jammy-arm64v8": {}
              },
              "variant": "v8"
            }
          ]
        },
        {
          "productVersion": "$(dotnet|7.0|product-version)",
          "sharedTags": {
            "$(dotnet|7.0|product-version)-jammy-chiseled": {},
            "7.0-jammy-chiseled": {}
=======
>>>>>>> 7c2fc5f8
          },
          "platforms": [
            {
              "dockerfile": "src/runtime-deps/6.0/jammy-chiseled/amd64",
              "dockerfileTemplate": "eng/dockerfile-templates/runtime-deps/Dockerfile.chiseled-ubuntu",
              "os": "linux",
              "osVersion": "jammy-chiseled",
              "tags": {
                "$(dotnet|7.0|product-version)-jammy-chiseled-amd64": {},
                "7.0-jammy-chiseled-amd64": {}
              },
              "customBuildLegGroups": [
                {
                  "name": "pr-build",
                  "type": "Supplemental",
                  "dependencies": [
                    "$(Repo:sdk):7.0-jammy-amd64"
                  ]
                }
              ]
            },
            {
              "architecture": "arm64",
              "dockerfile": "src/runtime-deps/6.0/jammy-chiseled/arm64v8",
              "dockerfileTemplate": "eng/dockerfile-templates/runtime-deps/Dockerfile.chiseled-ubuntu",
              "os": "linux",
              "osVersion": "jammy-chiseled",
              "tags": {
                "$(dotnet|7.0|product-version)-jammy-chiseled-arm64v8": {},
                "7.0-jammy-chiseled-arm64v8": {}
              },
              "variant": "v8",
              "customBuildLegGroups": [
                {
                  "name": "pr-build",
                  "type": "Supplemental",
                  "dependencies": [
                    "$(Repo:sdk):7.0-jammy-arm64v8"
                  ]
                }
              ]
            },
            {
              "architecture": "arm",
              "dockerfile": "src/runtime-deps/6.0/jammy-chiseled/arm32v7",
              "dockerfileTemplate": "eng/dockerfile-templates/runtime-deps/Dockerfile.chiseled-ubuntu",
              "os": "linux",
              "osVersion": "jammy-chiseled",
              "tags": {
                "$(dotnet|7.0|product-version)-jammy-chiseled-arm32v7": {},
                "7.0-jammy-chiseled-arm32v7": {}
              },
              "variant": "v7",
              "customBuildLegGroups": [
                {
                  "name": "pr-build",
                  "type": "Supplemental",
                  "dependencies": [
                    "$(Repo:sdk):7.0-jammy-arm32v7"
                  ]
                }
              ]
            }
          ]
        },
        {
          "productVersion": "$(dotnet|7.0|product-version)",
          "sharedTags": {
            "$(dotnet|7.0|product-version)-cbl-mariner2.0": {
              "docType": "Undocumented"
            },
            "7.0-cbl-mariner2.0": {
              "docType": "Undocumented"
            },
            "7.0-cbl-mariner": {
              "docType": "Undocumented"
            }
          },
          "platforms": [
            {
              "dockerfile": "src/runtime-deps/7.0/cbl-mariner2.0/amd64",
              "dockerfileTemplate": "eng/dockerfile-templates/runtime-deps/Dockerfile",
              "os": "linux",
              "osVersion": "cbl-mariner2.0",
              "tags": {
                "$(dotnet|7.0|product-version)-cbl-mariner2.0-amd64": {
                  "docType": "Undocumented"
                },
                "7.0-cbl-mariner2.0-amd64": {
                  "docType": "Undocumented"
                },
                "7.0-cbl-mariner-amd64": {
                  "docType": "Undocumented"
                }
              }
            },
            {
              "architecture": "arm64",
              "dockerfile": "src/runtime-deps/7.0/cbl-mariner2.0/arm64v8",
              "dockerfileTemplate": "eng/dockerfile-templates/runtime-deps/Dockerfile",
              "os": "linux",
              "osVersion": "cbl-mariner2.0",
              "tags": {
                "$(dotnet|7.0|product-version)-cbl-mariner2.0-arm64v8": {
                  "docType": "Undocumented"
                },
                "7.0-cbl-mariner2.0-arm64v8": {
                  "docType": "Undocumented"
                },
                "7.0-cbl-mariner-arm64v8": {
                  "docType": "Undocumented"
                }
              },
              "variant": "v8"
            }
          ]
        },
        {
          "productVersion": "$(dotnet|7.0|product-version)",
          "sharedTags": {
            "$(dotnet|7.0|product-version)-cbl-mariner2.0-distroless": {
              "docType": "Undocumented"
            },
            "7.0-cbl-mariner2.0-distroless": {
              "docType": "Undocumented"
            },
            "7.0-cbl-mariner-distroless": {
              "docType": "Undocumented"
            }
          },
          "platforms": [
            {
              "dockerfile": "src/runtime-deps/7.0/cbl-mariner2.0-distroless/amd64",
              "dockerfileTemplate": "eng/dockerfile-templates/runtime-deps/Dockerfile.distroless-mariner",
              "os": "linux",
              "osVersion": "cbl-mariner2.0-distroless",
              "tags": {
                "$(dotnet|7.0|product-version)-cbl-mariner2.0-distroless-amd64": {
                  "docType": "Undocumented"
                },
                "7.0-cbl-mariner2.0-distroless-amd64": {
                  "docType": "Undocumented"
                },
                "7.0-cbl-mariner-distroless-amd64": {
                  "docType": "Undocumented"
                }
              },
              "customBuildLegGroups": [
                {
                  "name": "pr-build",
                  "type": "Supplemental",
                  "dependencies": [
                    "$(Repo:sdk):7.0-cbl-mariner2.0-amd64"
                  ]
                }
              ]
            },
            {
              "architecture": "arm64",
              "dockerfile": "src/runtime-deps/7.0/cbl-mariner2.0-distroless/arm64v8",
              "dockerfileTemplate": "eng/dockerfile-templates/runtime-deps/Dockerfile.distroless-mariner",
              "os": "linux",
              "osVersion": "cbl-mariner2.0-distroless",
              "tags": {
                "$(dotnet|7.0|product-version)-cbl-mariner2.0-distroless-arm64v8": {
                  "docType": "Undocumented"
                },
                "7.0-cbl-mariner2.0-distroless-arm64v8": {
                  "docType": "Undocumented"
                },
                "7.0-cbl-mariner-distroless-arm64v8": {
                  "docType": "Undocumented"
                }
              },
              "variant": "v8",
              "customBuildLegGroups": [
                {
                  "name": "pr-build",
                  "type": "Supplemental",
                  "dependencies": [
                    "$(Repo:sdk):7.0-cbl-mariner2.0-arm64v8"
                  ]
                }
              ]
            }
          ]
        },
        {
          "productVersion": "$(dotnet|8.0|product-version)",
          "sharedTags": {
            "$(dotnet|8.0|product-version)": {},
            "$(dotnet|8.0|product-version)-bookworm-slim": {},
            "8.0": {},
<<<<<<< HEAD
            "8.0-bookworm-slim": {},
            "latest": {}
=======
            "8.0-bookworm-slim": {}
>>>>>>> 7c2fc5f8
          },
          "platforms": [
            {
              "dockerfile": "src/runtime-deps/8.0/bookworm-slim/amd64",
              "dockerfileTemplate": "eng/dockerfile-templates/runtime-deps/Dockerfile",
              "os": "linux",
              "osVersion": "bookworm-slim",
              "tags": {
                "$(dotnet|8.0|product-version)-bookworm-slim-amd64": {},
                "8.0-bookworm-slim-amd64": {}
              }
            },
            {
              "architecture": "arm",
              "dockerfile": "src/runtime-deps/8.0/bookworm-slim/arm32v7",
              "dockerfileTemplate": "eng/dockerfile-templates/runtime-deps/Dockerfile",
              "os": "linux",
              "osVersion": "bookworm-slim",
              "tags": {
                "$(dotnet|8.0|product-version)-bookworm-slim-arm32v7": {},
                "8.0-bookworm-slim-arm32v7": {}
              },
              "variant": "v7"
            },
            {
              "architecture": "arm64",
              "dockerfile": "src/runtime-deps/8.0/bookworm-slim/arm64v8",
              "dockerfileTemplate": "eng/dockerfile-templates/runtime-deps/Dockerfile",
              "os": "linux",
              "osVersion": "bookworm-slim",
              "tags": {
                "$(dotnet|8.0|product-version)-bookworm-slim-arm64v8": {},
                "8.0-bookworm-slim-arm64v8": {}
              },
              "variant": "v8"
            }
          ]
        },
        {
          "productVersion": "$(dotnet|8.0|product-version)",
          "sharedTags": {
            "$(dotnet|8.0|product-version)-alpine3.18": {},
            "8.0-alpine3.18": {},
            "8.0-alpine": {}
          },
          "platforms": [
            {
              "dockerfile": "src/runtime-deps/8.0/alpine3.18/amd64",
              "dockerfileTemplate": "eng/dockerfile-templates/runtime-deps/Dockerfile",
              "os": "linux",
              "osVersion": "alpine3.18",
              "tags": {
                "$(dotnet|8.0|product-version)-alpine3.18-amd64": {},
                "8.0-alpine3.18-amd64": {},
                "8.0-alpine-amd64": {}
              }
            },
            {
              "architecture": "arm",
              "dockerfile": "src/runtime-deps/8.0/alpine3.18/arm32v7",
              "dockerfileTemplate": "eng/dockerfile-templates/runtime-deps/Dockerfile",
              "os": "linux",
              "osVersion": "alpine3.18",
              "tags": {
                "$(dotnet|8.0|product-version)-alpine3.18-arm32v7": {},
                "8.0-alpine3.18-arm32v7": {},
                "8.0-alpine-arm32v7": {}
              },
              "variant": "v7"
            },
            {
              "architecture": "arm64",
              "dockerfile": "src/runtime-deps/8.0/alpine3.18/arm64v8",
              "dockerfileTemplate": "eng/dockerfile-templates/runtime-deps/Dockerfile",
              "os": "linux",
              "osVersion": "alpine3.18",
              "tags": {
                "$(dotnet|8.0|product-version)-alpine3.18-arm64v8": {},
                "8.0-alpine3.18-arm64v8": {},
                "8.0-alpine-arm64v8": {}
              },
              "variant": "v8"
            }
          ]
        },
        {
          "productVersion": "$(dotnet|8.0|product-version)",
          "sharedTags": {
<<<<<<< HEAD
            "$(dotnet|8.0|product-version)-alpine3.18-aot": {},
            "8.0-alpine3.18-aot": {},
            "8.0-alpine-aot": {}
          },
          "platforms": [
            {
              "dockerfile": "src/runtime-deps/8.0/alpine3.18-aot/amd64",
              "dockerfileTemplate": "eng/dockerfile-templates/runtime-deps/Dockerfile.aot",
              "os": "linux",
              "osVersion": "alpine3.18",
              "tags": {
                "$(dotnet|8.0|product-version)-alpine3.18-aot-amd64": {},
                "8.0-alpine3.18-aot-amd64": {},
                "8.0-alpine-aot-amd64": {}
              },
              "customBuildLegGroups": [
                {
                  "name": "test-dependencies",
                  "type": "Integral",
                  "dependencies": [
                    "$(Repo:sdk):8.0-alpine3.18-aot-amd64"
                  ]
                }
              ]
            },
            {
              "architecture": "arm",
              "dockerfile": "src/runtime-deps/8.0/alpine3.18-aot/arm32v7",
              "dockerfileTemplate": "eng/dockerfile-templates/runtime-deps/Dockerfile.aot",
              "os": "linux",
              "osVersion": "alpine3.18",
              "tags": {
                "$(dotnet|8.0|product-version)-alpine3.18-aot-arm32v7": {},
                "8.0-alpine3.18-aot-arm32v7": {},
                "8.0-alpine-aot-arm32v7": {}
              },
              "variant": "v7",
              "customBuildLegGroups": [
                {
                  "name": "test-dependencies",
                  "type": "Integral",
                  "dependencies": [
                    "$(Repo:sdk):8.0-alpine3.18-arm32v7",
                    "$(Repo:sdk):8.0-alpine3.18-aot-arm64v8"
                  ]
                }
              ]
            },
            {
              "architecture": "arm64",
              "dockerfile": "src/runtime-deps/8.0/alpine3.18-aot/arm64v8",
              "dockerfileTemplate": "eng/dockerfile-templates/runtime-deps/Dockerfile.aot",
              "os": "linux",
              "osVersion": "alpine3.18",
              "tags": {
                "$(dotnet|8.0|product-version)-alpine3.18-aot-arm64v8": {},
                "8.0-alpine3.18-aot-arm64v8": {},
                "8.0-alpine-aot-arm64v8": {}
              },
              "variant": "v8",
              "customBuildLegGroups": [
                {
                  "name": "test-dependencies",
                  "type": "Integral",
                  "dependencies": [
                    "$(Repo:sdk):8.0-alpine3.18-aot-arm64v8"
                  ]
                }
              ]
            }
          ]
        },
        {
          "productVersion": "$(dotnet|8.0|product-version)",
          "sharedTags": {
=======
>>>>>>> 7c2fc5f8
            "$(dotnet|8.0|product-version)-alpine3.18-extra": {},
            "8.0-alpine3.18-extra": {},
            "8.0-alpine-extra": {}
          },
          "platforms": [
            {
              "dockerfile": "src/runtime-deps/8.0/alpine3.18-extra/amd64",
              "dockerfileTemplate": "eng/dockerfile-templates/runtime-deps/Dockerfile.extra",
              "os": "linux",
              "osVersion": "alpine3.18",
              "tags": {
                "$(dotnet|8.0|product-version)-alpine3.18-extra-amd64": {},
                "8.0-alpine3.18-extra-amd64": {},
                "8.0-alpine-extra-amd64": {}
              },
              "customBuildLegGroups": [
                {
                  "name": "test-dependencies",
                  "type": "Integral",
                  "dependencies": [
                    "$(Repo:sdk):8.0-alpine3.18-amd64"
                  ]
                }
              ]
            },
            {
              "architecture": "arm",
              "dockerfile": "src/runtime-deps/8.0/alpine3.18-extra/arm32v7",
              "dockerfileTemplate": "eng/dockerfile-templates/runtime-deps/Dockerfile.extra",
              "os": "linux",
              "osVersion": "alpine3.18",
              "tags": {
                "$(dotnet|8.0|product-version)-alpine3.18-extra-arm32v7": {},
                "8.0-alpine3.18-extra-arm32v7": {},
                "8.0-alpine-extra-arm32v7": {}
              },
              "variant": "v7",
              "customBuildLegGroups": [
                {
                  "name": "test-dependencies",
                  "type": "Integral",
                  "dependencies": [
                    "$(Repo:sdk):8.0-alpine3.18-arm32v7"
                  ]
                }
              ]
            },
            {
              "architecture": "arm64",
              "dockerfile": "src/runtime-deps/8.0/alpine3.18-extra/arm64v8",
              "dockerfileTemplate": "eng/dockerfile-templates/runtime-deps/Dockerfile.extra",
              "os": "linux",
              "osVersion": "alpine3.18",
              "tags": {
                "$(dotnet|8.0|product-version)-alpine3.18-extra-arm64v8": {},
                "8.0-alpine3.18-extra-arm64v8": {},
                "8.0-alpine-extra-arm64v8": {}
              },
              "variant": "v8",
              "customBuildLegGroups": [
                {
                  "name": "test-dependencies",
                  "type": "Integral",
                  "dependencies": [
                    "$(Repo:sdk):8.0-alpine3.18-arm64v8"
                  ]
                }
              ]
            }
          ]
        },
        {
          "productVersion": "$(dotnet|8.0|product-version)",
          "sharedTags": {
            "$(dotnet|8.0|product-version)-jammy": {},
            "8.0-jammy": {}
          },
          "platforms": [
            {
              "dockerfile": "src/runtime-deps/8.0/jammy/amd64",
              "dockerfileTemplate": "eng/dockerfile-templates/runtime-deps/Dockerfile",
              "os": "linux",
              "osVersion": "jammy",
              "tags": {
                "$(dotnet|8.0|product-version)-jammy-amd64": {},
                "8.0-jammy-amd64": {}
              }
            },
            {
              "architecture": "arm",
              "dockerfile": "src/runtime-deps/8.0/jammy/arm32v7",
              "dockerfileTemplate": "eng/dockerfile-templates/runtime-deps/Dockerfile",
              "os": "linux",
              "osVersion": "jammy",
              "tags": {
                "$(dotnet|8.0|product-version)-jammy-arm32v7": {},
                "8.0-jammy-arm32v7": {}
              },
              "variant": "v7"
            },
            {
              "architecture": "arm64",
              "dockerfile": "src/runtime-deps/8.0/jammy/arm64v8",
              "dockerfileTemplate": "eng/dockerfile-templates/runtime-deps/Dockerfile",
              "os": "linux",
              "osVersion": "jammy",
              "tags": {
                "$(dotnet|8.0|product-version)-jammy-arm64v8": {},
                "8.0-jammy-arm64v8": {}
              },
              "variant": "v8"
            }
          ]
        },
        {
          "productVersion": "$(dotnet|8.0|product-version)",
          "sharedTags": {
            "$(dotnet|8.0|product-version)-jammy-chiseled": {},
            "8.0-jammy-chiseled": {}
          },
          "platforms": [
            {
              "dockerfile": "src/runtime-deps/8.0/jammy-chiseled/amd64",
              "dockerfileTemplate": "eng/dockerfile-templates/runtime-deps/Dockerfile.chiseled-ubuntu",
              "os": "linux",
              "osVersion": "jammy-chiseled",
              "tags": {
                "$(dotnet|8.0|product-version)-jammy-chiseled-amd64": {},
                "8.0-jammy-chiseled-amd64": {}
              },
              "customBuildLegGroups": [
                {
                  "name": "pr-build",
                  "type": "Supplemental",
                  "dependencies": [
                    "$(Repo:sdk):8.0-jammy-amd64"
                  ]
                }
              ]
            },
            {
              "architecture": "arm64",
              "dockerfile": "src/runtime-deps/8.0/jammy-chiseled/arm64v8",
              "dockerfileTemplate": "eng/dockerfile-templates/runtime-deps/Dockerfile.chiseled-ubuntu",
              "os": "linux",
              "osVersion": "jammy-chiseled",
              "tags": {
                "$(dotnet|8.0|product-version)-jammy-chiseled-arm64v8": {},
                "8.0-jammy-chiseled-arm64v8": {}
              },
              "variant": "v8",
              "customBuildLegGroups": [
                {
                  "name": "pr-build",
                  "type": "Supplemental",
                  "dependencies": [
                    "$(Repo:sdk):8.0-jammy-arm64v8"
                  ]
                }
              ]
            },
            {
              "architecture": "arm",
              "dockerfile": "src/runtime-deps/8.0/jammy-chiseled/arm32v7",
              "dockerfileTemplate": "eng/dockerfile-templates/runtime-deps/Dockerfile.chiseled-ubuntu",
              "os": "linux",
              "osVersion": "jammy-chiseled",
              "tags": {
                "$(dotnet|8.0|product-version)-jammy-chiseled-arm32v7": {},
                "8.0-jammy-chiseled-arm32v7": {}
              },
              "variant": "v7",
              "customBuildLegGroups": [
                {
                  "name": "pr-build",
                  "type": "Supplemental",
                  "dependencies": [
                    "$(Repo:sdk):8.0-jammy-arm32v7"
                  ]
                }
              ]
            }
          ]
        },
        {
          "productVersion": "$(dotnet|8.0|product-version)",
          "sharedTags": {
<<<<<<< HEAD
            "$(dotnet|8.0|product-version)-jammy-chiseled-aot": {},
            "8.0-jammy-chiseled-aot": {}
          },
          "platforms": [
            {
              "dockerfile": "src/runtime-deps/8.0/jammy-chiseled-aot/amd64",
              "dockerfileTemplate": "eng/dockerfile-templates/runtime-deps/Dockerfile.chiseled-ubuntu.aot",
              "os": "linux",
              "osVersion": "jammy-chiseled",
              "tags": {
                "$(dotnet|8.0|product-version)-jammy-chiseled-aot-amd64": {},
                "8.0-jammy-chiseled-aot-amd64": {}
              },
              "customBuildLegGroups": [
                {
                  "name": "test-dependencies",
                  "type": "Integral",
                  "dependencies": [
                    "$(Repo:sdk):8.0-jammy-aot-amd64"
                  ]
                }
              ]
            },
            {
              "architecture": "arm64",
              "dockerfile": "src/runtime-deps/8.0/jammy-chiseled-aot/arm64v8",
              "dockerfileTemplate": "eng/dockerfile-templates/runtime-deps/Dockerfile.chiseled-ubuntu.aot",
              "os": "linux",
              "osVersion": "jammy-chiseled",
              "tags": {
                "$(dotnet|8.0|product-version)-jammy-chiseled-aot-arm64v8": {},
                "8.0-jammy-chiseled-aot-arm64v8": {}
              },
              "variant": "v8",
              "customBuildLegGroups": [
                {
                  "name": "test-dependencies",
                  "type": "Integral",
                  "dependencies": [
                    "$(Repo:sdk):8.0-jammy-arm32v7",
                    "$(Repo:sdk):8.0-jammy-aot-arm64v8"
                  ]
                }
              ]
            },
            {
              "architecture": "arm",
              "dockerfile": "src/runtime-deps/8.0/jammy-chiseled-aot/arm32v7",
              "dockerfileTemplate": "eng/dockerfile-templates/runtime-deps/Dockerfile.chiseled-ubuntu.aot",
              "os": "linux",
              "osVersion": "jammy-chiseled",
              "tags": {
                "$(dotnet|8.0|product-version)-jammy-chiseled-aot-arm32v7": {},
                "8.0-jammy-chiseled-aot-arm32v7": {}
              },
              "variant": "v7",
              "customBuildLegGroups": [
                {
                  "name": "test-dependencies",
                  "type": "Integral",
                  "dependencies": [
                    "$(Repo:sdk):8.0-jammy-aot-arm64v8"
                  ]
                }
              ]
            }
          ]
        },
        {
          "productVersion": "$(dotnet|8.0|product-version)",
          "sharedTags": {
=======
>>>>>>> 7c2fc5f8
            "$(dotnet|8.0|product-version)-jammy-chiseled-extra": {},
            "8.0-jammy-chiseled-extra": {}
          },
          "platforms": [
            {
              "dockerfile": "src/runtime-deps/8.0/jammy-chiseled-extra/amd64",
              "dockerfileTemplate": "eng/dockerfile-templates/runtime-deps/Dockerfile.chiseled-ubuntu.extra",
              "os": "linux",
              "osVersion": "jammy-chiseled",
              "tags": {
                "$(dotnet|8.0|product-version)-jammy-chiseled-extra-amd64": {},
                "8.0-jammy-chiseled-extra-amd64": {}
              },
              "customBuildLegGroups": [
                {
                  "name": "test-dependencies",
                  "type": "Integral",
                  "dependencies": [
                    "$(Repo:sdk):8.0-jammy-amd64"
                  ]
                }
              ]
            },
            {
              "architecture": "arm64",
              "dockerfile": "src/runtime-deps/8.0/jammy-chiseled-extra/arm64v8",
              "dockerfileTemplate": "eng/dockerfile-templates/runtime-deps/Dockerfile.chiseled-ubuntu.extra",
              "os": "linux",
              "osVersion": "jammy-chiseled",
              "tags": {
                "$(dotnet|8.0|product-version)-jammy-chiseled-extra-arm64v8": {},
                "8.0-jammy-chiseled-extra-arm64v8": {}
              },
              "variant": "v8",
              "customBuildLegGroups": [
                {
                  "name": "test-dependencies",
                  "type": "Integral",
                  "dependencies": [
                    "$(Repo:sdk):8.0-jammy-arm64v8"
                  ]
                }
              ]
            },
            {
              "architecture": "arm",
              "dockerfile": "src/runtime-deps/8.0/jammy-chiseled-extra/arm32v7",
              "dockerfileTemplate": "eng/dockerfile-templates/runtime-deps/Dockerfile.chiseled-ubuntu.extra",
              "os": "linux",
              "osVersion": "jammy-chiseled",
              "tags": {
                "$(dotnet|8.0|product-version)-jammy-chiseled-extra-arm32v7": {},
                "8.0-jammy-chiseled-extra-arm32v7": {}
              },
              "variant": "v7",
              "customBuildLegGroups": [
                {
                  "name": "test-dependencies",
                  "type": "Integral",
                  "dependencies": [
<<<<<<< HEAD
                    "$(Repo:sdk):8.0-jammy-arm64v8"
=======
                    "$(Repo:sdk):8.0-jammy-arm32v7"
>>>>>>> 7c2fc5f8
                  ]
                }
              ]
            }
          ]
        },
        {
          "productVersion": "$(dotnet|8.0|product-version)",
          "sharedTags": {
            "$(dotnet|8.0|product-version)-cbl-mariner2.0": {
              "docType": "Undocumented"
            },
            "8.0-cbl-mariner2.0": {
              "docType": "Undocumented"
            },
            "8.0-cbl-mariner": {
              "docType": "Undocumented"
            }
          },
          "platforms": [
            {
              "dockerfile": "src/runtime-deps/8.0/cbl-mariner2.0/amd64",
              "dockerfileTemplate": "eng/dockerfile-templates/runtime-deps/Dockerfile",
              "os": "linux",
              "osVersion": "cbl-mariner2.0",
              "tags": {
                "$(dotnet|8.0|product-version)-cbl-mariner2.0-amd64": {
                  "docType": "Undocumented"
                },
                "8.0-cbl-mariner2.0-amd64": {
                  "docType": "Undocumented"
                },
                "8.0iner-amd64": {
                  "docType": "Undocumented"
                }
              }
            },
            {
              "architecture": "arm64",
              "dockerfile": "src/runtime-deps/8.0/cbl-mariner2.0/arm64v8",
              "dockerfileTemplate": "eng/dockerfile-templates/runtime-deps/Dockerfile",
              "os": "linux",
              "osVersion": "cbl-mariner2.0",
              "tags": {
                "$(dotnet|8.0|product-version)-cbl-mariner2.0-arm64v8": {
                  "docType": "Undocumented"
                },
                "8.0-cbl-mariner2.0-arm64v8": {
                  "docType": "Undocumented"
                },
                "8.0-cbl-mariner-arm64v8": {
                  "docType": "Undocumented"
                }
              },
              "variant": "v8"
            }
          ]
        },
        {
          "productVersion": "$(dotnet|8.0|product-version)",
          "sharedTags": {
            "$(dotnet|8.0|product-version)-cbl-mariner2.0-distroless": {
              "docType": "Undocumented"
            },
            "8.0-cbl-mariner2.0-distroless": {
              "docType": "Undocumented"
            },
            "8.0-cbl-mariner-distroless": {
              "docType": "Undocumented"
            }
          },
          "platforms": [
            {
              "dockerfile": "src/runtime-deps/8.0/cbl-mariner2.0-distroless/amd64",
              "dockerfileTemplate": "eng/dockerfile-templates/runtime-deps/Dockerfile.distroless-mariner",
              "os": "linux",
              "osVersion": "cbl-mariner2.0-distroless",
              "tags": {
                "$(dotnet|8.0|product-version)-cbl-mariner2.0-distroless-amd64": {
                  "docType": "Undocumented"
                },
                "8.0-cbl-mariner2.0-distroless-amd64": {
                  "docType": "Undocumented"
                },
                "8.0-cbl-mariner-distroless-amd64": {
                  "docType": "Undocumented"
                }
              },
              "customBuildLegGroups": [
                {
                  "name": "pr-build",
                  "type": "Supplemental",
                  "dependencies": [
                    "$(Repo:sdk):8.0-cbl-mariner2.0-amd64"
                  ]
                }
              ]
            },
            {
              "architecture": "arm64",
              "dockerfile": "src/runtime-deps/8.0/cbl-mariner2.0-distroless/arm64v8",
              "dockerfileTemplate": "eng/dockerfile-templates/runtime-deps/Dockerfile.distroless-mariner",
              "os": "linux",
              "osVersion": "cbl-mariner2.0-distroless",
              "tags": {
                "$(dotnet|8.0|product-version)-cbl-mariner2.0-distroless-arm64v8": {
                  "docType": "Undocumented"
                },
                "8.0-cbl-mariner2.0-distroless-arm64v8": {
                  "docType": "Undocumented"
                },
                "8.0-cbl-mariner-distroless-arm64v8": {
                  "docType": "Undocumented"
                }
              },
              "variant": "v8",
              "customBuildLegGroups": [
                {
                  "name": "pr-build",
                  "type": "Supplemental",
                  "dependencies": [
                    "$(Repo:sdk):8.0-cbl-mariner2.0-arm64v8"
                  ]
                }
              ]
            }
          ]
        },
        {
          "productVersion": "$(dotnet|8.0|product-version)",
          "sharedTags": {
<<<<<<< HEAD
            "$(dotnet|8.0|product-version)-cbl-mariner2.0-distroless-aot": {
              "docType": "Undocumented"
            },
            "8.0-cbl-mariner2.0-distroless-aot": {
              "docType": "Undocumented"
            },
            "8.0-cbl-mariner-distroless-aot": {
              "docType": "Undocumented"
            }
          },
          "platforms": [
            {
              "dockerfile": "src/runtime-deps/8.0/cbl-mariner2.0-distroless-aot/amd64",
              "dockerfileTemplate": "eng/dockerfile-templates/runtime-deps/Dockerfile.distroless-mariner.aot",
              "os": "linux",
              "osVersion": "cbl-mariner2.0-distroless",
              "tags": {
                "$(dotnet|8.0|product-version)-cbl-mariner2.0-distroless-aot-amd64": {
                  "docType": "Undocumented"
                },
                "8.0-cbl-mariner2.0-distroless-aot-amd64": {
                  "docType": "Undocumented"
                },
                "8.0-cbl-mariner-distroless-aot-amd64": {
                  "docType": "Undocumented"
                }
              },
              "customBuildLegGroups": [
                {
                  "name": "test-dependencies",
                  "type": "Integral",
                  "dependencies": [
                    "$(Repo:sdk):8.0-cbl-mariner2.0-aot-amd64"
                  ]
                }
              ]
            },
            {
              "architecture": "arm64",
              "dockerfile": "src/runtime-deps/8.0/cbl-mariner2.0-distroless-aot/arm64v8",
              "dockerfileTemplate": "eng/dockerfile-templates/runtime-deps/Dockerfile.distroless-mariner.aot",
              "os": "linux",
              "osVersion": "cbl-mariner2.0-distroless",
              "tags": {
                "$(dotnet|8.0|product-version)-cbl-mariner2.0-distroless-aot-arm64v8": {
                  "docType": "Undocumented"
                },
                "8.0-cbl-mariner2.0-distroless-aot-arm64v8": {
                  "docType": "Undocumented"
                },
                "8.0-cbl-mariner-distroless-aot-arm64v8": {
                  "docType": "Undocumented"
                }
              },
              "variant": "v8",
              "customBuildLegGroups": [
                {
                  "name": "test-dependencies",
                  "type": "Integral",
                  "dependencies": [
                    "$(Repo:sdk):8.0-cbl-mariner2.0-aot-arm64v8"
                  ]
                }
              ]
            }
          ]
        },
        {
          "productVersion": "$(dotnet|8.0|product-version)",
          "sharedTags": {
=======
>>>>>>> 7c2fc5f8
            "$(dotnet|8.0|product-version)-cbl-mariner2.0-distroless-extra": {
              "docType": "Undocumented"
            },
            "8.0-cbl-mariner2.0-distroless-extra": {
              "docType": "Undocumented"
            },
            "8.0-cbl-mariner-distroless-extra": {
              "docType": "Undocumented"
            }
          },
          "platforms": [
            {
              "dockerfile": "src/runtime-deps/8.0/cbl-mariner2.0-distroless-extra/amd64",
              "dockerfileTemplate": "eng/dockerfile-templates/runtime-deps/Dockerfile.distroless-mariner.extra",
              "os": "linux",
              "osVersion": "cbl-mariner2.0-distroless",
              "tags": {
                "$(dotnet|8.0|product-version)-cbl-mariner2.0-distroless-extra-amd64": {
                  "docType": "Undocumented"
                },
                "8.0-cbl-mariner2.0-distroless-extra-amd64": {
                  "docType": "Undocumented"
                },
                "8.0-cbl-mariner-distroless-extra-amd64": {
                  "docType": "Undocumented"
                }
              },
              "customBuildLegGroups": [
                {
                  "name": "test-dependencies",
                  "type": "Integral",
                  "dependencies": [
                    "$(Repo:sdk):8.0-cbl-mariner2.0-amd64"
                  ]
                }
              ]
            },
            {
              "architecture": "arm64",
              "dockerfile": "src/runtime-deps/8.0/cbl-mariner2.0-distroless-extra/arm64v8",
              "dockerfileTemplate": "eng/dockerfile-templates/runtime-deps/Dockerfile.distroless-mariner.extra",
              "os": "linux",
              "osVersion": "cbl-mariner2.0-distroless",
              "tags": {
                "$(dotnet|8.0|product-version)-cbl-mariner2.0-distroless-extra-arm64v8": {
                  "docType": "Undocumented"
                },
                "8.0-cbl-mariner2.0-distroless-extra-arm64v8": {
                  "docType": "Undocumented"
                },
                "8.0-cbl-mariner-distroless-extra-arm64v8": {
                  "docType": "Undocumented"
                }
              },
              "variant": "v8",
              "customBuildLegGroups": [
                {
                  "name": "test-dependencies",
                  "type": "Integral",
                  "dependencies": [
                    "$(Repo:sdk):8.0-cbl-mariner2.0-arm64v8"
                  ]
                }
              ]
            }
          ]
        }
      ]
    },
    {
      "id": "runtime",
      "name": "dotnet/nightly/runtime",
      "readmes": [
        {
          "path": "README.runtime.md",
          "templatePath": "eng/readme-templates/README.md"
        },
        {
          "path": ".mar/portal/README.runtime.portal.md",
          "templatePath": "eng/readme-templates/README.mcr.md"
        }
      ],
      "mcrTagsMetadataTemplate": "eng/mcr-tags-metadata-templates/runtime-tags.yml",
      "images": [
        {
          "productVersion": "$(dotnet|6.0|product-version)",
          "sharedTags": {
            "$(dotnet|6.0|product-version)": {},
            "6.0": {}
          },
          "platforms": [
            {
              "buildArgs": {
                "REPO": "$(Repo:runtime-deps)"
              },
              "dockerfile": "src/runtime/6.0/bullseye-slim/amd64",
              "dockerfileTemplate": "eng/dockerfile-templates/runtime/Dockerfile.linux",
              "os": "linux",
              "osVersion": "bullseye-slim",
              "tags": {
                "$(dotnet|6.0|product-version)-bullseye-slim-amd64": {},
                "6.0-bullseye-slim-amd64": {}
              }
            },
            {
              "architecture": "arm",
              "buildArgs": {
                "REPO": "$(Repo:runtime-deps)"
              },
              "dockerfile": "src/runtime/6.0/bullseye-slim/arm32v7",
              "dockerfileTemplate": "eng/dockerfile-templates/runtime/Dockerfile.linux",
              "os": "linux",
              "osVersion": "bullseye-slim",
              "tags": {
                "$(dotnet|6.0|product-version)-bullseye-slim-arm32v7": {},
                "6.0-bullseye-slim-arm32v7": {}
              },
              "variant": "v7"
            },
            {
              "architecture": "arm64",
              "buildArgs": {
                "REPO": "$(Repo:runtime-deps)"
              },
              "dockerfile": "src/runtime/6.0/bullseye-slim/arm64v8",
              "dockerfileTemplate": "eng/dockerfile-templates/runtime/Dockerfile.linux",
              "os": "linux",
              "osVersion": "bullseye-slim",
              "tags": {
                "$(dotnet|6.0|product-version)-bullseye-slim-arm64v8": {},
                "6.0-bullseye-slim-arm64v8": {}
              },
              "variant": "v8"
            },
            {
              "dockerfile": "src/runtime/6.0/nanoserver-1809/amd64",
              "dockerfileTemplate": "eng/dockerfile-templates/runtime/Dockerfile.windows",
              "os": "windows",
              "osVersion": "nanoserver-1809",
              "tags": {
                "$(dotnet|6.0|product-version)-nanoserver-1809": {},
                "6.0-nanoserver-1809": {}
              }
            },
            {
              "dockerfile": "src/runtime/6.0/nanoserver-ltsc2022/amd64",
              "dockerfileTemplate": "eng/dockerfile-templates/runtime/Dockerfile.windows",
              "os": "windows",
              "osVersion": "nanoserver-ltsc2022",
              "tags": {
                "$(dotnet|6.0|product-version)-nanoserver-ltsc2022": {},
                "6.0-nanoserver-ltsc2022": {}
              }
            }
          ]
        },
        {
          "id": "bullseye-slim",
          "productVersion": "$(dotnet|6.0|product-version)",
          "sharedTags": {
            "$(dotnet|6.0|product-version)-bullseye-slim": {},
            "6.0-bullseye-slim": {}
          },
          "platforms": [
            {
              "buildArgs": {
                "REPO": "$(Repo:runtime-deps)"
              },
              "dockerfile": "src/runtime/6.0/bullseye-slim/amd64",
              "dockerfileTemplate": "eng/dockerfile-templates/runtime/Dockerfile.linux",
              "os": "linux",
              "osVersion": "bullseye-slim",
              "tags": {}
            },
            {
              "architecture": "arm",
              "buildArgs": {
                "REPO": "$(Repo:runtime-deps)"
              },
              "dockerfile": "src/runtime/6.0/bullseye-slim/arm32v7",
              "dockerfileTemplate": "eng/dockerfile-templates/runtime/Dockerfile.linux",
              "os": "linux",
              "osVersion": "bullseye-slim",
              "tags": {},
              "variant": "v7"
            },
            {
              "architecture": "arm64",
              "buildArgs": {
                "REPO": "$(Repo:runtime-deps)"
              },
              "dockerfile": "src/runtime/6.0/bullseye-slim/arm64v8",
              "dockerfileTemplate": "eng/dockerfile-templates/runtime/Dockerfile.linux",
              "os": "linux",
              "osVersion": "bullseye-slim",
              "tags": {},
              "variant": "v8"
            }
          ]
        },
        {
          "productVersion": "$(dotnet|6.0|product-version)",
          "sharedTags": {
            "$(dotnet|6.0|product-version)-bookworm-slim": {},
            "6.0-bookworm-slim": {}
          },
          "platforms": [
            {
              "buildArgs": {
                "REPO": "$(Repo:runtime-deps)"
              },
              "dockerfile": "src/runtime/6.0/bookworm-slim/amd64",
              "dockerfileTemplate": "eng/dockerfile-templates/runtime/Dockerfile.linux",
              "os": "linux",
              "osVersion": "bookworm-slim",
              "tags": {
                "$(dotnet|6.0|product-version)-bookworm-slim-amd64": {},
                "6.0-bookworm-slim-amd64": {}
              }
            },
            {
              "architecture": "arm",
              "buildArgs": {
                "REPO": "$(Repo:runtime-deps)"
              },
              "dockerfile": "src/runtime/6.0/bookworm-slim/arm32v7",
              "dockerfileTemplate": "eng/dockerfile-templates/runtime/Dockerfile.linux",
              "os": "linux",
              "osVersion": "bookworm-slim",
              "tags": {
                "$(dotnet|6.0|product-version)-bookworm-slim-arm32v7": {},
                "6.0-bookworm-slim-arm32v7": {}
              },
              "variant": "v7"
            },
            {
              "architecture": "arm64",
              "buildArgs": {
                "REPO": "$(Repo:runtime-deps)"
              },
              "dockerfile": "src/runtime/6.0/bookworm-slim/arm64v8",
              "dockerfileTemplate": "eng/dockerfile-templates/runtime/Dockerfile.linux",
              "os": "linux",
              "osVersion": "bookworm-slim",
              "tags": {
                "$(dotnet|6.0|product-version)-bookworm-slim-arm64v8": {},
                "6.0-bookworm-slim-arm64v8": {}
              },
              "variant": "v8"
            }
          ]
        },
        {
          "productVersion": "$(dotnet|6.0|product-version)",
          "sharedTags": {
            "$(dotnet|6.0|product-version)-alpine3.18": {},
            "6.0-alpine3.18": {},
            "6.0-alpine": {}
          },
          "platforms": [
            {
              "buildArgs": {
                "REPO": "$(Repo:runtime-deps)"
              },
              "dockerfile": "src/runtime/6.0/alpine3.18/amd64",
              "dockerfileTemplate": "eng/dockerfile-templates/runtime/Dockerfile.linux",
              "os": "linux",
              "osVersion": "alpine3.18",
              "tags": {
                "$(dotnet|6.0|product-version)-alpine3.18-amd64": {},
                "6.0-alpine3.18-amd64": {},
                "6.0-alpine-amd64": {}
              }
            },
            {
              "architecture": "arm",
              "buildArgs": {
                "REPO": "$(Repo:runtime-deps)"
              },
              "dockerfile": "src/runtime/6.0/alpine3.18/arm32v7",
              "dockerfileTemplate": "eng/dockerfile-templates/runtime/Dockerfile.linux",
              "os": "linux",
              "osVersion": "alpine3.18",
              "tags": {
                "$(dotnet|6.0|product-version)-alpine3.18-arm32v7": {},
                "6.0-alpine3.18-arm32v7": {},
                "6.0-alpine-arm32v7": {}
              },
              "variant": "v7"
            },
            {
              "architecture": "arm64",
              "buildArgs": {
                "REPO": "$(Repo:runtime-deps)"
              },
              "dockerfile": "src/runtime/6.0/alpine3.18/arm64v8",
              "dockerfileTemplate": "eng/dockerfile-templates/runtime/Dockerfile.linux",
              "os": "linux",
              "osVersion": "alpine3.18",
              "tags": {
                "$(dotnet|6.0|product-version)-alpine3.18-arm64v8": {},
                "6.0-alpine3.18-arm64v8": {},
                "6.0-alpine-arm64v8": {}
              },
              "variant": "v8"
            }
          ]
        },
        {
          "productVersion": "$(dotnet|6.0|product-version)",
          "sharedTags": {
            "$(dotnet|6.0|product-version)-focal": {},
            "6.0-focal": {}
<<<<<<< HEAD
          },
          "platforms": [
            {
              "buildArgs": {
                "REPO": "$(Repo:runtime-deps)"
              },
              "dockerfile": "src/runtime/6.0/focal/amd64",
              "dockerfileTemplate": "eng/dockerfile-templates/runtime/Dockerfile.linux",
              "os": "linux",
              "osVersion": "focal",
              "tags": {
                "$(dotnet|6.0|product-version)-focal-amd64": {},
                "6.0-focal-amd64": {}
              }
            },
            {
              "architecture": "arm",
              "buildArgs": {
                "REPO": "$(Repo:runtime-deps)"
              },
              "dockerfile": "src/runtime/6.0/focal/arm32v7",
              "dockerfileTemplate": "eng/dockerfile-templates/runtime/Dockerfile.linux",
              "os": "linux",
              "osVersion": "focal",
              "tags": {
                "$(dotnet|6.0|product-version)-focal-arm32v7": {},
                "6.0-focal-arm32v7": {}
              },
              "variant": "v7"
            },
            {
              "architecture": "arm64",
              "buildArgs": {
                "REPO": "$(Repo:runtime-deps)"
              },
              "dockerfile": "src/runtime/6.0/focal/arm64v8",
              "dockerfileTemplate": "eng/dockerfile-templates/runtime/Dockerfile.linux",
              "os": "linux",
              "osVersion": "focal",
              "tags": {
                "$(dotnet|6.0|product-version)-focal-arm64v8": {},
                "6.0-focal-arm64v8": {}
              },
              "variant": "v8"
            }
          ]
        },
        {
          "productVersion": "$(dotnet|6.0|product-version)",
          "sharedTags": {
            "$(dotnet|6.0|product-version)-jammy": {},
            "6.0-jammy": {}
=======
>>>>>>> 7c2fc5f8
          },
          "platforms": [
            {
              "buildArgs": {
                "REPO": "$(Repo:runtime-deps)"
              },
              "dockerfile": "src/runtime/6.0/jammy/amd64",
              "dockerfileTemplate": "eng/dockerfile-templates/runtime/Dockerfile.linux",
              "os": "linux",
              "osVersion": "jammy",
              "tags": {
                "$(dotnet|6.0|product-version)-jammy-amd64": {},
                "6.0-jammy-amd64": {}
              }
            },
            {
              "architecture": "arm",
              "buildArgs": {
                "REPO": "$(Repo:runtime-deps)"
              },
              "dockerfile": "src/runtime/6.0/jammy/arm32v7",
              "dockerfileTemplate": "eng/dockerfile-templates/runtime/Dockerfile.linux",
              "os": "linux",
              "osVersion": "jammy",
              "tags": {
                "$(dotnet|6.0|product-version)-jammy-arm32v7": {},
                "6.0-jammy-arm32v7": {}
              },
              "variant": "v7"
            },
            {
              "architecture": "arm64",
              "buildArgs": {
                "REPO": "$(Repo:runtime-deps)"
              },
              "dockerfile": "src/runtime/6.0/jammy/arm64v8",
              "dockerfileTemplate": "eng/dockerfile-templates/runtime/Dockerfile.linux",
              "os": "linux",
              "osVersion": "jammy",
              "tags": {
                "$(dotnet|6.0|product-version)-jammy-arm64v8": {},
                "6.0-jammy-arm64v8": {}
              },
              "variant": "v8"
            }
          ]
        },
        {
          "productVersion": "$(dotnet|6.0|product-version)",
          "sharedTags": {
            "$(dotnet|6.0|product-version)-jammy-chiseled": {},
            "6.0-jammy-chiseled": {}
          },
          "platforms": [
            {
              "buildArgs": {
                "REPO": "$(Repo:runtime-deps)"
              },
              "dockerfile": "src/runtime/6.0/jammy-chiseled/amd64",
              "dockerfileTemplate": "eng/dockerfile-templates/runtime/Dockerfile.linux",
              "os": "linux",
              "osVersion": "jammy-chiseled",
              "tags": {
                "$(dotnet|6.0|product-version)-jammy-chiseled-amd64": {},
                "6.0-jammy-chiseled-amd64": {}
              },
              "customBuildLegGroups": [
                {
                  "name": "pr-build",
                  "type": "Supplemental",
                  "dependencies": [
                    "$(Repo:sdk):6.0-jammy-amd64"
                  ]
                }
              ]
            },
            {
              "architecture": "arm64",
              "buildArgs": {
                "REPO": "$(Repo:runtime-deps)"
              },
              "dockerfile": "src/runtime/6.0/jammy-chiseled/arm64v8",
              "dockerfileTemplate": "eng/dockerfile-templates/runtime/Dockerfile.linux",
              "os": "linux",
              "osVersion": "jammy-chiseled",
              "tags": {
                "$(dotnet|6.0|product-version)-jammy-chiseled-arm64v8": {},
                "6.0-jammy-chiseled-arm64v8": {}
              },
              "variant": "v8",
              "customBuildLegGroups": [
                {
                  "name": "pr-build",
                  "type": "Supplemental",
                  "dependencies": [
                    "$(Repo:sdk):6.0-jammy-arm64v8"
                  ]
                }
              ]
            },
            {
              "architecture": "arm",
              "buildArgs": {
                "REPO": "$(Repo:runtime-deps)"
              },
              "dockerfile": "src/runtime/6.0/jammy-chiseled/arm32v7",
              "dockerfileTemplate": "eng/dockerfile-templates/runtime/Dockerfile.linux",
              "os": "linux",
              "osVersion": "jammy-chiseled",
              "tags": {
                "$(dotnet|6.0|product-version)-jammy-chiseled-arm32v7": {},
                "6.0-jammy-chiseled-arm32v7": {}
              },
              "variant": "v7",
              "customBuildLegGroups": [
                {
                  "name": "pr-build",
                  "type": "Supplemental",
                  "dependencies": [
                    "$(Repo:sdk):6.0-jammy-arm32v7"
                  ]
                }
              ]
            }
          ]
        },
        {
          "productVersion": "$(dotnet|6.0|product-version)",
          "sharedTags": {
            "$(dotnet|6.0|product-version)-cbl-mariner2.0": {
              "docType": "Undocumented"
            },
            "6.0-cbl-mariner2.0": {
              "docType": "Undocumented"
            },
            "6.0-cbl-mariner": {
              "docType": "Undocumented"
            }
          },
          "platforms": [
            {
              "buildArgs": {
                "REPO": "$(Repo:runtime-deps)"
              },
              "dockerfile": "src/runtime/6.0/cbl-mariner2.0/amd64",
              "dockerfileTemplate": "eng/dockerfile-templates/runtime/Dockerfile.linux",
              "os": "linux",
              "osVersion": "cbl-mariner2.0",
              "tags": {
                "$(dotnet|6.0|product-version)-cbl-mariner2.0-amd64": {
                  "docType": "Undocumented"
                },
                "6.0-cbl-mariner2.0-amd64": {
                  "docType": "Undocumented"
                },
                "6.0-cbl-mariner-amd64": {
                  "docType": "Undocumented"
                }
              }
            },
            {
              "architecture": "arm64",
              "buildArgs": {
                "REPO": "$(Repo:runtime-deps)"
              },
              "dockerfile": "src/runtime/6.0/cbl-mariner2.0/arm64v8",
              "dockerfileTemplate": "eng/dockerfile-templates/runtime/Dockerfile.linux",
              "os": "linux",
              "osVersion": "cbl-mariner2.0",
              "tags": {
                "$(dotnet|6.0|product-version)-cbl-mariner2.0-arm64v8": {
                  "docType": "Undocumented"
                },
                "6.0-cbl-mariner2.0-arm64v8": {
                  "docType": "Undocumented"
                },
                "6.0-cbl-mariner-arm64v8": {
                  "docType": "Undocumented"
                }
              },
              "variant": "v8"
            }
          ]
        },
        {
          "productVersion": "$(dotnet|6.0|product-version)",
          "sharedTags": {
            "$(dotnet|6.0|product-version)-cbl-mariner2.0-distroless": {
              "docType": "Undocumented"
            },
            "6.0-cbl-mariner2.0-distroless": {
              "docType": "Undocumented"
            },
            "6.0-cbl-mariner-distroless": {
              "docType": "Undocumented"
            }
          },
          "platforms": [
            {
              "buildArgs": {
                "REPO": "$(Repo:runtime-deps)"
              },
              "dockerfile": "src/runtime/6.0/cbl-mariner2.0-distroless/amd64",
              "dockerfileTemplate": "eng/dockerfile-templates/runtime/Dockerfile.linux",
              "os": "linux",
              "osVersion": "cbl-mariner2.0-distroless",
              "tags": {
                "$(dotnet|6.0|product-version)-cbl-mariner2.0-distroless-amd64": {
                  "docType": "Undocumented"
                },
                "6.0-cbl-mariner2.0-distroless-amd64": {
                  "docType": "Undocumented"
                },
                "6.0-cbl-mariner-distroless-amd64": {
                  "docType": "Undocumented"
                }
              },
              "customBuildLegGroups": [
                {
                  "name": "pr-build",
                  "type": "Supplemental",
                  "dependencies": [
                    "$(Repo:sdk):6.0-cbl-mariner2.0-amd64"
                  ]
                }
              ]
            },
            {
              "architecture": "arm64",
              "buildArgs": {
                "REPO": "$(Repo:runtime-deps)"
              },
              "dockerfile": "src/runtime/6.0/cbl-mariner2.0-distroless/arm64v8",
              "dockerfileTemplate": "eng/dockerfile-templates/runtime/Dockerfile.linux",
              "os": "linux",
              "osVersion": "cbl-mariner2.0-distroless",
              "tags": {
                "$(dotnet|6.0|product-version)-cbl-mariner2.0-distroless-arm64v8": {
                  "docType": "Undocumented"
                },
                "6.0-cbl-mariner2.0-distroless-arm64v8": {
                  "docType": "Undocumented"
                },
                "6.0-cbl-mariner-distroless-arm64v8": {
                  "docType": "Undocumented"
                }
              },
              "variant": "v8",
              "customBuildLegGroups": [
                {
                  "name": "pr-build",
                  "type": "Supplemental",
                  "dependencies": [
                    "$(Repo:sdk):6.0-cbl-mariner2.0-arm64v8"
                  ]
                }
              ]
            }
          ]
        },
        {
          "productVersion": "$(dotnet|6.0|product-version)",
          "platforms": [
            {
              "dockerfile": "src/runtime/6.0/windowsservercore-ltsc2019/amd64",
              "dockerfileTemplate": "eng/dockerfile-templates/runtime/Dockerfile.windows",
              "os": "windows",
              "osVersion": "windowsservercore-ltsc2019",
              "tags": {
                "$(dotnet|6.0|product-version)-windowsservercore-ltsc2019": {},
                "6.0-windowsservercore-ltsc2019": {}
              }
            }
          ]
        },
        {
          "productVersion": "$(dotnet|6.0|product-version)",
          "platforms": [
            {
              "dockerfile": "src/runtime/6.0/windowsservercore-ltsc2022/amd64",
              "dockerfileTemplate": "eng/dockerfile-templates/runtime/Dockerfile.windows",
              "os": "windows",
              "osVersion": "windowsservercore-ltsc2022",
              "tags": {
                "$(dotnet|6.0|product-version)-windowsservercore-ltsc2022": {},
                "6.0-windowsservercore-ltsc2022": {}
              }
            }
          ]
        },
        {
          "productVersion": "$(dotnet|7.0|product-version)",
          "sharedTags": {
            "$(dotnet|7.0|product-version)": {},
            "7.0": {}
          },
          "platforms": [
            {
              "buildArgs": {
                "REPO": "$(Repo:runtime-deps)"
              },
              "dockerfile": "src/runtime/7.0/bullseye-slim/amd64",
              "dockerfileTemplate": "eng/dockerfile-templates/runtime/Dockerfile.linux",
              "os": "linux",
              "osVersion": "bullseye-slim",
              "tags": {
                "$(dotnet|7.0|product-version)-bullseye-slim-amd64": {},
                "7.0-bullseye-slim-amd64": {}
              }
            },
            {
              "architecture": "arm",
              "buildArgs": {
                "REPO": "$(Repo:runtime-deps)"
              },
              "dockerfile": "src/runtime/7.0/bullseye-slim/arm32v7",
              "dockerfileTemplate": "eng/dockerfile-templates/runtime/Dockerfile.linux",
              "os": "linux",
              "osVersion": "bullseye-slim",
              "tags": {
                "$(dotnet|7.0|product-version)-bullseye-slim-arm32v7": {},
                "7.0-bullseye-slim-arm32v7": {}
              },
              "variant": "v7"
            },
            {
              "architecture": "arm64",
              "buildArgs": {
                "REPO": "$(Repo:runtime-deps)"
              },
              "dockerfile": "src/runtime/7.0/bullseye-slim/arm64v8",
              "dockerfileTemplate": "eng/dockerfile-templates/runtime/Dockerfile.linux",
              "os": "linux",
              "osVersion": "bullseye-slim",
              "tags": {
                "$(dotnet|7.0|product-version)-bullseye-slim-arm64v8": {},
                "7.0-bullseye-slim-arm64v8": {}
              },
              "variant": "v8"
            },
            {
              "dockerfile": "src/runtime/7.0/nanoserver-1809/amd64",
              "dockerfileTemplate": "eng/dockerfile-templates/runtime/Dockerfile.windows",
              "os": "windows",
              "osVersion": "nanoserver-1809",
              "tags": {
                "$(dotnet|7.0|product-version)-nanoserver-1809": {},
                "7.0-nanoserver-1809": {}
              }
            },
            {
              "dockerfile": "src/runtime/7.0/nanoserver-ltsc2022/amd64",
              "dockerfileTemplate": "eng/dockerfile-templates/runtime/Dockerfile.windows",
              "os": "windows",
              "osVersion": "nanoserver-ltsc2022",
              "tags": {
                "$(dotnet|7.0|product-version)-nanoserver-ltsc2022": {},
                "7.0-nanoserver-ltsc2022": {}
              }
            }
          ]
        },
        {
          "id": "bullseye-slim",
          "productVersion": "$(dotnet|7.0|product-version)",
          "sharedTags": {
            "$(dotnet|7.0|product-version)-bullseye-slim": {},
            "7.0-bullseye-slim": {}
          },
          "platforms": [
            {
              "buildArgs": {
                "REPO": "$(Repo:runtime-deps)"
              },
              "dockerfile": "src/runtime/7.0/bullseye-slim/amd64",
              "dockerfileTemplate": "eng/dockerfile-templates/runtime/Dockerfile.linux",
              "os": "linux",
              "osVersion": "bullseye-slim",
              "tags": {}
            },
            {
              "architecture": "arm",
              "buildArgs": {
                "REPO": "$(Repo:runtime-deps)"
              },
              "dockerfile": "src/runtime/7.0/bullseye-slim/arm32v7",
              "dockerfileTemplate": "eng/dockerfile-templates/runtime/Dockerfile.linux",
              "os": "linux",
              "osVersion": "bullseye-slim",
              "tags": {},
              "variant": "v7"
            },
            {
              "architecture": "arm64",
              "buildArgs": {
                "REPO": "$(Repo:runtime-deps)"
              },
              "dockerfile": "src/runtime/7.0/bullseye-slim/arm64v8",
              "dockerfileTemplate": "eng/dockerfile-templates/runtime/Dockerfile.linux",
              "os": "linux",
              "osVersion": "bullseye-slim",
              "tags": {},
              "variant": "v8"
            }
          ]
        },
        {
          "productVersion": "$(dotnet|7.0|product-version)",
          "sharedTags": {
            "$(dotnet|7.0|product-version)-bookworm-slim": {},
            "7.0-bookworm-slim": {}
          },
          "platforms": [
            {
              "buildArgs": {
                "REPO": "$(Repo:runtime-deps)"
              },
              "dockerfile": "src/runtime/7.0/bookworm-slim/amd64",
              "dockerfileTemplate": "eng/dockerfile-templates/runtime/Dockerfile.linux",
              "os": "linux",
              "osVersion": "bookworm-slim",
              "tags": {
                "$(dotnet|7.0|product-version)-bookworm-slim-amd64": {},
                "7.0-bookworm-slim-amd64": {}
              }
            },
            {
              "architecture": "arm",
              "buildArgs": {
                "REPO": "$(Repo:runtime-deps)"
              },
              "dockerfile": "src/runtime/7.0/bookworm-slim/arm32v7",
              "dockerfileTemplate": "eng/dockerfile-templates/runtime/Dockerfile.linux",
              "os": "linux",
              "osVersion": "bookworm-slim",
              "tags": {
                "$(dotnet|7.0|product-version)-bookworm-slim-arm32v7": {},
                "7.0-bookworm-slim-arm32v7": {}
              },
              "variant": "v7"
            },
            {
              "architecture": "arm64",
              "buildArgs": {
                "REPO": "$(Repo:runtime-deps)"
              },
              "dockerfile": "src/runtime/7.0/bookworm-slim/arm64v8",
              "dockerfileTemplate": "eng/dockerfile-templates/runtime/Dockerfile.linux",
              "os": "linux",
              "osVersion": "bookworm-slim",
              "tags": {
                "$(dotnet|7.0|product-version)-bookworm-slim-arm64v8": {},
                "7.0-bookworm-slim-arm64v8": {}
              },
              "variant": "v8"
            }
          ]
        },
        {
          "productVersion": "$(dotnet|7.0|product-version)",
          "sharedTags": {
            "$(dotnet|7.0|product-version)-alpine3.18": {},
            "7.0-alpine3.18": {},
            "7.0-alpine": {}
          },
          "platforms": [
            {
              "buildArgs": {
                "REPO": "$(Repo:runtime-deps)"
              },
              "dockerfile": "src/runtime/7.0/alpine3.18/amd64",
              "dockerfileTemplate": "eng/dockerfile-templates/runtime/Dockerfile.linux",
              "os": "linux",
              "osVersion": "alpine3.18",
              "tags": {
                "$(dotnet|7.0|product-version)-alpine3.18-amd64": {},
                "7.0-alpine3.18-amd64": {},
                "7.0-alpine-amd64": {}
              }
            },
            {
              "architecture": "arm",
              "buildArgs": {
                "REPO": "$(Repo:runtime-deps)"
              },
              "dockerfile": "src/runtime/7.0/alpine3.18/arm32v7",
              "dockerfileTemplate": "eng/dockerfile-templates/runtime/Dockerfile.linux",
              "os": "linux",
              "osVersion": "alpine3.18",
              "tags": {
                "$(dotnet|7.0|product-version)-alpine3.18-arm32v7": {},
                "7.0-alpine3.18-arm32v7": {},
                "7.0-alpine-arm32v7": {}
              },
              "variant": "v7"
            },
            {
              "architecture": "arm64",
              "buildArgs": {
                "REPO": "$(Repo:runtime-deps)"
              },
              "dockerfile": "src/runtime/7.0/alpine3.18/arm64v8",
              "dockerfileTemplate": "eng/dockerfile-templates/runtime/Dockerfile.linux",
              "os": "linux",
              "osVersion": "alpine3.18",
              "tags": {
                "$(dotnet|7.0|product-version)-alpine3.18-arm64v8": {},
                "7.0-alpine3.18-arm64v8": {},
                "7.0-alpine-arm64v8": {}
              },
              "variant": "v8"
            }
          ]
        },
        {
          "productVersion": "$(dotnet|7.0|product-version)",
          "sharedTags": {
            "$(dotnet|7.0|product-version)-jammy": {},
            "7.0-jammy": {}
<<<<<<< HEAD
          },
          "platforms": [
            {
              "buildArgs": {
                "REPO": "$(Repo:runtime-deps)"
              },
              "dockerfile": "src/runtime/7.0/jammy/amd64",
              "dockerfileTemplate": "eng/dockerfile-templates/runtime/Dockerfile.linux",
              "os": "linux",
              "osVersion": "jammy",
              "tags": {
                "$(dotnet|7.0|product-version)-jammy-amd64": {},
                "7.0-jammy-amd64": {}
              }
            },
            {
              "architecture": "arm",
              "buildArgs": {
                "REPO": "$(Repo:runtime-deps)"
              },
              "dockerfile": "src/runtime/7.0/jammy/arm32v7",
              "dockerfileTemplate": "eng/dockerfile-templates/runtime/Dockerfile.linux",
              "os": "linux",
              "osVersion": "jammy",
              "tags": {
                "$(dotnet|7.0|product-version)-jammy-arm32v7": {},
                "7.0-jammy-arm32v7": {}
              },
              "variant": "v7"
            },
            {
              "architecture": "arm64",
              "buildArgs": {
                "REPO": "$(Repo:runtime-deps)"
              },
              "dockerfile": "src/runtime/7.0/jammy/arm64v8",
              "dockerfileTemplate": "eng/dockerfile-templates/runtime/Dockerfile.linux",
              "os": "linux",
              "osVersion": "jammy",
              "tags": {
                "$(dotnet|7.0|product-version)-jammy-arm64v8": {},
                "7.0-jammy-arm64v8": {}
              },
              "variant": "v8"
            }
          ]
        },
        {
          "productVersion": "$(dotnet|7.0|product-version)",
          "sharedTags": {
            "$(dotnet|7.0|product-version)-jammy-chiseled": {},
            "7.0-jammy-chiseled": {}
=======
>>>>>>> 7c2fc5f8
          },
          "platforms": [
            {
              "buildArgs": {
                "REPO": "$(Repo:runtime-deps)"
              },
              "dockerfile": "src/runtime/7.0/jammy-chiseled/amd64",
              "dockerfileTemplate": "eng/dockerfile-templates/runtime/Dockerfile.linux",
              "os": "linux",
              "osVersion": "jammy-chiseled",
              "tags": {
                "$(dotnet|7.0|product-version)-jammy-chiseled-amd64": {},
                "7.0-jammy-chiseled-amd64": {}
              },
              "customBuildLegGroups": [
                {
                  "name": "pr-build",
                  "type": "Supplemental",
                  "dependencies": [
                    "$(Repo:sdk):7.0-jammy-amd64"
                  ]
                }
              ]
            },
            {
              "architecture": "arm64",
              "buildArgs": {
                "REPO": "$(Repo:runtime-deps)"
              },
              "dockerfile": "src/runtime/7.0/jammy-chiseled/arm64v8",
              "dockerfileTemplate": "eng/dockerfile-templates/runtime/Dockerfile.linux",
              "os": "linux",
              "osVersion": "jammy-chiseled",
              "tags": {
                "$(dotnet|7.0|product-version)-jammy-chiseled-arm64v8": {},
                "7.0-jammy-chiseled-arm64v8": {}
              },
              "variant": "v8",
              "customBuildLegGroups": [
                {
                  "name": "pr-build",
                  "type": "Supplemental",
                  "dependencies": [
                    "$(Repo:sdk):7.0-jammy-arm64v8"
                  ]
                }
              ]
            },
            {
              "architecture": "arm",
              "buildArgs": {
                "REPO": "$(Repo:runtime-deps)"
              },
              "dockerfile": "src/runtime/7.0/jammy-chiseled/arm32v7",
              "dockerfileTemplate": "eng/dockerfile-templates/runtime/Dockerfile.linux",
              "os": "linux",
              "osVersion": "jammy-chiseled",
              "tags": {
                "$(dotnet|7.0|product-version)-jammy-chiseled-arm32v7": {},
                "7.0-jammy-chiseled-arm32v7": {}
              },
              "variant": "v7",
              "customBuildLegGroups": [
                {
                  "name": "pr-build",
                  "type": "Supplemental",
                  "dependencies": [
                    "$(Repo:sdk):7.0-jammy-arm32v7"
                  ]
                }
              ]
            }
          ]
        },
        {
          "productVersion": "$(dotnet|7.0|product-version)",
          "sharedTags": {
            "$(dotnet|7.0|product-version)-cbl-mariner2.0": {
              "docType": "Undocumented"
            },
            "7.0-cbl-mariner2.0": {
              "docType": "Undocumented"
            },
            "7.0-cbl-mariner": {
              "docType": "Undocumented"
            }
          },
          "platforms": [
            {
              "buildArgs": {
                "REPO": "$(Repo:runtime-deps)"
              },
              "dockerfile": "src/runtime/7.0/cbl-mariner2.0/amd64",
              "dockerfileTemplate": "eng/dockerfile-templates/runtime/Dockerfile.linux",
              "os": "linux",
              "osVersion": "cbl-mariner2.0",
              "tags": {
                "$(dotnet|7.0|product-version)-cbl-mariner2.0-amd64": {
                  "docType": "Undocumented"
                },
                "7.0-cbl-mariner2.0-amd64": {
                  "docType": "Undocumented"
                },
                "7.0-cbl-mariner-amd64": {
                  "docType": "Undocumented"
                }
              }
            },
            {
              "architecture": "arm64",
              "buildArgs": {
                "REPO": "$(Repo:runtime-deps)"
              },
              "dockerfile": "src/runtime/7.0/cbl-mariner2.0/arm64v8",
              "dockerfileTemplate": "eng/dockerfile-templates/runtime/Dockerfile.linux",
              "os": "linux",
              "osVersion": "cbl-mariner2.0",
              "tags": {
                "$(dotnet|7.0|product-version)-cbl-mariner2.0-arm64v8": {
                  "docType": "Undocumented"
                },
                "7.0-cbl-mariner2.0-arm64v8": {
                  "docType": "Undocumented"
                },
                "7.0-cbl-mariner-arm64v8": {
                  "docType": "Undocumented"
                }
              },
              "variant": "v8"
            }
          ]
        },
        {
          "productVersion": "$(dotnet|7.0|product-version)",
          "sharedTags": {
            "$(dotnet|7.0|product-version)-cbl-mariner2.0-distroless": {
              "docType": "Undocumented"
            },
            "7.0-cbl-mariner2.0-distroless": {
              "docType": "Undocumented"
            },
            "7.0-cbl-mariner-distroless": {
              "docType": "Undocumented"
            }
          },
          "platforms": [
            {
              "buildArgs": {
                "REPO": "$(Repo:runtime-deps)"
              },
              "dockerfile": "src/runtime/7.0/cbl-mariner2.0-distroless/amd64",
              "dockerfileTemplate": "eng/dockerfile-templates/runtime/Dockerfile.linux",
              "os": "linux",
              "osVersion": "cbl-mariner2.0-distroless",
              "tags": {
                "$(dotnet|7.0|product-version)-cbl-mariner2.0-distroless-amd64": {
                  "docType": "Undocumented"
                },
                "7.0-cbl-mariner2.0-distroless-amd64": {
                  "docType": "Undocumented"
                },
                "7.0-cbl-mariner-distroless-amd64": {
                  "docType": "Undocumented"
                }
              },
              "customBuildLegGroups": [
                {
                  "name": "pr-build",
                  "type": "Supplemental",
                  "dependencies": [
                    "$(Repo:sdk):7.0-cbl-mariner2.0-amd64"
                  ]
                }
              ]
            },
            {
              "architecture": "arm64",
              "buildArgs": {
                "REPO": "$(Repo:runtime-deps)"
              },
              "dockerfile": "src/runtime/7.0/cbl-mariner2.0-distroless/arm64v8",
              "dockerfileTemplate": "eng/dockerfile-templates/runtime/Dockerfile.linux",
              "os": "linux",
              "osVersion": "cbl-mariner2.0-distroless",
              "tags": {
                "$(dotnet|7.0|product-version)-cbl-mariner2.0-distroless-arm64v8": {
                  "docType": "Undocumented"
                },
                "7.0-cbl-mariner2.0-distroless-arm64v8": {
                  "docType": "Undocumented"
                },
                "7.0-cbl-mariner-distroless-arm64v8": {
                  "docType": "Undocumented"
                }
              },
              "variant": "v8",
              "customBuildLegGroups": [
                {
                  "name": "pr-build",
                  "type": "Supplemental",
                  "dependencies": [
                    "$(Repo:sdk):7.0-cbl-mariner2.0-arm64v8"
                  ]
                }
              ]
            }
          ]
        },
        {
          "productVersion": "$(dotnet|7.0|product-version)",
          "platforms": [
            {
              "dockerfile": "src/runtime/7.0/windowsservercore-ltsc2019/amd64",
              "dockerfileTemplate": "eng/dockerfile-templates/runtime/Dockerfile.windows",
              "os": "windows",
              "osVersion": "windowsservercore-ltsc2019",
              "tags": {
                "$(dotnet|7.0|product-version)-windowsservercore-ltsc2019": {},
                "7.0-windowsservercore-ltsc2019": {}
              }
            }
          ]
        },
        {
          "productVersion": "$(dotnet|7.0|product-version)",
          "platforms": [
            {
              "dockerfile": "src/runtime/7.0/windowsservercore-ltsc2022/amd64",
              "dockerfileTemplate": "eng/dockerfile-templates/runtime/Dockerfile.windows",
              "os": "windows",
              "osVersion": "windowsservercore-ltsc2022",
              "tags": {
                "$(dotnet|7.0|product-version)-windowsservercore-ltsc2022": {},
                "7.0-windowsservercore-ltsc2022": {}
              }
            }
          ]
        },
        {
          "productVersion": "$(dotnet|8.0|product-version)",
          "sharedTags": {
            "$(dotnet|8.0|product-version)": {},
<<<<<<< HEAD
            "8.0": {},
            "latest": {}
=======
            "8.0": {}
>>>>>>> 7c2fc5f8
          },
          "platforms": [
            {
              "buildArgs": {
                "REPO": "$(Repo:runtime-deps)"
              },
              "dockerfile": "src/runtime/8.0/bookworm-slim/amd64",
              "dockerfileTemplate": "eng/dockerfile-templates/runtime/Dockerfile.linux",
              "os": "linux",
              "osVersion": "bookworm-slim",
              "tags": {
                "$(dotnet|8.0|product-version)-bookworm-slim-amd64": {},
                "8.0-bookworm-slim-amd64": {}
              }
            },
            {
              "architecture": "arm",
              "buildArgs": {
                "REPO": "$(Repo:runtime-deps)"
              },
              "dockerfile": "src/runtime/8.0/bookworm-slim/arm32v7",
              "dockerfileTemplate": "eng/dockerfile-templates/runtime/Dockerfile.linux",
              "os": "linux",
              "osVersion": "bookworm-slim",
              "tags": {
                "$(dotnet|8.0|product-version)-bookworm-slim-arm32v7": {},
                "8.0-bookworm-slim-arm32v7": {}
              },
              "variant": "v7"
            },
            {
              "architecture": "arm64",
              "buildArgs": {
                "REPO": "$(Repo:runtime-deps)"
              },
              "dockerfile": "src/runtime/8.0/bookworm-slim/arm64v8",
              "dockerfileTemplate": "eng/dockerfile-templates/runtime/Dockerfile.linux",
              "os": "linux",
              "osVersion": "bookworm-slim",
              "tags": {
                "$(dotnet|8.0|product-version)-bookworm-slim-arm64v8": {},
                "8.0-bookworm-slim-arm64v8": {}
              },
              "variant": "v8"
            }
          ]
        },
        {
          "id": "bookworm-slim",
          "productVersion": "$(dotnet|8.0|product-version)",
          "sharedTags": {
            "$(dotnet|8.0|product-version)-bookworm-slim": {},
            "8.0-bookworm-slim": {}
          },
          "platforms": [
            {
              "buildArgs": {
                "REPO": "$(Repo:runtime-deps)"
              },
              "dockerfile": "src/runtime/8.0/bookworm-slim/amd64",
              "dockerfileTemplate": "eng/dockerfile-templates/runtime/Dockerfile.linux",
              "os": "linux",
              "osVersion": "bookworm-slim",
              "tags": {}
            },
            {
              "architecture": "arm",
              "buildArgs": {
                "REPO": "$(Repo:runtime-deps)"
              },
              "dockerfile": "src/runtime/8.0/bookworm-slim/arm32v7",
              "dockerfileTemplate": "eng/dockerfile-templates/runtime/Dockerfile.linux",
              "os": "linux",
              "osVersion": "bookworm-slim",
              "tags": {},
              "variant": "v7"
            },
            {
              "architecture": "arm64",
              "buildArgs": {
                "REPO": "$(Repo:runtime-deps)"
              },
              "dockerfile": "src/runtime/8.0/bookworm-slim/arm64v8",
              "dockerfileTemplate": "eng/dockerfile-templates/runtime/Dockerfile.linux",
              "os": "linux",
              "osVersion": "bookworm-slim",
              "tags": {},
              "variant": "v8"
            }
          ]
        },
        {
          "productVersion": "$(dotnet|8.0|product-version)",
          "sharedTags": {
            "$(dotnet|8.0|product-version)-alpine3.18": {},
            "8.0-alpine3.18": {},
            "8.0-alpine": {}
          },
          "platforms": [
            {
              "buildArgs": {
                "REPO": "$(Repo:runtime-deps)"
              },
              "dockerfile": "src/runtime/8.0/alpine3.18/amd64",
              "dockerfileTemplate": "eng/dockerfile-templates/runtime/Dockerfile.linux",
              "os": "linux",
              "osVersion": "alpine3.18",
              "tags": {
                "$(dotnet|8.0|product-version)-alpine3.18-amd64": {},
                "8.0-alpine3.18-amd64": {},
                "8.0-alpine-amd64": {}
              }
            },
            {
              "architecture": "arm",
              "buildArgs": {
                "REPO": "$(Repo:runtime-deps)"
              },
              "dockerfile": "src/runtime/8.0/alpine3.18/arm32v7",
              "dockerfileTemplate": "eng/dockerfile-templates/runtime/Dockerfile.linux",
              "os": "linux",
              "osVersion": "alpine3.18",
              "tags": {
                "$(dotnet|8.0|product-version)-alpine3.18-arm32v7": {},
                "8.0-alpine3.18-arm32v7": {},
                "8.0-alpine-arm32v7": {}
              },
              "variant": "v7"
            },
            {
              "architecture": "arm64",
              "buildArgs": {
                "REPO": "$(Repo:runtime-deps)"
              },
              "dockerfile": "src/runtime/8.0/alpine3.18/arm64v8",
              "dockerfileTemplate": "eng/dockerfile-templates/runtime/Dockerfile.linux",
              "os": "linux",
              "osVersion": "alpine3.18",
              "tags": {
                "$(dotnet|8.0|product-version)-alpine3.18-arm64v8": {},
                "8.0-alpine3.18-arm64v8": {},
                "8.0-alpine-arm64v8": {}
              },
              "variant": "v8"
            }
          ]
        },
        {
          "productVersion": "$(dotnet|8.0|product-version)",
          "sharedTags": {
            "$(dotnet|8.0|product-version)-jammy": {},
            "8.0-jammy": {}
          },
          "platforms": [
            {
              "buildArgs": {
                "REPO": "$(Repo:runtime-deps)"
              },
              "dockerfile": "src/runtime/8.0/jammy/amd64",
              "dockerfileTemplate": "eng/dockerfile-templates/runtime/Dockerfile.linux",
              "os": "linux",
              "osVersion": "jammy",
              "tags": {
                "$(dotnet|8.0|product-version)-jammy-amd64": {},
                "8.0-jammy-amd64": {}
              }
            },
            {
              "architecture": "arm",
              "buildArgs": {
                "REPO": "$(Repo:runtime-deps)"
              },
              "dockerfile": "src/runtime/8.0/jammy/arm32v7",
              "dockerfileTemplate": "eng/dockerfile-templates/runtime/Dockerfile.linux",
              "os": "linux",
              "osVersion": "jammy",
              "tags": {
                "$(dotnet|8.0|product-version)-jammy-arm32v7": {},
                "8.0-jammy-arm32v7": {}
              },
              "variant": "v7"
            },
            {
              "architecture": "arm64",
              "buildArgs": {
                "REPO": "$(Repo:runtime-deps)"
              },
              "dockerfile": "src/runtime/8.0/jammy/arm64v8",
              "dockerfileTemplate": "eng/dockerfile-templates/runtime/Dockerfile.linux",
              "os": "linux",
              "osVersion": "jammy",
              "tags": {
                "$(dotnet|8.0|product-version)-jammy-arm64v8": {},
                "8.0-jammy-arm64v8": {}
              },
              "variant": "v8"
            }
          ]
        },
        {
          "productVersion": "$(dotnet|8.0|product-version)",
          "sharedTags": {
            "$(dotnet|8.0|product-version)-jammy-chiseled": {},
            "8.0-jammy-chiseled": {}
          },
          "platforms": [
            {
              "buildArgs": {
                "REPO": "$(Repo:runtime-deps)"
              },
              "dockerfile": "src/runtime/8.0/jammy-chiseled/amd64",
              "dockerfileTemplate": "eng/dockerfile-templates/runtime/Dockerfile.linux",
              "os": "linux",
              "osVersion": "jammy-chiseled",
              "tags": {
                "$(dotnet|8.0|product-version)-jammy-chiseled-amd64": {},
                "8.0-jammy-chiseled-amd64": {}
              },
              "customBuildLegGroups": [
                {
                  "name": "pr-build",
                  "type": "Supplemental",
                  "dependencies": [
                    "$(Repo:sdk):8.0-jammy-amd64"
                  ]
                }
              ]
            },
            {
              "architecture": "arm64",
              "buildArgs": {
                "REPO": "$(Repo:runtime-deps)"
              },
              "dockerfile": "src/runtime/8.0/jammy-chiseled/arm64v8",
              "dockerfileTemplate": "eng/dockerfile-templates/runtime/Dockerfile.linux",
              "os": "linux",
              "osVersion": "jammy-chiseled",
              "tags": {
                "$(dotnet|8.0|product-version)-jammy-chiseled-arm64v8": {},
                "8.0-jammy-chiseled-arm64v8": {}
              },
              "variant": "v8",
              "customBuildLegGroups": [
                {
                  "name": "pr-build",
                  "type": "Supplemental",
                  "dependencies": [
                    "$(Repo:sdk):8.0-jammy-arm64v8"
                  ]
                }
              ]
            },
            {
              "architecture": "arm",
              "buildArgs": {
                "REPO": "$(Repo:runtime-deps)"
              },
              "dockerfile": "src/runtime/8.0/jammy-chiseled/arm32v7",
              "dockerfileTemplate": "eng/dockerfile-templates/runtime/Dockerfile.linux",
              "os": "linux",
              "osVersion": "jammy-chiseled",
              "tags": {
                "$(dotnet|8.0|product-version)-jammy-chiseled-arm32v7": {},
                "8.0-jammy-chiseled-arm32v7": {}
              },
              "variant": "v7",
              "customBuildLegGroups": [
                {
                  "name": "pr-build",
                  "type": "Supplemental",
                  "dependencies": [
                    "$(Repo:sdk):8.0-jammy-arm32v7"
                  ]
                }
              ]
            }
          ]
        },
        {
          "productVersion": "$(dotnet|8.0|product-version)",
          "sharedTags": {
            "$(dotnet|8.0|product-version)-cbl-mariner2.0": {
              "docType": "Undocumented"
            },
            "8.0-cbl-mariner2.0": {
              "docType": "Undocumented"
            },
            "8.0-cbl-mariner": {
              "docType": "Undocumented"
            }
          },
          "platforms": [
            {
              "buildArgs": {
                "REPO": "$(Repo:runtime-deps)"
              },
              "dockerfile": "src/runtime/8.0/cbl-mariner2.0/amd64",
              "dockerfileTemplate": "eng/dockerfile-templates/runtime/Dockerfile.linux",
              "os": "linux",
              "osVersion": "cbl-mariner2.0",
              "tags": {
                "$(dotnet|8.0|product-version)-cbl-mariner2.0-amd64": {
                  "docType": "Undocumented"
                },
                "8.0-cbl-mariner2.0-amd64": {
                  "docType": "Undocumented"
                },
                "8.0-cbl-mariner-amd64": {
                  "docType": "Undocumented"
                }
              }
            },
            {
              "architecture": "arm64",
              "buildArgs": {
                "REPO": "$(Repo:runtime-deps)"
              },
              "dockerfile": "src/runtime/8.0/cbl-mariner2.0/arm64v8",
              "dockerfileTemplate": "eng/dockerfile-templates/runtime/Dockerfile.linux",
              "os": "linux",
              "osVersion": "cbl-mariner2.0",
              "tags": {
                "$(dotnet|8.0|product-version)-cbl-mariner2.0-arm64v8": {
                  "docType": "Undocumented"
                },
                "8.0-cbl-mariner2.0-arm64v8": {
                  "docType": "Undocumented"
                },
                "8.0-cbl-mariner-arm64v8": {
                  "docType": "Undocumented"
                }
              },
              "variant": "v8"
            }
          ]
        },
        {
          "productVersion": "$(dotnet|8.0|product-version)",
          "sharedTags": {
            "$(dotnet|8.0|product-version)-cbl-mariner2.0-distroless": {
              "docType": "Undocumented"
            },
            "8.0-cbl-mariner2.0-distroless": {
              "docType": "Undocumented"
            },
            "8.0-cbl-mariner-distroless": {
              "docType": "Undocumented"
            }
          },
          "platforms": [
            {
              "buildArgs": {
                "REPO": "$(Repo:runtime-deps)"
              },
              "dockerfile": "src/runtime/8.0/cbl-mariner2.0-distroless/amd64",
              "dockerfileTemplate": "eng/dockerfile-templates/runtime/Dockerfile.linux",
              "os": "linux",
              "osVersion": "cbl-mariner2.0-distroless",
              "tags": {
                "$(dotnet|8.0|product-version)-cbl-mariner2.0-distroless-amd64": {
                  "docType": "Undocumented"
                },
                "8.0-cbl-mariner2.0-distroless-amd64": {
                  "docType": "Undocumented"
                },
                "8.0-cbl-mariner-distroless-amd64": {
                  "docType": "Undocumented"
                }
              },
              "customBuildLegGroups": [
                {
                  "name": "pr-build",
                  "type": "Supplemental",
                  "dependencies": [
                    "$(Repo:sdk):8.0-cbl-mariner2.0-amd64"
                  ]
                }
              ]
            },
            {
              "architecture": "arm64",
              "buildArgs": {
                "REPO": "$(Repo:runtime-deps)"
              },
              "dockerfile": "src/runtime/8.0/cbl-mariner2.0-distroless/arm64v8",
              "dockerfileTemplate": "eng/dockerfile-templates/runtime/Dockerfile.linux",
              "os": "linux",
              "osVersion": "cbl-mariner2.0-distroless",
              "tags": {
                "$(dotnet|8.0|product-version)-cbl-mariner2.0-distroless-arm64v8": {
                  "docType": "Undocumented"
                },
                "8.0-cbl-mariner2.0-distroless-arm64v8": {
                  "docType": "Undocumented"
                },
                "8.0-cbl-mariner-distroless-arm64v8": {
                  "docType": "Undocumented"
                }
              },
              "variant": "v8",
              "customBuildLegGroups": [
                {
                  "name": "pr-build",
                  "type": "Supplemental",
                  "dependencies": [
                    "$(Repo:sdk):8.0-cbl-mariner2.0-arm64v8"
                  ]
                }
              ]
            }
          ]
        },
        {
          "productVersion": "$(dotnet|8.0|product-version)",
          "platforms": [
            {
              "dockerfile": "src/runtime/8.0/nanoserver-1809/amd64",
              "dockerfileTemplate": "eng/dockerfile-templates/runtime/Dockerfile.windows",
              "os": "windows",
              "osVersion": "nanoserver-1809",
              "tags": {
                "$(dotnet|8.0|product-version)-nanoserver-1809": {},
                "8.0-nanoserver-1809": {}
              }
            }
          ]
        },
        {
          "productVersion": "$(dotnet|8.0|product-version)",
          "platforms": [
            {
              "dockerfile": "src/runtime/8.0/nanoserver-ltsc2022/amd64",
              "dockerfileTemplate": "eng/dockerfile-templates/runtime/Dockerfile.windows",
              "os": "windows",
              "osVersion": "nanoserver-ltsc2022",
              "tags": {
                "$(dotnet|8.0|product-version)-nanoserver-ltsc2022": {},
                "8.0-nanoserver-ltsc2022": {}
              }
            }
          ]
        },
        {
          "productVersion": "$(dotnet|8.0|product-version)",
          "platforms": [
            {
              "dockerfile": "src/runtime/8.0/windowsservercore-ltsc2019/amd64",
              "dockerfileTemplate": "eng/dockerfile-templates/runtime/Dockerfile.windows",
              "os": "windows",
              "osVersion": "windowsservercore-ltsc2019",
              "tags": {
                "$(dotnet|8.0|product-version)-windowsservercore-ltsc2019": {},
                "8.0-windowsservercore-ltsc2019": {}
              }
            }
          ]
        },
        {
          "productVersion": "$(dotnet|8.0|product-version)",
          "platforms": [
            {
              "dockerfile": "src/runtime/8.0/windowsservercore-ltsc2022/amd64",
              "dockerfileTemplate": "eng/dockerfile-templates/runtime/Dockerfile.windows",
              "os": "windows",
              "osVersion": "windowsservercore-ltsc2022",
              "tags": {
                "$(dotnet|8.0|product-version)-windowsservercore-ltsc2022": {},
                "8.0-windowsservercore-ltsc2022": {}
              }
            }
          ]
        }
      ]
    },
    {
      "id": "aspnet",
      "name": "dotnet/nightly/aspnet",
      "readmes": [
        {
          "path": "README.aspnet.md",
          "templatePath": "eng/readme-templates/README.md"
        },
        {
          "path": ".mar/portal/README.aspnet.portal.md",
          "templatePath": "eng/readme-templates/README.mcr.md"
        }
      ],
      "mcrTagsMetadataTemplate": "eng/mcr-tags-metadata-templates/aspnet-tags.yml",
      "images": [
        {
          "productVersion": "$(dotnet|6.0|product-version)",
          "sharedTags": {
            "$(dotnet|6.0|product-version)": {},
            "6.0": {}
          },
          "platforms": [
            {
              "buildArgs": {
                "REPO": "$(Repo:runtime)"
              },
              "dockerfile": "src/aspnet/6.0/bullseye-slim/amd64",
              "dockerfileTemplate": "eng/dockerfile-templates/aspnet/Dockerfile.linux",
              "os": "linux",
              "osVersion": "bullseye-slim",
              "tags": {
                "$(dotnet|6.0|product-version)-bullseye-slim-amd64": {},
                "6.0-bullseye-slim-amd64": {}
              }
            },
            {
              "architecture": "arm",
              "buildArgs": {
                "REPO": "$(Repo:runtime)"
              },
              "dockerfile": "src/aspnet/6.0/bullseye-slim/arm32v7",
              "dockerfileTemplate": "eng/dockerfile-templates/aspnet/Dockerfile.linux",
              "os": "linux",
              "osVersion": "bullseye-slim",
              "tags": {
                "$(dotnet|6.0|product-version)-bullseye-slim-arm32v7": {},
                "6.0-bullseye-slim-arm32v7": {}
              },
              "variant": "v7"
            },
            {
              "architecture": "arm64",
              "buildArgs": {
                "REPO": "$(Repo:runtime)"
              },
              "dockerfile": "src/aspnet/6.0/bullseye-slim/arm64v8",
              "dockerfileTemplate": "eng/dockerfile-templates/aspnet/Dockerfile.linux",
              "os": "linux",
              "osVersion": "bullseye-slim",
              "tags": {
                "$(dotnet|6.0|product-version)-bullseye-slim-arm64v8": {},
                "6.0-bullseye-slim-arm64v8": {}
              },
              "variant": "v8"
            },
            {
              "buildArgs": {
                "REPO": "$(Repo:runtime)"
              },
              "dockerfile": "src/aspnet/6.0/nanoserver-1809/amd64",
              "dockerfileTemplate": "eng/dockerfile-templates/aspnet/Dockerfile.windows",
              "os": "windows",
              "osVersion": "nanoserver-1809",
              "tags": {
                "$(dotnet|6.0|product-version)-nanoserver-1809": {},
                "6.0-nanoserver-1809": {}
              }
            },
            {
              "buildArgs": {
                "REPO": "$(Repo:runtime)"
              },
              "dockerfile": "src/aspnet/6.0/nanoserver-ltsc2022/amd64",
              "dockerfileTemplate": "eng/dockerfile-templates/aspnet/Dockerfile.windows",
              "os": "windows",
              "osVersion": "nanoserver-ltsc2022",
              "tags": {
                "$(dotnet|6.0|product-version)-nanoserver-ltsc2022": {},
                "6.0-nanoserver-ltsc2022": {}
              }
            }
          ]
        },
        {
          "id": "bullseye-slim",
          "productVersion": "$(dotnet|6.0|product-version)",
          "sharedTags": {
            "$(dotnet|6.0|product-version)-bullseye-slim": {},
            "6.0-bullseye-slim": {}
          },
          "platforms": [
            {
              "buildArgs": {
                "REPO": "$(Repo:runtime)"
              },
              "dockerfile": "src/aspnet/6.0/bullseye-slim/amd64",
              "dockerfileTemplate": "eng/dockerfile-templates/aspnet/Dockerfile.linux",
              "os": "linux",
              "osVersion": "bullseye-slim",
              "tags": {}
            },
            {
              "architecture": "arm",
              "buildArgs": {
                "REPO": "$(Repo:runtime)"
              },
              "dockerfile": "src/aspnet/6.0/bullseye-slim/arm32v7",
              "dockerfileTemplate": "eng/dockerfile-templates/aspnet/Dockerfile.linux",
              "os": "linux",
              "osVersion": "bullseye-slim",
              "tags": {},
              "variant": "v7"
            },
            {
              "architecture": "arm64",
              "buildArgs": {
                "REPO": "$(Repo:runtime)"
              },
              "dockerfile": "src/aspnet/6.0/bullseye-slim/arm64v8",
              "dockerfileTemplate": "eng/dockerfile-templates/aspnet/Dockerfile.linux",
              "os": "linux",
              "osVersion": "bullseye-slim",
              "tags": {},
              "variant": "v8"
            }
          ]
        },
        {
          "productVersion": "$(dotnet|6.0|product-version)",
          "sharedTags": {
            "$(dotnet|6.0|product-version)-bookworm-slim": {},
            "6.0-bookworm-slim": {}
          },
          "platforms": [
            {
              "buildArgs": {
                "REPO": "$(Repo:runtime)"
              },
              "dockerfile": "src/aspnet/6.0/bookworm-slim/amd64",
              "dockerfileTemplate": "eng/dockerfile-templates/aspnet/Dockerfile.linux",
              "os": "linux",
              "osVersion": "bookworm-slim",
              "tags": {
                "$(dotnet|6.0|product-version)-bookworm-slim-amd64": {},
                "6.0-bookworm-slim-amd64": {}
              }
            },
            {
              "architecture": "arm",
              "buildArgs": {
                "REPO": "$(Repo:runtime)"
              },
              "dockerfile": "src/aspnet/6.0/bookworm-slim/arm32v7",
              "dockerfileTemplate": "eng/dockerfile-templates/aspnet/Dockerfile.linux",
              "os": "linux",
              "osVersion": "bookworm-slim",
              "tags": {
                "$(dotnet|6.0|product-version)-bookworm-slim-arm32v7": {},
                "6.0-bookworm-slim-arm32v7": {}
              },
              "variant": "v7"
            },
            {
              "architecture": "arm64",
              "buildArgs": {
                "REPO": "$(Repo:runtime)"
              },
              "dockerfile": "src/aspnet/6.0/bookworm-slim/arm64v8",
              "dockerfileTemplate": "eng/dockerfile-templates/aspnet/Dockerfile.linux",
              "os": "linux",
              "osVersion": "bookworm-slim",
              "tags": {
                "$(dotnet|6.0|product-version)-bookworm-slim-arm64v8": {},
                "6.0-bookworm-slim-arm64v8": {}
              },
              "variant": "v8"
            }
          ]
        },
        {
          "productVersion": "$(dotnet|6.0|product-version)",
          "sharedTags": {
            "$(dotnet|6.0|product-version)-alpine3.18": {},
            "6.0-alpine3.18": {},
            "6.0-alpine": {}
          },
          "platforms": [
            {
              "buildArgs": {
                "REPO": "$(Repo:runtime)"
              },
              "dockerfile": "src/aspnet/6.0/alpine3.18/amd64",
              "dockerfileTemplate": "eng/dockerfile-templates/aspnet/Dockerfile.linux",
              "os": "linux",
              "osVersion": "alpine3.18",
              "tags": {
                "$(dotnet|6.0|product-version)-alpine3.18-amd64": {},
                "6.0-alpine3.18-amd64": {},
                "6.0-alpine-amd64": {}
              }
            },
            {
              "architecture": "arm",
              "buildArgs": {
                "REPO": "$(Repo:runtime)"
              },
              "dockerfile": "src/aspnet/6.0/alpine3.18/arm32v7",
              "dockerfileTemplate": "eng/dockerfile-templates/aspnet/Dockerfile.linux",
              "os": "linux",
              "osVersion": "alpine3.18",
              "tags": {
                "$(dotnet|6.0|product-version)-alpine3.18-arm32v7": {},
                "6.0-alpine3.18-arm32v7": {},
                "6.0-alpine-arm32v7": {}
              },
              "variant": "v7"
            },
            {
              "architecture": "arm64",
              "buildArgs": {
                "REPO": "$(Repo:runtime)"
              },
              "dockerfile": "src/aspnet/6.0/alpine3.18/arm64v8",
              "dockerfileTemplate": "eng/dockerfile-templates/aspnet/Dockerfile.linux",
              "os": "linux",
              "osVersion": "alpine3.18",
              "tags": {
                "$(dotnet|6.0|product-version)-alpine3.18-arm64v8": {},
                "6.0-alpine3.18-arm64v8": {},
                "6.0-alpine-arm64v8": {}
              },
              "variant": "v8"
            }
          ]
        },
        {
          "productVersion": "$(dotnet|6.0|product-version)",
          "sharedTags": {
            "$(dotnet|6.0|product-version)-focal": {},
            "6.0-focal": {}
<<<<<<< HEAD
          },
          "platforms": [
            {
              "buildArgs": {
                "REPO": "$(Repo:runtime)"
              },
              "dockerfile": "src/aspnet/6.0/focal/amd64",
              "dockerfileTemplate": "eng/dockerfile-templates/aspnet/Dockerfile.linux",
              "os": "linux",
              "osVersion": "focal",
              "tags": {
                "$(dotnet|6.0|product-version)-focal-amd64": {},
                "6.0-focal-amd64": {}
              }
            },
            {
              "architecture": "arm",
              "buildArgs": {
                "REPO": "$(Repo:runtime)"
              },
              "dockerfile": "src/aspnet/6.0/focal/arm32v7",
              "dockerfileTemplate": "eng/dockerfile-templates/aspnet/Dockerfile.linux",
              "os": "linux",
              "osVersion": "focal",
              "tags": {
                "$(dotnet|6.0|product-version)-focal-arm32v7": {},
                "6.0-focal-arm32v7": {}
              },
              "variant": "v7"
            },
            {
              "architecture": "arm64",
              "buildArgs": {
                "REPO": "$(Repo:runtime)"
              },
              "dockerfile": "src/aspnet/6.0/focal/arm64v8",
              "dockerfileTemplate": "eng/dockerfile-templates/aspnet/Dockerfile.linux",
              "os": "linux",
              "osVersion": "focal",
              "tags": {
                "$(dotnet|6.0|product-version)-focal-arm64v8": {},
                "6.0-focal-arm64v8": {}
              },
              "variant": "v8"
            }
          ]
        },
        {
          "productVersion": "$(dotnet|6.0|product-version)",
          "sharedTags": {
            "$(dotnet|6.0|product-version)-jammy": {},
            "6.0-jammy": {}
=======
>>>>>>> 7c2fc5f8
          },
          "platforms": [
            {
              "buildArgs": {
                "REPO": "$(Repo:runtime)"
              },
              "dockerfile": "src/aspnet/6.0/jammy/amd64",
              "dockerfileTemplate": "eng/dockerfile-templates/aspnet/Dockerfile.linux",
              "os": "linux",
              "osVersion": "jammy",
              "tags": {
                "$(dotnet|6.0|product-version)-jammy-amd64": {},
                "6.0-jammy-amd64": {}
              }
            },
            {
              "architecture": "arm",
              "buildArgs": {
                "REPO": "$(Repo:runtime)"
              },
              "dockerfile": "src/aspnet/6.0/jammy/arm32v7",
              "dockerfileTemplate": "eng/dockerfile-templates/aspnet/Dockerfile.linux",
              "os": "linux",
              "osVersion": "jammy",
              "tags": {
                "$(dotnet|6.0|product-version)-jammy-arm32v7": {},
                "6.0-jammy-arm32v7": {}
              },
              "variant": "v7"
            },
            {
              "architecture": "arm64",
              "buildArgs": {
                "REPO": "$(Repo:runtime)"
              },
              "dockerfile": "src/aspnet/6.0/jammy/arm64v8",
              "dockerfileTemplate": "eng/dockerfile-templates/aspnet/Dockerfile.linux",
              "os": "linux",
              "osVersion": "jammy",
              "tags": {
                "$(dotnet|6.0|product-version)-jammy-arm64v8": {},
                "6.0-jammy-arm64v8": {}
              },
              "variant": "v8"
            }
          ]
        },
        {
          "productVersion": "$(dotnet|6.0|product-version)",
          "sharedTags": {
            "$(dotnet|6.0|product-version)-jammy-chiseled": {},
            "6.0-jammy-chiseled": {}
          },
          "platforms": [
            {
              "buildArgs": {
                "REPO": "$(Repo:runtime)"
              },
              "dockerfile": "src/aspnet/6.0/jammy-chiseled/amd64",
              "dockerfileTemplate": "eng/dockerfile-templates/aspnet/Dockerfile.linux",
              "os": "linux",
              "osVersion": "jammy-chiseled",
              "tags": {
                "$(dotnet|6.0|product-version)-jammy-chiseled-amd64": {},
                "6.0-jammy-chiseled-amd64": {}
              },
              "customBuildLegGroups": [
                {
                  "name": "pr-build",
                  "type": "Supplemental",
                  "dependencies": [
                    "$(Repo:sdk):6.0-jammy-amd64"
                  ]
                }
              ]
            },
            {
              "architecture": "arm64",
              "buildArgs": {
                "REPO": "$(Repo:runtime)"
              },
              "dockerfile": "src/aspnet/6.0/jammy-chiseled/arm64v8",
              "dockerfileTemplate": "eng/dockerfile-templates/aspnet/Dockerfile.linux",
              "os": "linux",
              "osVersion": "jammy-chiseled",
              "tags": {
                "$(dotnet|6.0|product-version)-jammy-chiseled-arm64v8": {},
                "6.0-jammy-chiseled-arm64v8": {}
              },
              "variant": "v8",
              "customBuildLegGroups": [
                {
                  "name": "pr-build",
                  "type": "Supplemental",
                  "dependencies": [
                    "$(Repo:sdk):6.0-jammy-arm64v8"
                  ]
                }
              ]
            },
            {
              "architecture": "arm",
              "buildArgs": {
                "REPO": "$(Repo:runtime)"
              },
              "dockerfile": "src/aspnet/6.0/jammy-chiseled/arm32v7",
              "dockerfileTemplate": "eng/dockerfile-templates/aspnet/Dockerfile.linux",
              "os": "linux",
              "osVersion": "jammy-chiseled",
              "tags": {
                "$(dotnet|6.0|product-version)-jammy-chiseled-arm32v7": {},
                "6.0-jammy-chiseled-arm32v7": {}
              },
              "variant": "v7",
              "customBuildLegGroups": [
                {
                  "name": "pr-build",
                  "type": "Supplemental",
                  "dependencies": [
                    "$(Repo:sdk):6.0-jammy-arm32v7"
                  ]
                }
              ]
            }
          ]
        },
        {
          "productVersion": "$(dotnet|6.0|product-version)",
          "sharedTags": {
            "$(dotnet|6.0|product-version)-cbl-mariner2.0": {
              "docType": "Undocumented"
            },
            "6.0-cbl-mariner2.0": {
              "docType": "Undocumented"
            },
            "6.0-cbl-mariner": {
              "docType": "Undocumented"
            }
          },
          "platforms": [
            {
              "buildArgs": {
                "REPO": "$(Repo:runtime)"
              },
              "dockerfile": "src/aspnet/6.0/cbl-mariner2.0/amd64",
              "dockerfileTemplate": "eng/dockerfile-templates/aspnet/Dockerfile.linux",
              "os": "linux",
              "osVersion": "cbl-mariner2.0",
              "tags": {
                "$(dotnet|6.0|product-version)-cbl-mariner2.0-amd64": {
                  "docType": "Undocumented"
                },
                "6.0-cbl-mariner2.0-amd64": {
                  "docType": "Undocumented"
                },
                "6.0-cbl-mariner-amd64": {
                  "docType": "Undocumented"
                }
              }
            },
            {
              "architecture": "arm64",
              "buildArgs": {
                "REPO": "$(Repo:runtime)"
              },
              "dockerfile": "src/aspnet/6.0/cbl-mariner2.0/arm64v8",
              "dockerfileTemplate": "eng/dockerfile-templates/aspnet/Dockerfile.linux",
              "os": "linux",
              "osVersion": "cbl-mariner2.0",
              "tags": {
                "$(dotnet|6.0|product-version)-cbl-mariner2.0-arm64v8": {
                  "docType": "Undocumented"
                },
                "6.0-cbl-mariner2.0-arm64v8": {
                  "docType": "Undocumented"
                },
                "6.0-cbl-mariner-arm64v8": {
                  "docType": "Undocumented"
                }
              },
              "variant": "v8"
            }
          ]
        },
        {
          "productVersion": "$(dotnet|6.0|product-version)",
          "sharedTags": {
            "$(dotnet|6.0|product-version)-cbl-mariner2.0-distroless": {
              "docType": "Undocumented"
            },
            "6.0-cbl-mariner2.0-distroless": {
              "docType": "Undocumented"
            },
            "6.0-cbl-mariner-distroless": {
              "docType": "Undocumented"
            }
          },
          "platforms": [
            {
              "buildArgs": {
                "REPO": "$(Repo:runtime)"
              },
              "dockerfile": "src/aspnet/6.0/cbl-mariner2.0-distroless/amd64",
              "dockerfileTemplate": "eng/dockerfile-templates/aspnet/Dockerfile.linux",
              "os": "linux",
              "osVersion": "cbl-mariner2.0-distroless",
              "tags": {
                "$(dotnet|6.0|product-version)-cbl-mariner2.0-distroless-amd64": {
                  "docType": "Undocumented"
                },
                "6.0-cbl-mariner2.0-distroless-amd64": {
                  "docType": "Undocumented"
                },
                "6.0-cbl-mariner-distroless-amd64": {
                  "docType": "Undocumented"
                }
              },
              "customBuildLegGroups": [
                {
                  "name": "pr-build",
                  "type": "Supplemental",
                  "dependencies": [
                    "$(Repo:sdk):6.0-cbl-mariner2.0-amd64"
                  ]
                }
              ]
            },
            {
              "architecture": "arm64",
              "buildArgs": {
                "REPO": "$(Repo:runtime)"
              },
              "dockerfile": "src/aspnet/6.0/cbl-mariner2.0-distroless/arm64v8",
              "dockerfileTemplate": "eng/dockerfile-templates/aspnet/Dockerfile.linux",
              "os": "linux",
              "osVersion": "cbl-mariner2.0-distroless",
              "tags": {
                "$(dotnet|6.0|product-version)-cbl-mariner2.0-distroless-arm64v8": {
                  "docType": "Undocumented"
                },
                "6.0-cbl-mariner2.0-distroless-arm64v8": {
                  "docType": "Undocumented"
                },
                "6.0-cbl-mariner-distroless-arm64v8": {
                  "docType": "Undocumented"
                }
              },
              "variant": "v8",
              "customBuildLegGroups": [
                {
                  "name": "pr-build",
                  "type": "Supplemental",
                  "dependencies": [
                    "$(Repo:sdk):6.0-cbl-mariner2.0-arm64v8"
                  ]
                }
              ]
            }
          ]
        },
        {
          "productVersion": "$(dotnet|6.0|product-version)",
          "platforms": [
            {
              "buildArgs": {
                "REPO": "$(Repo:runtime)"
              },
              "dockerfile": "src/aspnet/6.0/windowsservercore-ltsc2019/amd64",
              "dockerfileTemplate": "eng/dockerfile-templates/aspnet/Dockerfile.windows",
              "os": "windows",
              "osVersion": "windowsservercore-ltsc2019",
              "tags": {
                "$(dotnet|6.0|product-version)-windowsservercore-ltsc2019": {},
                "6.0-windowsservercore-ltsc2019": {}
              }
            }
          ]
        },
        {
          "productVersion": "$(dotnet|6.0|product-version)",
          "platforms": [
            {
              "buildArgs": {
                "REPO": "$(Repo:runtime)"
              },
              "dockerfile": "src/aspnet/6.0/windowsservercore-ltsc2022/amd64",
              "dockerfileTemplate": "eng/dockerfile-templates/aspnet/Dockerfile.windows",
              "os": "windows",
              "osVersion": "windowsservercore-ltsc2022",
              "tags": {
                "$(dotnet|6.0|product-version)-windowsservercore-ltsc2022": {},
                "6.0-windowsservercore-ltsc2022": {}
              }
            }
          ]
        },
        {
          "productVersion": "$(dotnet|7.0|product-version)",
          "sharedTags": {
            "$(dotnet|7.0|product-version)": {},
            "7.0": {}
          },
          "platforms": [
            {
              "buildArgs": {
                "REPO": "$(Repo:runtime)"
              },
              "dockerfile": "src/aspnet/7.0/bullseye-slim/amd64",
              "dockerfileTemplate": "eng/dockerfile-templates/aspnet/Dockerfile.linux",
              "os": "linux",
              "osVersion": "bullseye-slim",
              "tags": {
                "$(dotnet|7.0|product-version)-bullseye-slim-amd64": {},
                "7.0-bullseye-slim-amd64": {}
              }
            },
            {
              "architecture": "arm",
              "buildArgs": {
                "REPO": "$(Repo:runtime)"
              },
              "dockerfile": "src/aspnet/7.0/bullseye-slim/arm32v7",
              "dockerfileTemplate": "eng/dockerfile-templates/aspnet/Dockerfile.linux",
              "os": "linux",
              "osVersion": "bullseye-slim",
              "tags": {
                "$(dotnet|7.0|product-version)-bullseye-slim-arm32v7": {},
                "7.0-bullseye-slim-arm32v7": {}
              },
              "variant": "v7"
            },
            {
              "architecture": "arm64",
              "buildArgs": {
                "REPO": "$(Repo:runtime)"
              },
              "dockerfile": "src/aspnet/7.0/bullseye-slim/arm64v8",
              "dockerfileTemplate": "eng/dockerfile-templates/aspnet/Dockerfile.linux",
              "os": "linux",
              "osVersion": "bullseye-slim",
              "tags": {
                "$(dotnet|7.0|product-version)-bullseye-slim-arm64v8": {},
                "7.0-bullseye-slim-arm64v8": {}
              },
              "variant": "v8"
            },
            {
              "buildArgs": {
                "REPO": "$(Repo:runtime)"
              },
              "dockerfile": "src/aspnet/7.0/nanoserver-1809/amd64",
              "dockerfileTemplate": "eng/dockerfile-templates/aspnet/Dockerfile.windows",
              "os": "windows",
              "osVersion": "nanoserver-1809",
              "tags": {
                "$(dotnet|7.0|product-version)-nanoserver-1809": {},
                "7.0-nanoserver-1809": {}
              }
            },
            {
              "buildArgs": {
                "REPO": "$(Repo:runtime)"
              },
              "dockerfile": "src/aspnet/7.0/nanoserver-ltsc2022/amd64",
              "dockerfileTemplate": "eng/dockerfile-templates/aspnet/Dockerfile.windows",
              "os": "windows",
              "osVersion": "nanoserver-ltsc2022",
              "tags": {
                "$(dotnet|7.0|product-version)-nanoserver-ltsc2022": {},
                "7.0-nanoserver-ltsc2022": {}
              }
            }
          ]
        },
        {
          "id": "bullseye-slim",
          "productVersion": "$(dotnet|7.0|product-version)",
          "sharedTags": {
            "$(dotnet|7.0|product-version)-bullseye-slim": {},
            "7.0-bullseye-slim": {}
          },
          "platforms": [
            {
              "buildArgs": {
                "REPO": "$(Repo:runtime)"
              },
              "dockerfile": "src/aspnet/7.0/bullseye-slim/amd64",
              "dockerfileTemplate": "eng/dockerfile-templates/aspnet/Dockerfile.linux",
              "os": "linux",
              "osVersion": "bullseye-slim",
              "tags": {}
            },
            {
              "architecture": "arm",
              "buildArgs": {
                "REPO": "$(Repo:runtime)"
              },
              "dockerfile": "src/aspnet/7.0/bullseye-slim/arm32v7",
              "dockerfileTemplate": "eng/dockerfile-templates/aspnet/Dockerfile.linux",
              "os": "linux",
              "osVersion": "bullseye-slim",
              "tags": {},
              "variant": "v7"
            },
            {
              "architecture": "arm64",
              "buildArgs": {
                "REPO": "$(Repo:runtime)"
              },
              "dockerfile": "src/aspnet/7.0/bullseye-slim/arm64v8",
              "dockerfileTemplate": "eng/dockerfile-templates/aspnet/Dockerfile.linux",
              "os": "linux",
              "osVersion": "bullseye-slim",
              "tags": {},
              "variant": "v8"
            }
          ]
        },
        {
          "productVersion": "$(dotnet|7.0|product-version)",
          "sharedTags": {
            "$(dotnet|7.0|product-version)-bookworm-slim": {},
            "7.0-bookworm-slim": {}
          },
          "platforms": [
            {
              "buildArgs": {
                "REPO": "$(Repo:runtime)"
              },
              "dockerfile": "src/aspnet/7.0/bookworm-slim/amd64",
              "dockerfileTemplate": "eng/dockerfile-templates/aspnet/Dockerfile.linux",
              "os": "linux",
              "osVersion": "bookworm-slim",
              "tags": {
                "$(dotnet|7.0|product-version)-bookworm-slim-amd64": {},
                "7.0-bookworm-slim-amd64": {}
              }
            },
            {
              "architecture": "arm",
              "buildArgs": {
                "REPO": "$(Repo:runtime)"
              },
              "dockerfile": "src/aspnet/7.0/bookworm-slim/arm32v7",
              "dockerfileTemplate": "eng/dockerfile-templates/aspnet/Dockerfile.linux",
              "os": "linux",
              "osVersion": "bookworm-slim",
              "tags": {
                "$(dotnet|7.0|product-version)-bookworm-slim-arm32v7": {},
                "7.0-bookworm-slim-arm32v7": {}
              },
              "variant": "v7"
            },
            {
              "architecture": "arm64",
              "buildArgs": {
                "REPO": "$(Repo:runtime)"
              },
              "dockerfile": "src/aspnet/7.0/bookworm-slim/arm64v8",
              "dockerfileTemplate": "eng/dockerfile-templates/aspnet/Dockerfile.linux",
              "os": "linux",
              "osVersion": "bookworm-slim",
              "tags": {
                "$(dotnet|7.0|product-version)-bookworm-slim-arm64v8": {},
                "7.0-bookworm-slim-arm64v8": {}
              },
              "variant": "v8"
            }
          ]
        },
        {
          "productVersion": "$(dotnet|7.0|product-version)",
          "sharedTags": {
            "$(dotnet|7.0|product-version)-alpine3.18": {},
            "7.0-alpine3.18": {},
            "7.0-alpine": {}
          },
          "platforms": [
            {
              "buildArgs": {
                "REPO": "$(Repo:runtime)"
              },
              "dockerfile": "src/aspnet/7.0/alpine3.18/amd64",
              "dockerfileTemplate": "eng/dockerfile-templates/aspnet/Dockerfile.linux",
              "os": "linux",
              "osVersion": "alpine3.18",
              "tags": {
                "$(dotnet|7.0|product-version)-alpine3.18-amd64": {},
                "7.0-alpine3.18-amd64": {},
                "7.0-alpine-amd64": {}
              }
            },
            {
              "architecture": "arm",
              "buildArgs": {
                "REPO": "$(Repo:runtime)"
              },
              "dockerfile": "src/aspnet/7.0/alpine3.18/arm32v7",
              "dockerfileTemplate": "eng/dockerfile-templates/aspnet/Dockerfile.linux",
              "os": "linux",
              "osVersion": "alpine3.18",
              "tags": {
                "$(dotnet|7.0|product-version)-alpine3.18-arm32v7": {},
                "7.0-alpine3.18-arm32v7": {},
                "7.0-alpine-arm32v7": {}
              },
              "variant": "v7"
            },
            {
              "architecture": "arm64",
              "buildArgs": {
                "REPO": "$(Repo:runtime)"
              },
              "dockerfile": "src/aspnet/7.0/alpine3.18/arm64v8",
              "dockerfileTemplate": "eng/dockerfile-templates/aspnet/Dockerfile.linux",
              "os": "linux",
              "osVersion": "alpine3.18",
              "tags": {
                "$(dotnet|7.0|product-version)-alpine3.18-arm64v8": {},
                "7.0-alpine3.18-arm64v8": {},
                "7.0-alpine-arm64v8": {}
              },
              "variant": "v8"
            }
          ]
        },
        {
          "productVersion": "$(dotnet|7.0|product-version)",
          "sharedTags": {
            "$(dotnet|7.0|product-version)-jammy": {},
            "7.0-jammy": {}
<<<<<<< HEAD
          },
          "platforms": [
            {
              "buildArgs": {
                "REPO": "$(Repo:runtime)"
              },
              "dockerfile": "src/aspnet/7.0/jammy/amd64",
              "dockerfileTemplate": "eng/dockerfile-templates/aspnet/Dockerfile.linux",
              "os": "linux",
              "osVersion": "jammy",
              "tags": {
                "$(dotnet|7.0|product-version)-jammy-amd64": {},
                "7.0-jammy-amd64": {}
              }
            },
            {
              "architecture": "arm",
              "buildArgs": {
                "REPO": "$(Repo:runtime)"
              },
              "dockerfile": "src/aspnet/7.0/jammy/arm32v7",
              "dockerfileTemplate": "eng/dockerfile-templates/aspnet/Dockerfile.linux",
              "os": "linux",
              "osVersion": "jammy",
              "tags": {
                "$(dotnet|7.0|product-version)-jammy-arm32v7": {},
                "7.0-jammy-arm32v7": {}
              },
              "variant": "v7"
            },
            {
              "architecture": "arm64",
              "buildArgs": {
                "REPO": "$(Repo:runtime)"
              },
              "dockerfile": "src/aspnet/7.0/jammy/arm64v8",
              "dockerfileTemplate": "eng/dockerfile-templates/aspnet/Dockerfile.linux",
              "os": "linux",
              "osVersion": "jammy",
              "tags": {
                "$(dotnet|7.0|product-version)-jammy-arm64v8": {},
                "7.0-jammy-arm64v8": {}
              },
              "variant": "v8"
            }
          ]
        },
        {
          "productVersion": "$(dotnet|7.0|product-version)",
          "sharedTags": {
            "$(dotnet|7.0|product-version)-jammy-chiseled": {},
            "7.0-jammy-chiseled": {}
=======
>>>>>>> 7c2fc5f8
          },
          "platforms": [
            {
              "buildArgs": {
                "REPO": "$(Repo:runtime)"
              },
              "dockerfile": "src/aspnet/7.0/jammy-chiseled/amd64",
              "dockerfileTemplate": "eng/dockerfile-templates/aspnet/Dockerfile.linux",
              "os": "linux",
              "osVersion": "jammy-chiseled",
              "tags": {
                "$(dotnet|7.0|product-version)-jammy-chiseled-amd64": {},
                "7.0-jammy-chiseled-amd64": {}
              },
              "customBuildLegGroups": [
                {
                  "name": "pr-build",
                  "type": "Supplemental",
                  "dependencies": [
                    "$(Repo:sdk):7.0-jammy-amd64"
                  ]
                }
              ]
            },
            {
              "architecture": "arm64",
              "buildArgs": {
                "REPO": "$(Repo:runtime)"
              },
              "dockerfile": "src/aspnet/7.0/jammy-chiseled/arm64v8",
              "dockerfileTemplate": "eng/dockerfile-templates/aspnet/Dockerfile.linux",
              "os": "linux",
              "osVersion": "jammy-chiseled",
              "tags": {
                "$(dotnet|7.0|product-version)-jammy-chiseled-arm64v8": {},
                "7.0-jammy-chiseled-arm64v8": {}
              },
              "variant": "v8",
              "customBuildLegGroups": [
                {
                  "name": "pr-build",
                  "type": "Supplemental",
                  "dependencies": [
                    "$(Repo:sdk):7.0-jammy-arm64v8"
                  ]
                }
              ]
            },
            {
              "architecture": "arm",
              "buildArgs": {
                "REPO": "$(Repo:runtime)"
              },
              "dockerfile": "src/aspnet/7.0/jammy-chiseled/arm32v7",
              "dockerfileTemplate": "eng/dockerfile-templates/aspnet/Dockerfile.linux",
              "os": "linux",
              "osVersion": "jammy-chiseled",
              "tags": {
                "$(dotnet|7.0|product-version)-jammy-chiseled-arm32v7": {},
                "7.0-jammy-chiseled-arm32v7": {}
              },
              "variant": "v7",
              "customBuildLegGroups": [
                {
                  "name": "pr-build",
                  "type": "Supplemental",
                  "dependencies": [
                    "$(Repo:sdk):7.0-jammy-arm32v7"
                  ]
                }
              ]
            }
          ]
        },
        {
          "productVersion": "$(dotnet|7.0|product-version)",
          "sharedTags": {
            "$(dotnet|7.0|product-version)-cbl-mariner2.0": {
              "docType": "Undocumented"
            },
            "7.0-cbl-mariner2.0": {
              "docType": "Undocumented"
            },
            "7.0-cbl-mariner": {
              "docType": "Undocumented"
            }
          },
          "platforms": [
            {
              "buildArgs": {
                "REPO": "$(Repo:runtime)"
              },
              "dockerfile": "src/aspnet/7.0/cbl-mariner2.0/amd64",
              "dockerfileTemplate": "eng/dockerfile-templates/aspnet/Dockerfile.linux",
              "os": "linux",
              "osVersion": "cbl-mariner2.0",
              "tags": {
                "$(dotnet|7.0|product-version)-cbl-mariner2.0-amd64": {
                  "docType": "Undocumented"
                },
                "7.0-cbl-mariner2.0-amd64": {
                  "docType": "Undocumented"
                },
                "7.0-cbl-mariner-amd64": {
                  "docType": "Undocumented"
                }
              }
            },
            {
              "architecture": "arm64",
              "buildArgs": {
                "REPO": "$(Repo:runtime)"
              },
              "dockerfile": "src/aspnet/7.0/cbl-mariner2.0/arm64v8",
              "dockerfileTemplate": "eng/dockerfile-templates/aspnet/Dockerfile.linux",
              "os": "linux",
              "osVersion": "cbl-mariner2.0",
              "tags": {
                "$(dotnet|7.0|product-version)-cbl-mariner2.0-arm64v8": {
                  "docType": "Undocumented"
                },
                "7.0-cbl-mariner2.0-arm64v8": {
                  "docType": "Undocumented"
                },
                "7.0-cbl-mariner-arm64v8": {
                  "docType": "Undocumented"
                }
              },
              "variant": "v8"
            }
          ]
        },
        {
          "productVersion": "$(dotnet|7.0|product-version)",
          "sharedTags": {
            "$(dotnet|7.0|product-version)-cbl-mariner2.0-distroless": {
              "docType": "Undocumented"
            },
            "7.0-cbl-mariner2.0-distroless": {
              "docType": "Undocumented"
            },
            "7.0-cbl-mariner-distroless": {
              "docType": "Undocumented"
            }
          },
          "platforms": [
            {
              "buildArgs": {
                "REPO": "$(Repo:runtime)"
              },
              "dockerfile": "src/aspnet/7.0/cbl-mariner2.0-distroless/amd64",
              "dockerfileTemplate": "eng/dockerfile-templates/aspnet/Dockerfile.linux",
              "os": "linux",
              "osVersion": "cbl-mariner2.0-distroless",
              "tags": {
                "$(dotnet|7.0|product-version)-cbl-mariner2.0-distroless-amd64": {
                  "docType": "Undocumented"
                },
                "7.0-cbl-mariner2.0-distroless-amd64": {
                  "docType": "Undocumented"
                },
                "7.0-cbl-mariner-distroless-amd64": {
                  "docType": "Undocumented"
                }
              },
              "customBuildLegGroups": [
                {
                  "name": "pr-build",
                  "type": "Supplemental",
                  "dependencies": [
                    "$(Repo:sdk):7.0-cbl-mariner2.0-amd64"
                  ]
                }
              ]
            },
            {
              "architecture": "arm64",
              "buildArgs": {
                "REPO": "$(Repo:runtime)"
              },
              "dockerfile": "src/aspnet/7.0/cbl-mariner2.0-distroless/arm64v8",
              "dockerfileTemplate": "eng/dockerfile-templates/aspnet/Dockerfile.linux",
              "os": "linux",
              "osVersion": "cbl-mariner2.0-distroless",
              "tags": {
                "$(dotnet|7.0|product-version)-cbl-mariner2.0-distroless-arm64v8": {
                  "docType": "Undocumented"
                },
                "7.0-cbl-mariner2.0-distroless-arm64v8": {
                  "docType": "Undocumented"
                },
                "7.0-cbl-mariner-distroless-arm64v8": {
                  "docType": "Undocumented"
                }
              },
              "variant": "v8",
              "customBuildLegGroups": [
                {
                  "name": "pr-build",
                  "type": "Supplemental",
                  "dependencies": [
                    "$(Repo:sdk):7.0-cbl-mariner2.0-arm64v8"
                  ]
                }
              ]
            }
          ]
        },
        {
          "productVersion": "$(dotnet|7.0|product-version)",
          "platforms": [
            {
              "buildArgs": {
                "REPO": "$(Repo:runtime)"
              },
              "dockerfile": "src/aspnet/7.0/windowsservercore-ltsc2019/amd64",
              "dockerfileTemplate": "eng/dockerfile-templates/aspnet/Dockerfile.windows",
              "os": "windows",
              "osVersion": "windowsservercore-ltsc2019",
              "tags": {
                "$(dotnet|7.0|product-version)-windowsservercore-ltsc2019": {},
                "7.0-windowsservercore-ltsc2019": {}
              }
            }
          ]
        },
        {
          "productVersion": "$(dotnet|7.0|product-version)",
          "platforms": [
            {
              "buildArgs": {
                "REPO": "$(Repo:runtime)"
              },
              "dockerfile": "src/aspnet/7.0/windowsservercore-ltsc2022/amd64",
              "dockerfileTemplate": "eng/dockerfile-templates/aspnet/Dockerfile.windows",
              "os": "windows",
              "osVersion": "windowsservercore-ltsc2022",
              "tags": {
                "$(dotnet|7.0|product-version)-windowsservercore-ltsc2022": {},
                "7.0-windowsservercore-ltsc2022": {}
              }
            }
          ]
        },
        {
          "productVersion": "$(dotnet|8.0|product-version)",
          "sharedTags": {
            "$(dotnet|8.0|product-version)": {},
<<<<<<< HEAD
            "8.0": {},
            "latest": {}
=======
            "8.0": {}
>>>>>>> 7c2fc5f8
          },
          "platforms": [
            {
              "buildArgs": {
                "REPO": "$(Repo:runtime)"
              },
              "dockerfile": "src/aspnet/8.0/bookworm-slim/amd64",
              "dockerfileTemplate": "eng/dockerfile-templates/aspnet/Dockerfile.linux",
              "os": "linux",
              "osVersion": "bookworm-slim",
              "tags": {
                "$(dotnet|8.0|product-version)-bookworm-slim-amd64": {},
                "8.0-bookworm-slim-amd64": {}
              }
            },
            {
              "architecture": "arm",
              "buildArgs": {
                "REPO": "$(Repo:runtime)"
              },
              "dockerfile": "src/aspnet/8.0/bookworm-slim/arm32v7",
              "dockerfileTemplate": "eng/dockerfile-templates/aspnet/Dockerfile.linux",
              "os": "linux",
              "osVersion": "bookworm-slim",
              "tags": {
                "$(dotnet|8.0|product-version)-bookworm-slim-arm32v7": {},
                "8.0-bookworm-slim-arm32v7": {}
              },
              "variant": "v7"
            },
            {
              "architecture": "arm64",
              "buildArgs": {
                "REPO": "$(Repo:runtime)"
              },
              "dockerfile": "src/aspnet/8.0/bookworm-slim/arm64v8",
              "dockerfileTemplate": "eng/dockerfile-templates/aspnet/Dockerfile.linux",
              "os": "linux",
              "osVersion": "bookworm-slim",
              "tags": {
                "$(dotnet|8.0|product-version)-bookworm-slim-arm64v8": {},
                "8.0-bookworm-slim-arm64v8": {}
              },
              "variant": "v8"
            }
          ]
        },
        {
          "id": "bookworm-slim",
          "productVersion": "$(dotnet|8.0|product-version)",
          "sharedTags": {
            "$(dotnet|8.0|product-version)-bookworm-slim": {},
            "8.0-bookworm-slim": {}
          },
          "platforms": [
            {
              "buildArgs": {
                "REPO": "$(Repo:runtime)"
              },
              "dockerfile": "src/aspnet/8.0/bookworm-slim/amd64",
              "dockerfileTemplate": "eng/dockerfile-templates/aspnet/Dockerfile.linux",
              "os": "linux",
              "osVersion": "bookworm-slim",
              "tags": {}
            },
            {
              "architecture": "arm",
              "buildArgs": {
                "REPO": "$(Repo:runtime)"
              },
              "dockerfile": "src/aspnet/8.0/bookworm-slim/arm32v7",
              "dockerfileTemplate": "eng/dockerfile-templates/aspnet/Dockerfile.linux",
              "os": "linux",
              "osVersion": "bookworm-slim",
              "tags": {},
              "variant": "v7"
            },
            {
              "architecture": "arm64",
              "buildArgs": {
                "REPO": "$(Repo:runtime)"
              },
              "dockerfile": "src/aspnet/8.0/bookworm-slim/arm64v8",
              "dockerfileTemplate": "eng/dockerfile-templates/aspnet/Dockerfile.linux",
              "os": "linux",
              "osVersion": "bookworm-slim",
              "tags": {},
              "variant": "v8"
            }
          ]
        },
        {
          "productVersion": "$(dotnet|8.0|product-version)",
          "sharedTags": {
            "$(dotnet|8.0|product-version)-alpine3.18": {},
            "8.0-alpine3.18": {},
            "8.0-alpine": {}
          },
          "platforms": [
            {
              "buildArgs": {
                "REPO": "$(Repo:runtime)"
              },
              "dockerfile": "src/aspnet/8.0/alpine3.18/amd64",
              "dockerfileTemplate": "eng/dockerfile-templates/aspnet/Dockerfile.linux",
              "os": "linux",
              "osVersion": "alpine3.18",
              "tags": {
                "$(dotnet|8.0|product-version)-alpine3.18-amd64": {},
                "8.0-alpine3.18-amd64": {},
                "8.0-alpine-amd64": {}
              }
            },
            {
              "architecture": "arm",
              "buildArgs": {
                "REPO": "$(Repo:runtime)"
              },
              "dockerfile": "src/aspnet/8.0/alpine3.18/arm32v7",
              "dockerfileTemplate": "eng/dockerfile-templates/aspnet/Dockerfile.linux",
              "os": "linux",
              "osVersion": "alpine3.18",
              "tags": {
                "$(dotnet|8.0|product-version)-alpine3.18-arm32v7": {},
                "8.0-alpine3.18-arm32v7": {},
                "8.0-alpine-arm32v7": {}
              },
              "variant": "v7"
            },
            {
              "architecture": "arm64",
              "buildArgs": {
                "REPO": "$(Repo:runtime)"
              },
              "dockerfile": "src/aspnet/8.0/alpine3.18/arm64v8",
              "dockerfileTemplate": "eng/dockerfile-templates/aspnet/Dockerfile.linux",
              "os": "linux",
              "osVersion": "alpine3.18",
              "tags": {
                "$(dotnet|8.0|product-version)-alpine3.18-arm64v8": {},
                "8.0-alpine3.18-arm64v8": {},
                "8.0-alpine-arm64v8": {}
              },
              "variant": "v8"
            }
          ]
        },
        {
          "productVersion": "$(dotnet|8.0|product-version)",
          "sharedTags": {
            "$(dotnet|8.0|product-version)-alpine3.18-composite": {},
            "8.0-alpine3.18-composite": {},
            "8.0-alpine-composite": {}
          },
          "platforms": [
            {
              "buildArgs": {
                "REPO": "$(Repo:runtime-deps)"
              },
              "dockerfile": "src/aspnet/8.0/alpine3.18-composite/amd64",
              "dockerfileTemplate": "eng/dockerfile-templates/aspnet/Dockerfile.linux-composite",
              "os": "linux",
              "osVersion": "alpine3.18",
              "tags": {
                "$(dotnet|8.0|product-version)-alpine3.18-composite-amd64": {},
                "8.0-alpine3.18-composite-amd64": {},
                "8.0-alpine-composite-amd64": {}
              }
            },
            {
              "architecture": "arm",
              "buildArgs": {
                "REPO": "$(Repo:runtime-deps)"
              },
              "dockerfile": "src/aspnet/8.0/alpine3.18-composite/arm32v7",
              "dockerfileTemplate": "eng/dockerfile-templates/aspnet/Dockerfile.linux-composite",
              "os": "linux",
              "osVersion": "alpine3.18",
              "tags": {
                "$(dotnet|8.0|product-version)-alpine3.18-composite-arm32v7": {},
                "8.0-alpine3.18-composite-arm32v7": {},
                "8.0-alpine-composite-arm32v7": {}
              },
              "variant": "v7"
            },
            {
              "architecture": "arm64",
              "buildArgs": {
                "REPO": "$(Repo:runtime-deps)"
              },
              "dockerfile": "src/aspnet/8.0/alpine3.18-composite/arm64v8",
              "dockerfileTemplate": "eng/dockerfile-templates/aspnet/Dockerfile.linux-composite",
              "os": "linux",
              "osVersion": "alpine3.18",
              "tags": {
                "$(dotnet|8.0|product-version)-alpine3.18-composite-arm64v8": {},
                "8.0-alpine3.18-composite-arm64v8": {},
                "8.0-alpine-composite-arm64v8": {}
              },
              "variant": "v8"
            }
          ]
        },
        {
          "productVersion": "$(dotnet|8.0|product-version)",
          "sharedTags": {
            "$(dotnet|8.0|product-version)-jammy": {},
            "8.0-jammy": {}
          },
          "platforms": [
            {
              "buildArgs": {
                "REPO": "$(Repo:runtime)"
              },
              "dockerfile": "src/aspnet/8.0/jammy/amd64",
              "dockerfileTemplate": "eng/dockerfile-templates/aspnet/Dockerfile.linux",
              "os": "linux",
              "osVersion": "jammy",
              "tags": {
                "$(dotnet|8.0|product-version)-jammy-amd64": {},
                "8.0-jammy-amd64": {}
              }
            },
            {
              "architecture": "arm",
              "buildArgs": {
                "REPO": "$(Repo:runtime)"
              },
              "dockerfile": "src/aspnet/8.0/jammy/arm32v7",
              "dockerfileTemplate": "eng/dockerfile-templates/aspnet/Dockerfile.linux",
              "os": "linux",
              "osVersion": "jammy",
              "tags": {
                "$(dotnet|8.0|product-version)-jammy-arm32v7": {},
                "8.0-jammy-arm32v7": {}
              },
              "variant": "v7"
            },
            {
              "architecture": "arm64",
              "buildArgs": {
                "REPO": "$(Repo:runtime)"
              },
              "dockerfile": "src/aspnet/8.0/jammy/arm64v8",
              "dockerfileTemplate": "eng/dockerfile-templates/aspnet/Dockerfile.linux",
              "os": "linux",
              "osVersion": "jammy",
              "tags": {
                "$(dotnet|8.0|product-version)-jammy-arm64v8": {},
                "8.0-jammy-arm64v8": {}
              },
              "variant": "v8"
            }
          ]
        },
        {
          "productVersion": "$(dotnet|8.0|product-version)",
          "sharedTags": {
            "$(dotnet|8.0|product-version)-jammy-chiseled": {},
            "8.0-jammy-chiseled": {}
          },
          "platforms": [
            {
              "buildArgs": {
                "REPO": "$(Repo:runtime)"
              },
              "dockerfile": "src/aspnet/8.0/jammy-chiseled/amd64",
              "dockerfileTemplate": "eng/dockerfile-templates/aspnet/Dockerfile.linux",
              "os": "linux",
              "osVersion": "jammy-chiseled",
              "tags": {
                "$(dotnet|8.0|product-version)-jammy-chiseled-amd64": {},
                "8.0-jammy-chiseled-amd64": {}
              },
              "customBuildLegGroups": [
                {
                  "name": "pr-build",
                  "type": "Supplemental",
                  "dependencies": [
                    "$(Repo:sdk):8.0-jammy-amd64"
                  ]
                }
              ]
            },
            {
              "architecture": "arm64",
              "buildArgs": {
                "REPO": "$(Repo:runtime)"
              },
              "dockerfile": "src/aspnet/8.0/jammy-chiseled/arm64v8",
              "dockerfileTemplate": "eng/dockerfile-templates/aspnet/Dockerfile.linux",
              "os": "linux",
              "osVersion": "jammy-chiseled",
              "tags": {
                "$(dotnet|8.0|product-version)-jammy-chiseled-arm64v8": {},
                "8.0-jammy-chiseled-arm64v8": {}
              },
              "variant": "v8",
              "customBuildLegGroups": [
                {
                  "name": "pr-build",
                  "type": "Supplemental",
                  "dependencies": [
                    "$(Repo:sdk):8.0-jammy-arm64v8"
                  ]
                }
              ]
            },
            {
              "architecture": "arm",
              "buildArgs": {
                "REPO": "$(Repo:runtime)"
              },
              "dockerfile": "src/aspnet/8.0/jammy-chiseled/arm32v7",
              "dockerfileTemplate": "eng/dockerfile-templates/aspnet/Dockerfile.linux",
              "os": "linux",
              "osVersion": "jammy-chiseled",
              "tags": {
                "$(dotnet|8.0|product-version)-jammy-chiseled-arm32v7": {},
                "8.0-jammy-chiseled-arm32v7": {}
              },
              "variant": "v7",
              "customBuildLegGroups": [
                {
                  "name": "pr-build",
                  "type": "Supplemental",
                  "dependencies": [
                    "$(Repo:sdk):8.0-jammy-arm32v7"
                  ]
                }
              ]
            }
          ]
        },
        {
          "productVersion": "$(dotnet|8.0|product-version)",
          "sharedTags": {
            "$(dotnet|8.0|product-version)-jammy-chiseled-composite": {},
            "8.0-jammy-chiseled-composite": {}
          },
          "platforms": [
            {
              "buildArgs": {
                "REPO": "$(Repo:runtime-deps)"
              },
              "dockerfile": "src/aspnet/8.0/jammy-chiseled-composite/amd64",
              "dockerfileTemplate": "eng/dockerfile-templates/aspnet/Dockerfile.linux-composite",
              "os": "linux",
              "osVersion": "jammy-chiseled",
              "tags": {
                "$(dotnet|8.0|product-version)-jammy-chiseled-composite-amd64": {},
                "8.0-jammy-chiseled-composite-amd64": {}
              }
            },
            {
              "architecture": "arm64",
              "buildArgs": {
                "REPO": "$(Repo:runtime-deps)"
              },
              "dockerfile": "src/aspnet/8.0/jammy-chiseled-composite/arm64v8",
              "dockerfileTemplate": "eng/dockerfile-templates/aspnet/Dockerfile.linux-composite",
              "os": "linux",
              "osVersion": "jammy-chiseled",
              "tags": {
                "$(dotnet|8.0|product-version)-jammy-chiseled-composite-arm64v8": {},
                "8.0-jammy-chiseled-composite-arm64v8": {}
              },
              "variant": "v8"
            },
            {
              "architecture": "arm",
              "buildArgs": {
                "REPO": "$(Repo:runtime-deps)"
              },
              "dockerfile": "src/aspnet/8.0/jammy-chiseled-composite/arm32v7",
              "dockerfileTemplate": "eng/dockerfile-templates/aspnet/Dockerfile.linux-composite",
              "os": "linux",
              "osVersion": "jammy-chiseled",
              "tags": {
                "$(dotnet|8.0|product-version)-jammy-chiseled-composite-arm32v7": {},
                "8.0-jammy-chiseled-composite-arm32v7": {}
              },
              "variant": "v7"
            }
          ]
        },
        {
          "productVersion": "$(dotnet|8.0|product-version)",
          "sharedTags": {
            "$(dotnet|8.0|product-version)-cbl-mariner2.0": {
              "docType": "Undocumented"
            },
            "8.0-cbl-mariner2.0": {
              "docType": "Undocumented"
            },
            "8.0-cbl-mariner": {
              "docType": "Undocumented"
            }
          },
          "platforms": [
            {
              "buildArgs": {
                "REPO": "$(Repo:runtime)"
              },
              "dockerfile": "src/aspnet/8.0/cbl-mariner2.0/amd64",
              "dockerfileTemplate": "eng/dockerfile-templates/aspnet/Dockerfile.linux",
              "os": "linux",
              "osVersion": "cbl-mariner2.0",
              "tags": {
                "$(dotnet|8.0|product-version)-cbl-mariner2.0-amd64": {
                  "docType": "Undocumented"
                },
                "8.0-cbl-mariner2.0-amd64": {
                  "docType": "Undocumented"
                },
                "8.0-cbl-mariner-amd64": {
                  "docType": "Undocumented"
                }
              }
            },
            {
              "architecture": "arm64",
              "buildArgs": {
                "REPO": "$(Repo:runtime)"
              },
              "dockerfile": "src/aspnet/8.0/cbl-mariner2.0/arm64v8",
              "dockerfileTemplate": "eng/dockerfile-templates/aspnet/Dockerfile.linux",
              "os": "linux",
              "osVersion": "cbl-mariner2.0",
              "tags": {
                "$(dotnet|8.0|product-version)-cbl-mariner2.0-arm64v8": {
                  "docType": "Undocumented"
                },
                "8.0-cbl-mariner2.0-arm64v8": {
                  "docType": "Undocumented"
                },
                "8.0-cbl-mariner-arm64v8": {
                  "docType": "Undocumented"
                }
              },
              "variant": "v8"
            }
          ]
        },
        {
          "productVersion": "$(dotnet|8.0|product-version)",
          "sharedTags": {
            "$(dotnet|8.0|product-version)-cbl-mariner2.0-distroless": {
              "docType": "Undocumented"
            },
            "8.0-cbl-mariner2.0-distroless": {
              "docType": "Undocumented"
            },
            "8.0-cbl-mariner-distroless": {
              "docType": "Undocumented"
            }
          },
          "platforms": [
            {
              "buildArgs": {
                "REPO": "$(Repo:runtime)"
              },
              "dockerfile": "src/aspnet/8.0/cbl-mariner2.0-distroless/amd64",
              "dockerfileTemplate": "eng/dockerfile-templates/aspnet/Dockerfile.linux",
              "os": "linux",
              "osVersion": "cbl-mariner2.0-distroless",
              "tags": {
                "$(dotnet|8.0|product-version)-cbl-mariner2.0-distroless-amd64": {
                  "docType": "Undocumented"
                },
                "8.0-cbl-mariner2.0-distroless-amd64": {
                  "docType": "Undocumented"
                },
                "8.0-cbl-mariner-distroless-amd64": {
                  "docType": "Undocumented"
                }
              },
              "customBuildLegGroups": [
                {
                  "name": "pr-build",
                  "type": "Supplemental",
                  "dependencies": [
                    "$(Repo:sdk):8.0-cbl-mariner2.0-amd64"
                  ]
                }
              ]
            },
            {
              "architecture": "arm64",
              "buildArgs": {
                "REPO": "$(Repo:runtime)"
              },
              "dockerfile": "src/aspnet/8.0/cbl-mariner2.0-distroless/arm64v8",
              "dockerfileTemplate": "eng/dockerfile-templates/aspnet/Dockerfile.linux",
              "os": "linux",
              "osVersion": "cbl-mariner2.0-distroless",
              "tags": {
                "$(dotnet|8.0|product-version)-cbl-mariner2.0-distroless-arm64v8": {
                  "docType": "Undocumented"
                },
                "8.0-cbl-mariner2.0-distroless-arm64v8": {
                  "docType": "Undocumented"
                },
                "8.0-cbl-mariner-distroless-arm64v8": {
                  "docType": "Undocumented"
                }
              },
              "variant": "v8",
              "customBuildLegGroups": [
                {
                  "name": "pr-build",
                  "type": "Supplemental",
                  "dependencies": [
                    "$(Repo:sdk):8.0-cbl-mariner2.0-arm64v8"
                  ]
                }
              ]
            }
          ]
        },
        {
          "productVersion": "$(dotnet|8.0|product-version)",
          "sharedTags": {
            "$(dotnet|8.0|product-version)-cbl-mariner2.0-distroless-composite": {
              "docType": "Undocumented"
            },
            "8.0-cbl-mariner2.0-distroless-composite": {
              "docType": "Undocumented"
            },
            "8.0-cbl-mariner-distroless-composite": {
              "docType": "Undocumented"
            }
          },
          "platforms": [
            {
              "buildArgs": {
                "REPO": "$(Repo:runtime-deps)"
              },
              "dockerfile": "src/aspnet/8.0/cbl-mariner2.0-distroless-composite/amd64",
              "dockerfileTemplate": "eng/dockerfile-templates/aspnet/Dockerfile.linux-composite",
              "os": "linux",
              "osVersion": "cbl-mariner2.0-distroless",
              "tags": {
                "$(dotnet|8.0|product-version)-cbl-mariner2.0-distroless-composite-amd64": {
                  "docType": "Undocumented"
                },
                "8.0-cbl-mariner2.0-distroless-composite-amd64": {
                  "docType": "Undocumented"
                },
                "8.0-cbl-mariner-distroless-composite-amd64": {
                  "docType": "Undocumented"
                }
              },
              "customBuildLegGroups": [
                {
                  "name": "pr-build",
                  "type": "Supplemental",
                  "dependencies": [
                    "$(Repo:sdk):8.0-cbl-mariner2.0-amd64"
                  ]
                }
              ]
            },
            {
              "architecture": "arm64",
              "buildArgs": {
                "REPO": "$(Repo:runtime-deps)"
              },
              "dockerfile": "src/aspnet/8.0/cbl-mariner2.0-distroless-composite/arm64v8",
              "dockerfileTemplate": "eng/dockerfile-templates/aspnet/Dockerfile.linux-composite",
              "os": "linux",
              "osVersion": "cbl-mariner2.0-distroless",
              "tags": {
                "$(dotnet|8.0|product-version)-cbl-mariner2.0-distroless-composite-arm64v8": {
                  "docType": "Undocumented"
                },
                "8.0-cbl-mariner2.0-distroless-composite-arm64v8": {
                  "docType": "Undocumented"
                },
                "8.0-cbl-mariner-distroless-composite-arm64v8": {
                  "docType": "Undocumented"
                }
              },
              "variant": "v8",
              "customBuildLegGroups": [
                {
                  "name": "pr-build",
                  "type": "Supplemental",
                  "dependencies": [
                    "$(Repo:sdk):8.0-cbl-mariner2.0-arm64v8"
                  ]
                }
              ]
            }
          ]
        },
        {
          "productVersion": "$(dotnet|8.0|product-version)",
          "platforms": [
            {
              "buildArgs": {
                "REPO": "$(Repo:runtime)"
              },
              "dockerfile": "src/aspnet/8.0/nanoserver-1809/amd64",
              "dockerfileTemplate": "eng/dockerfile-templates/aspnet/Dockerfile.windows",
              "os": "windows",
              "osVersion": "nanoserver-1809",
              "tags": {
                "$(dotnet|8.0|product-version)-nanoserver-1809": {},
                "8.0-nanoserver-1809": {}
              }
            }
          ]
        },
        {
          "productVersion": "$(dotnet|8.0|product-version)",
          "platforms": [
            {
              "buildArgs": {
                "REPO": "$(Repo:runtime)"
              },
              "dockerfile": "src/aspnet/8.0/nanoserver-ltsc2022/amd64",
              "dockerfileTemplate": "eng/dockerfile-templates/aspnet/Dockerfile.windows",
              "os": "windows",
              "osVersion": "nanoserver-ltsc2022",
              "tags": {
                "$(dotnet|8.0|product-version)-nanoserver-ltsc2022": {},
                "8.0-nanoserver-ltsc2022": {}
              }
            }
          ]
        },
        {
          "productVersion": "$(dotnet|8.0|product-version)",
          "platforms": [
            {
              "buildArgs": {
                "REPO": "$(Repo:runtime)"
              },
              "dockerfile": "src/aspnet/8.0/windowsservercore-ltsc2019/amd64",
              "dockerfileTemplate": "eng/dockerfile-templates/aspnet/Dockerfile.windows",
              "os": "windows",
              "osVersion": "windowsservercore-ltsc2019",
              "tags": {
                "$(dotnet|8.0|product-version)-windowsservercore-ltsc2019": {},
                "8.0-windowsservercore-ltsc2019": {}
              }
            }
          ]
        },
        {
          "productVersion": "$(dotnet|8.0|product-version)",
          "platforms": [
            {
              "buildArgs": {
                "REPO": "$(Repo:runtime)"
              },
              "dockerfile": "src/aspnet/8.0/windowsservercore-ltsc2022/amd64",
              "dockerfileTemplate": "eng/dockerfile-templates/aspnet/Dockerfile.windows",
              "os": "windows",
              "osVersion": "windowsservercore-ltsc2022",
              "tags": {
                "$(dotnet|8.0|product-version)-windowsservercore-ltsc2022": {},
                "8.0-windowsservercore-ltsc2022": {}
              }
            }
          ]
        }
      ]
    },
    {
      "id": "sdk",
      "name": "dotnet/nightly/sdk",
      "readmes": [
        {
          "path": "README.sdk.md",
          "templatePath": "eng/readme-templates/README.md"
        },
        {
          "path": ".mar/portal/README.sdk.portal.md",
          "templatePath": "eng/readme-templates/README.mcr.md"
        }
      ],
      "mcrTagsMetadataTemplate": "eng/mcr-tags-metadata-templates/sdk-tags.yml",
      "images": [
        {
          "productVersion": "$(sdk|6.0|product-version)",
          "sharedTags": {
            "$(sdk|6.0|product-version)": {},
            "6.0": {}
          },
          "platforms": [
            {
              "buildArgs": {
                "REPO": "$(Repo:aspnet)"
              },
              "dockerfile": "src/sdk/6.0/bullseye-slim/amd64",
              "dockerfileTemplate": "eng/dockerfile-templates/sdk/Dockerfile.linux",
              "os": "linux",
              "osVersion": "bullseye-slim",
              "tags": {
                "$(sdk|6.0|product-version)-bullseye-slim-amd64": {},
                "6.0-bullseye-slim-amd64": {}
              }
            },
            {
              "buildArgs": {
                "REPO": "$(Repo:aspnet)"
              },
              "architecture": "arm",
              "dockerfile": "src/sdk/6.0/bullseye-slim/arm32v7",
              "dockerfileTemplate": "eng/dockerfile-templates/sdk/Dockerfile.linux",
              "os": "linux",
              "osVersion": "bullseye-slim",
              "tags": {
                "$(sdk|6.0|product-version)-bullseye-slim-arm32v7": {},
                "6.0-bullseye-slim-arm32v7": {}
              },
              "variant": "v7"
            },
            {
              "buildArgs": {
                "REPO": "$(Repo:aspnet)"
              },
              "architecture": "arm64",
              "dockerfile": "src/sdk/6.0/bullseye-slim/arm64v8",
              "dockerfileTemplate": "eng/dockerfile-templates/sdk/Dockerfile.linux",
              "os": "linux",
              "osVersion": "bullseye-slim",
              "tags": {
                "$(sdk|6.0|product-version)-bullseye-slim-arm64v8": {},
                "6.0-bullseye-slim-arm64v8": {}
              },
              "variant": "v8"
            },
            {
              "buildArgs": {
                "REPO": "$(Repo:aspnet)"
              },
              "dockerfile": "src/sdk/6.0/nanoserver-1809/amd64",
              "dockerfileTemplate": "eng/dockerfile-templates/sdk/Dockerfile.windows",
              "os": "windows",
              "osVersion": "nanoserver-1809",
              "tags": {
                "$(sdk|6.0|product-version)-nanoserver-1809": {},
                "6.0-nanoserver-1809": {}
              }
            },
            {
              "buildArgs": {
                "REPO": "$(Repo:aspnet)"
              },
              "dockerfile": "src/sdk/6.0/nanoserver-ltsc2022/amd64",
              "dockerfileTemplate": "eng/dockerfile-templates/sdk/Dockerfile.windows",
              "os": "windows",
              "osVersion": "nanoserver-ltsc2022",
              "tags": {
                "$(sdk|6.0|product-version)-nanoserver-ltsc2022": {},
                "6.0-nanoserver-ltsc2022": {}
              }
            }
          ]
        },
        {
          "id": "bullseye-slim",
          "productVersion": "$(sdk|6.0|product-version)",
          "sharedTags": {
            "$(sdk|6.0|product-version)-bullseye-slim": {},
            "6.0-bullseye-slim": {}
          },
          "platforms": [
            {
              "buildArgs": {
                "REPO": "$(Repo:aspnet)"
              },
              "dockerfile": "src/sdk/6.0/bullseye-slim/amd64",
              "dockerfileTemplate": "eng/dockerfile-templates/sdk/Dockerfile.linux",
              "os": "linux",
              "osVersion": "bullseye-slim",
              "tags": {}
            },
            {
              "buildArgs": {
                "REPO": "$(Repo:aspnet)"
              },
              "architecture": "arm",
              "dockerfile": "src/sdk/6.0/bullseye-slim/arm32v7",
              "dockerfileTemplate": "eng/dockerfile-templates/sdk/Dockerfile.linux",
              "os": "linux",
              "osVersion": "bullseye-slim",
              "tags": {},
              "variant": "v7"
            },
            {
              "buildArgs": {
                "REPO": "$(Repo:aspnet)"
              },
              "architecture": "arm64",
              "dockerfile": "src/sdk/6.0/bullseye-slim/arm64v8",
              "dockerfileTemplate": "eng/dockerfile-templates/sdk/Dockerfile.linux",
              "os": "linux",
              "osVersion": "bullseye-slim",
              "tags": {},
              "variant": "v8"
            }
          ]
        },
        {
          "productVersion": "$(sdk|6.0|product-version)",
          "sharedTags": {
            "$(sdk|6.0|product-version)-bookworm-slim": {},
            "6.0-bookworm-slim": {}
          },
          "platforms": [
            {
              "buildArgs": {
                "REPO": "$(Repo:aspnet)"
              },
              "dockerfile": "src/sdk/6.0/bookworm-slim/amd64",
              "dockerfileTemplate": "eng/dockerfile-templates/sdk/Dockerfile.linux",
              "os": "linux",
              "osVersion": "bookworm-slim",
              "tags": {
                "$(sdk|6.0|product-version)-bookworm-slim-amd64": {},
                "6.0-bookworm-slim-amd64": {}
              }
            },
            {
              "buildArgs": {
                "REPO": "$(Repo:aspnet)"
              },
              "architecture": "arm",
              "dockerfile": "src/sdk/6.0/bookworm-slim/arm32v7",
              "dockerfileTemplate": "eng/dockerfile-templates/sdk/Dockerfile.linux",
              "os": "linux",
              "osVersion": "bookworm-slim",
              "tags": {
                "$(sdk|6.0|product-version)-bookworm-slim-arm32v7": {},
                "6.0-bookworm-slim-arm32v7": {}
              },
              "variant": "v7"
            },
            {
              "buildArgs": {
                "REPO": "$(Repo:aspnet)"
              },
              "architecture": "arm64",
              "dockerfile": "src/sdk/6.0/bookworm-slim/arm64v8",
              "dockerfileTemplate": "eng/dockerfile-templates/sdk/Dockerfile.linux",
              "os": "linux",
              "osVersion": "bookworm-slim",
              "tags": {
                "$(sdk|6.0|product-version)-bookworm-slim-arm64v8": {},
                "6.0-bookworm-slim-arm64v8": {}
              },
              "variant": "v8"
            }
          ]
        },
        {
          "productVersion": "$(sdk|6.0|product-version)",
          "sharedTags": {
            "$(sdk|6.0|product-version)-alpine3.18": {},
            "6.0-alpine3.18": {},
            "6.0-alpine": {}
          },
          "platforms": [
            {
              "buildArgs": {
                "REPO": "$(Repo:aspnet)"
              },
              "dockerfile": "src/sdk/6.0/alpine3.18/amd64",
              "dockerfileTemplate": "eng/dockerfile-templates/sdk/Dockerfile.linux",
              "os": "linux",
              "osVersion": "alpine3.18",
              "tags": {
                "$(sdk|6.0|product-version)-alpine3.18-amd64": {},
                "6.0-alpine3.18-amd64": {},
                "6.0-alpine-amd64": {}
              }
            },
            {
              "buildArgs": {
                "REPO": "$(Repo:aspnet)"
              },
              "architecture": "arm",
              "dockerfile": "src/sdk/6.0/alpine3.18/arm32v7",
              "dockerfileTemplate": "eng/dockerfile-templates/sdk/Dockerfile.linux",
              "os": "linux",
              "osVersion": "alpine3.18",
              "tags": {
                "$(sdk|6.0|product-version)-alpine3.18-arm32v7": {},
                "6.0-alpine3.18-arm32v7": {},
                "6.0-alpine-arm32v7": {}
              },
              "variant": "v7"
            },
            {
              "buildArgs": {
                "REPO": "$(Repo:aspnet)"
              },
              "architecture": "arm64",
              "dockerfile": "src/sdk/6.0/alpine3.18/arm64v8",
              "dockerfileTemplate": "eng/dockerfile-templates/sdk/Dockerfile.linux",
              "os": "linux",
              "osVersion": "alpine3.18",
              "tags": {
                "$(sdk|6.0|product-version)-alpine3.18-arm64v8": {},
                "6.0-alpine3.18-arm64v8": {},
                "6.0-alpine-arm64v8": {}
              },
              "variant": "v8"
            }
          ]
        },
        {
          "productVersion": "$(sdk|6.0|product-version)",
          "sharedTags": {
            "$(sdk|6.0|product-version)-focal": {},
            "6.0-focal": {}
          },
          "platforms": [
            {
              "buildArgs": {
                "REPO": "$(Repo:aspnet)"
              },
              "dockerfile": "src/sdk/6.0/focal/amd64",
              "dockerfileTemplate": "eng/dockerfile-templates/sdk/Dockerfile.linux",
              "os": "linux",
              "osVersion": "focal",
              "tags": {
                "$(sdk|6.0|product-version)-focal-amd64": {},
                "6.0-focal-amd64": {}
              }
            },
            {
              "buildArgs": {
                "REPO": "$(Repo:aspnet)"
              },
              "architecture": "arm",
              "dockerfile": "src/sdk/6.0/focal/arm32v7",
              "dockerfileTemplate": "eng/dockerfile-templates/sdk/Dockerfile.linux",
              "os": "linux",
              "osVersion": "focal",
              "tags": {
                "$(sdk|6.0|product-version)-focal-arm32v7": {},
                "6.0-focal-arm32v7": {}
              },
              "variant": "v7"
            },
            {
              "buildArgs": {
                "REPO": "$(Repo:aspnet)"
              },
              "architecture": "arm64",
              "dockerfile": "src/sdk/6.0/focal/arm64v8",
              "dockerfileTemplate": "eng/dockerfile-templates/sdk/Dockerfile.linux",
              "os": "linux",
              "osVersion": "focal",
              "tags": {
                "$(sdk|6.0|product-version)-focal-arm64v8": {},
                "6.0-focal-arm64v8": {}
              },
              "variant": "v8"
            }
          ]
        },
        {
          "productVersion": "$(sdk|6.0|product-version)",
          "sharedTags": {
            "$(sdk|6.0|product-version)-jammy": {},
            "6.0-jammy": {}
          },
          "platforms": [
            {
              "buildArgs": {
                "REPO": "$(Repo:aspnet)"
              },
              "dockerfile": "src/sdk/6.0/jammy/amd64",
              "dockerfileTemplate": "eng/dockerfile-templates/sdk/Dockerfile.linux",
              "os": "linux",
              "osVersion": "jammy",
              "tags": {
                "$(sdk|6.0|product-version)-jammy-amd64": {},
                "6.0-jammy-amd64": {}
              }
            },
            {
              "buildArgs": {
                "REPO": "$(Repo:aspnet)"
              },
              "architecture": "arm",
              "dockerfile": "src/sdk/6.0/jammy/arm32v7",
              "dockerfileTemplate": "eng/dockerfile-templates/sdk/Dockerfile.linux",
              "os": "linux",
              "osVersion": "jammy",
              "tags": {
                "$(sdk|6.0|product-version)-jammy-arm32v7": {},
                "6.0-jammy-arm32v7": {}
              },
              "variant": "v7"
            },
            {
              "buildArgs": {
                "REPO": "$(Repo:aspnet)"
              },
              "architecture": "arm64",
              "dockerfile": "src/sdk/6.0/jammy/arm64v8",
              "dockerfileTemplate": "eng/dockerfile-templates/sdk/Dockerfile.linux",
              "os": "linux",
              "osVersion": "jammy",
              "tags": {
                "$(sdk|6.0|product-version)-jammy-arm64v8": {},
                "6.0-jammy-arm64v8": {}
              },
              "variant": "v8"
            }
          ]
        },
        {
          "productVersion": "$(sdk|6.0|product-version)",
          "sharedTags": {
            "$(sdk|6.0|product-version)-cbl-mariner2.0": {
              "docType": "Undocumented"
            },
            "6.0-cbl-mariner2.0": {
              "docType": "Undocumented"
            },
            "6.0-cbl-mariner": {
              "docType": "Undocumented"
            }
          },
          "platforms": [
            {
              "buildArgs": {
                "REPO": "$(Repo:aspnet)"
              },
              "dockerfile": "src/sdk/6.0/cbl-mariner2.0/amd64",
              "dockerfileTemplate": "eng/dockerfile-templates/sdk/Dockerfile.linux",
              "os": "linux",
              "osVersion": "cbl-mariner2.0",
              "tags": {
                "$(sdk|6.0|product-version)-cbl-mariner2.0-amd64": {
                  "docType": "Undocumented"
                },
                "6.0-cbl-mariner2.0-amd64": {
                  "docType": "Undocumented"
                },
                "6.0-cbl-mariner-amd64": {
                  "docType": "Undocumented"
                }
              }
            },
            {
              "architecture": "arm64",
              "buildArgs": {
                "REPO": "$(Repo:aspnet)"
              },
              "dockerfile": "src/sdk/6.0/cbl-mariner2.0/arm64v8",
              "dockerfileTemplate": "eng/dockerfile-templates/sdk/Dockerfile.linux",
              "os": "linux",
              "osVersion": "cbl-mariner2.0",
              "tags": {
                "$(sdk|6.0|product-version)-cbl-mariner2.0-arm64v8": {
                  "docType": "Undocumented"
                },
                "6.0-cbl-mariner2.0-arm64v8": {
                  "docType": "Undocumented"
                },
                "6.0-cbl-mariner-arm64v8": {
                  "docType": "Undocumented"
                }
              },
              "variant": "v8"
            }
          ]
        },
        {
          "productVersion": "$(sdk|6.0|product-version)",
          "platforms": [
            {
              "buildArgs": {
                "REPO": "$(Repo:aspnet)"
              },
              "dockerfile": "src/sdk/6.0/windowsservercore-ltsc2019/amd64",
              "dockerfileTemplate": "eng/dockerfile-templates/sdk/Dockerfile.windows",
              "os": "windows",
              "osVersion": "windowsservercore-ltsc2019",
              "tags": {
                "$(sdk|6.0|product-version)-windowsservercore-ltsc2019": {},
                "6.0-windowsservercore-ltsc2019": {}
              }
            }
          ]
        },
        {
          "productVersion": "$(sdk|6.0|product-version)",
          "platforms": [
            {
              "buildArgs": {
                "REPO": "$(Repo:aspnet)"
              },
              "dockerfile": "src/sdk/6.0/windowsservercore-ltsc2022/amd64",
              "dockerfileTemplate": "eng/dockerfile-templates/sdk/Dockerfile.windows",
              "os": "windows",
              "osVersion": "windowsservercore-ltsc2022",
              "tags": {
                "$(sdk|6.0|product-version)-windowsservercore-ltsc2022": {},
                "6.0-windowsservercore-ltsc2022": {}
              }
            }
          ]
        },
        {
          "productVersion": "$(sdk|7.0|product-version)",
          "sharedTags": {
            "$(sdk|7.0|product-version)": {},
            "7.0": {}
          },
          "platforms": [
            {
              "buildArgs": {
                "REPO": "$(Repo:aspnet)"
              },
              "dockerfile": "src/sdk/7.0/bullseye-slim/amd64",
              "dockerfileTemplate": "eng/dockerfile-templates/sdk/Dockerfile.linux",
              "os": "linux",
              "osVersion": "bullseye-slim",
              "tags": {
                "$(sdk|7.0|product-version)-bullseye-slim-amd64": {},
                "7.0-bullseye-slim-amd64": {}
              }
            },
            {
              "buildArgs": {
                "REPO": "$(Repo:aspnet)"
              },
              "architecture": "arm",
              "dockerfile": "src/sdk/7.0/bullseye-slim/arm32v7",
              "dockerfileTemplate": "eng/dockerfile-templates/sdk/Dockerfile.linux",
              "os": "linux",
              "osVersion": "bullseye-slim",
              "tags": {
                "$(sdk|7.0|product-version)-bullseye-slim-arm32v7": {},
                "7.0-bullseye-slim-arm32v7": {}
              },
              "variant": "v7"
            },
            {
              "buildArgs": {
                "REPO": "$(Repo:aspnet)"
              },
              "architecture": "arm64",
              "dockerfile": "src/sdk/7.0/bullseye-slim/arm64v8",
              "dockerfileTemplate": "eng/dockerfile-templates/sdk/Dockerfile.linux",
              "os": "linux",
              "osVersion": "bullseye-slim",
              "tags": {
                "$(sdk|7.0|product-version)-bullseye-slim-arm64v8": {},
                "7.0-bullseye-slim-arm64v8": {}
              },
              "variant": "v8"
            },
            {
              "buildArgs": {
                "REPO": "$(Repo:aspnet)"
              },
              "dockerfile": "src/sdk/7.0/nanoserver-1809/amd64",
              "dockerfileTemplate": "eng/dockerfile-templates/sdk/Dockerfile.windows",
              "os": "windows",
              "osVersion": "nanoserver-1809",
              "tags": {
                "$(sdk|7.0|product-version)-nanoserver-1809": {},
                "7.0-nanoserver-1809": {}
              }
            },
            {
              "buildArgs": {
                "REPO": "$(Repo:aspnet)"
              },
              "dockerfile": "src/sdk/7.0/nanoserver-ltsc2022/amd64",
              "dockerfileTemplate": "eng/dockerfile-templates/sdk/Dockerfile.windows",
              "os": "windows",
              "osVersion": "nanoserver-ltsc2022",
              "tags": {
                "$(sdk|7.0|product-version)-nanoserver-ltsc2022": {},
                "7.0-nanoserver-ltsc2022": {}
              }
            }
          ]
        },
        {
          "id": "bullseye-slim",
          "productVersion": "$(sdk|7.0|product-version)",
          "sharedTags": {
            "$(sdk|7.0|product-version)-bullseye-slim": {},
            "7.0-bullseye-slim": {}
          },
          "platforms": [
            {
              "buildArgs": {
                "REPO": "$(Repo:aspnet)"
              },
              "dockerfile": "src/sdk/7.0/bullseye-slim/amd64",
              "dockerfileTemplate": "eng/dockerfile-templates/sdk/Dockerfile.linux",
              "os": "linux",
              "osVersion": "bullseye-slim",
              "tags": {}
            },
            {
              "buildArgs": {
                "REPO": "$(Repo:aspnet)"
              },
              "architecture": "arm",
              "dockerfile": "src/sdk/7.0/bullseye-slim/arm32v7",
              "dockerfileTemplate": "eng/dockerfile-templates/sdk/Dockerfile.linux",
              "os": "linux",
              "osVersion": "bullseye-slim",
              "tags": {},
              "variant": "v7"
            },
            {
              "buildArgs": {
                "REPO": "$(Repo:aspnet)"
              },
              "architecture": "arm64",
              "dockerfile": "src/sdk/7.0/bullseye-slim/arm64v8",
              "dockerfileTemplate": "eng/dockerfile-templates/sdk/Dockerfile.linux",
              "os": "linux",
              "osVersion": "bullseye-slim",
              "tags": {},
              "variant": "v8"
            }
          ]
        },
        {
          "productVersion": "$(sdk|7.0|product-version)",
          "sharedTags": {
            "$(sdk|7.0|product-version)-bookworm-slim": {},
            "7.0-bookworm-slim": {}
          },
          "platforms": [
            {
              "buildArgs": {
                "REPO": "$(Repo:aspnet)"
              },
              "dockerfile": "src/sdk/7.0/bookworm-slim/amd64",
              "dockerfileTemplate": "eng/dockerfile-templates/sdk/Dockerfile.linux",
              "os": "linux",
              "osVersion": "bookworm-slim",
              "tags": {
                "$(sdk|7.0|product-version)-bookworm-slim-amd64": {},
                "7.0-bookworm-slim-amd64": {}
              }
            },
            {
              "buildArgs": {
                "REPO": "$(Repo:aspnet)"
              },
              "architecture": "arm",
              "dockerfile": "src/sdk/7.0/bookworm-slim/arm32v7",
              "dockerfileTemplate": "eng/dockerfile-templates/sdk/Dockerfile.linux",
              "os": "linux",
              "osVersion": "bookworm-slim",
              "tags": {
                "$(sdk|7.0|product-version)-bookworm-slim-arm32v7": {},
                "7.0-bookworm-slim-arm32v7": {}
              },
              "variant": "v7"
            },
            {
              "buildArgs": {
                "REPO": "$(Repo:aspnet)"
              },
              "architecture": "arm64",
              "dockerfile": "src/sdk/7.0/bookworm-slim/arm64v8",
              "dockerfileTemplate": "eng/dockerfile-templates/sdk/Dockerfile.linux",
              "os": "linux",
              "osVersion": "bookworm-slim",
              "tags": {
                "$(sdk|7.0|product-version)-bookworm-slim-arm64v8": {},
                "7.0-bookworm-slim-arm64v8": {}
              },
              "variant": "v8"
            }
          ]
        },
        {
          "productVersion": "$(sdk|7.0|product-version)",
          "sharedTags": {
            "$(sdk|7.0|product-version)-alpine3.18": {},
            "7.0-alpine3.18": {},
            "7.0-alpine": {}
          },
          "platforms": [
            {
              "buildArgs": {
                "REPO": "$(Repo:aspnet)"
              },
              "dockerfile": "src/sdk/7.0/alpine3.18/amd64",
              "dockerfileTemplate": "eng/dockerfile-templates/sdk/Dockerfile.linux",
              "os": "linux",
              "osVersion": "alpine3.18",
              "tags": {
                "$(sdk|7.0|product-version)-alpine3.18-amd64": {},
                "7.0-alpine3.18-amd64": {},
                "7.0-alpine-amd64": {}
              }
            },
            {
              "buildArgs": {
                "REPO": "$(Repo:aspnet)"
              },
              "architecture": "arm",
              "dockerfile": "src/sdk/7.0/alpine3.18/arm32v7",
              "dockerfileTemplate": "eng/dockerfile-templates/sdk/Dockerfile.linux",
              "os": "linux",
              "osVersion": "alpine3.18",
              "tags": {
                "$(sdk|7.0|product-version)-alpine3.18-arm32v7": {},
                "7.0-alpine3.18-arm32v7": {},
                "7.0-alpine-arm32v7": {}
              },
              "variant": "v7"
            },
            {
              "buildArgs": {
                "REPO": "$(Repo:aspnet)"
              },
              "architecture": "arm64",
              "dockerfile": "src/sdk/7.0/alpine3.18/arm64v8",
              "dockerfileTemplate": "eng/dockerfile-templates/sdk/Dockerfile.linux",
              "os": "linux",
              "osVersion": "alpine3.18",
              "tags": {
                "$(sdk|7.0|product-version)-alpine3.18-arm64v8": {},
                "7.0-alpine3.18-arm64v8": {},
                "7.0-alpine-arm64v8": {}
              },
              "variant": "v8"
            }
          ]
        },
        {
          "productVersion": "$(sdk|7.0|product-version)",
          "sharedTags": {
            "$(sdk|7.0|product-version)-jammy": {},
            "7.0-jammy": {}
          },
          "platforms": [
            {
              "buildArgs": {
                "REPO": "$(Repo:aspnet)"
              },
              "dockerfile": "src/sdk/7.0/jammy/amd64",
              "dockerfileTemplate": "eng/dockerfile-templates/sdk/Dockerfile.linux",
              "os": "linux",
              "osVersion": "jammy",
              "tags": {
                "$(sdk|7.0|product-version)-jammy-amd64": {},
                "7.0-jammy-amd64": {}
              }
            },
            {
              "buildArgs": {
                "REPO": "$(Repo:aspnet)"
              },
              "architecture": "arm",
              "dockerfile": "src/sdk/7.0/jammy/arm32v7",
              "dockerfileTemplate": "eng/dockerfile-templates/sdk/Dockerfile.linux",
              "os": "linux",
              "osVersion": "jammy",
              "tags": {
                "$(sdk|7.0|product-version)-jammy-arm32v7": {},
                "7.0-jammy-arm32v7": {}
              },
              "variant": "v7"
            },
            {
              "buildArgs": {
                "REPO": "$(Repo:aspnet)"
              },
              "architecture": "arm64",
              "dockerfile": "src/sdk/7.0/jammy/arm64v8",
              "dockerfileTemplate": "eng/dockerfile-templates/sdk/Dockerfile.linux",
              "os": "linux",
              "osVersion": "jammy",
              "tags": {
                "$(sdk|7.0|product-version)-jammy-arm64v8": {},
                "7.0-jammy-arm64v8": {}
              },
              "variant": "v8"
            }
          ]
        },
        {
          "productVersion": "$(sdk|7.0|product-version)",
          "sharedTags": {
            "$(sdk|7.0|product-version)-cbl-mariner2.0": {
              "docType": "Undocumented"
            },
            "7.0-cbl-mariner2.0": {
              "docType": "Undocumented"
            },
            "7.0-cbl-mariner": {
              "docType": "Undocumented"
            }
          },
          "platforms": [
            {
              "buildArgs": {
                "REPO": "$(Repo:aspnet)"
              },
              "dockerfile": "src/sdk/7.0/cbl-mariner2.0/amd64",
              "dockerfileTemplate": "eng/dockerfile-templates/sdk/Dockerfile.linux",
              "os": "linux",
              "osVersion": "cbl-mariner2.0",
              "tags": {
                "$(sdk|7.0|product-version)-cbl-mariner2.0-amd64": {
                  "docType": "Undocumented"
                },
                "7.0-cbl-mariner2.0-amd64": {
                  "docType": "Undocumented"
                },
                "7.0-cbl-mariner-amd64": {
                  "docType": "Undocumented"
                }
              }
            },
            {
              "architecture": "arm64",
              "buildArgs": {
                "REPO": "$(Repo:aspnet)"
              },
              "dockerfile": "src/sdk/7.0/cbl-mariner2.0/arm64v8",
              "dockerfileTemplate": "eng/dockerfile-templates/sdk/Dockerfile.linux",
              "os": "linux",
              "osVersion": "cbl-mariner2.0",
              "tags": {
                "$(sdk|7.0|product-version)-cbl-mariner2.0-arm64v8": {
                  "docType": "Undocumented"
                },
                "7.0-cbl-mariner2.0-arm64v8": {
                  "docType": "Undocumented"
                },
                "7.0-cbl-mariner-arm64v8": {
                  "docType": "Undocumented"
                }
              },
              "variant": "v8"
            }
          ]
        },
        {
          "productVersion": "$(sdk|7.0|product-version)",
          "platforms": [
            {
              "buildArgs": {
                "REPO": "$(Repo:aspnet)"
              },
              "dockerfile": "src/sdk/7.0/windowsservercore-ltsc2019/amd64",
              "dockerfileTemplate": "eng/dockerfile-templates/sdk/Dockerfile.windows",
              "os": "windows",
              "osVersion": "windowsservercore-ltsc2019",
              "tags": {
                "$(sdk|7.0|product-version)-windowsservercore-ltsc2019": {},
                "7.0-windowsservercore-ltsc2019": {}
              }
            }
          ]
        },
        {
          "productVersion": "$(sdk|7.0|product-version)",
          "platforms": [
            {
              "buildArgs": {
                "REPO": "$(Repo:aspnet)"
              },
              "dockerfile": "src/sdk/7.0/windowsservercore-ltsc2022/amd64",
              "dockerfileTemplate": "eng/dockerfile-templates/sdk/Dockerfile.windows",
              "os": "windows",
              "osVersion": "windowsservercore-ltsc2022",
              "tags": {
                "$(sdk|7.0|product-version)-windowsservercore-ltsc2022": {},
                "7.0-windowsservercore-ltsc2022": {}
              }
            }
          ]
        },
        {
          "productVersion": "$(sdk|8.0|product-version)",
          "sharedTags": {
            "$(sdk|8.0|product-version)": {},
<<<<<<< HEAD
            "8.0": {},
            "latest": {}
=======
            "8.0": {}
>>>>>>> 7c2fc5f8
          },
          "platforms": [
            {
              "buildArgs": {
                "REPO": "$(Repo:aspnet)"
              },
              "dockerfile": "src/sdk/8.0/bookworm-slim/amd64",
              "dockerfileTemplate": "eng/dockerfile-templates/sdk/Dockerfile.linux",
              "os": "linux",
              "osVersion": "bookworm-slim",
              "tags": {
                "$(sdk|8.0|product-version)-bookworm-slim-amd64": {},
                "8.0-bookworm-slim-amd64": {}
              }
            },
            {
              "buildArgs": {
                "REPO": "$(Repo:aspnet)"
              },
              "architecture": "arm",
              "dockerfile": "src/sdk/8.0/bookworm-slim/arm32v7",
              "dockerfileTemplate": "eng/dockerfile-templates/sdk/Dockerfile.linux",
              "os": "linux",
              "osVersion": "bookworm-slim",
              "tags": {
                "$(sdk|8.0|product-version)-bookworm-slim-arm32v7": {},
                "8.0-bookworm-slim-arm32v7": {}
              },
              "variant": "v7"
            },
            {
              "buildArgs": {
                "REPO": "$(Repo:aspnet)"
              },
              "architecture": "arm64",
              "dockerfile": "src/sdk/8.0/bookworm-slim/arm64v8",
              "dockerfileTemplate": "eng/dockerfile-templates/sdk/Dockerfile.linux",
              "os": "linux",
              "osVersion": "bookworm-slim",
              "tags": {
                "$(sdk|8.0|product-version)-bookworm-slim-arm64v8": {},
                "8.0-bookworm-slim-arm64v8": {}
              },
              "variant": "v8"
            }
          ]
        },
        {
          "id": "bookworm-slim",
          "productVersion": "$(sdk|8.0|product-version)",
          "sharedTags": {
            "$(sdk|8.0|product-version)-bookworm-slim": {},
            "8.0-bookworm-slim": {}
          },
          "platforms": [
            {
              "buildArgs": {
                "REPO": "$(Repo:aspnet)"
              },
              "dockerfile": "src/sdk/8.0/bookworm-slim/amd64",
              "dockerfileTemplate": "eng/dockerfile-templates/sdk/Dockerfile.linux",
              "os": "linux",
              "osVersion": "bookworm-slim",
              "tags": {}
            },
            {
              "buildArgs": {
                "REPO": "$(Repo:aspnet)"
              },
              "architecture": "arm",
              "dockerfile": "src/sdk/8.0/bookworm-slim/arm32v7",
              "dockerfileTemplate": "eng/dockerfile-templates/sdk/Dockerfile.linux",
              "os": "linux",
              "osVersion": "bookworm-slim",
              "tags": {},
              "variant": "v7"
            },
            {
              "buildArgs": {
                "REPO": "$(Repo:aspnet)"
              },
              "architecture": "arm64",
              "dockerfile": "src/sdk/8.0/bookworm-slim/arm64v8",
              "dockerfileTemplate": "eng/dockerfile-templates/sdk/Dockerfile.linux",
              "os": "linux",
              "osVersion": "bookworm-slim",
              "tags": {},
              "variant": "v8"
            }
          ]
        },
        {
          "productVersion": "$(sdk|8.0|product-version)",
          "sharedTags": {
            "$(sdk|8.0|product-version)-alpine3.18": {},
            "8.0-alpine3.18": {},
            "8.0-alpine": {}
          },
          "platforms": [
            {
              "buildArgs": {
                "REPO": "$(Repo:aspnet)"
              },
              "dockerfile": "src/sdk/8.0/alpine3.18/amd64",
              "dockerfileTemplate": "eng/dockerfile-templates/sdk/Dockerfile.linux",
              "os": "linux",
              "osVersion": "alpine3.18",
              "tags": {
                "$(sdk|8.0|product-version)-alpine3.18-amd64": {},
                "8.0-alpine3.18-amd64": {},
                "8.0-alpine-amd64": {}
              }
            },
            {
              "buildArgs": {
                "REPO": "$(Repo:aspnet)"
              },
              "architecture": "arm",
              "dockerfile": "src/sdk/8.0/alpine3.18/arm32v7",
              "dockerfileTemplate": "eng/dockerfile-templates/sdk/Dockerfile.linux",
              "os": "linux",
              "osVersion": "alpine3.18",
              "tags": {
                "$(sdk|8.0|product-version)-alpine3.18-arm32v7": {},
                "8.0-alpine3.18-arm32v7": {},
                "8.0-alpine-arm32v7": {}
              },
              "variant": "v7"
            },
            {
              "buildArgs": {
                "REPO": "$(Repo:aspnet)"
              },
              "architecture": "arm64",
              "dockerfile": "src/sdk/8.0/alpine3.18/arm64v8",
              "dockerfileTemplate": "eng/dockerfile-templates/sdk/Dockerfile.linux",
              "os": "linux",
              "osVersion": "alpine3.18",
              "tags": {
                "$(sdk|8.0|product-version)-alpine3.18-arm64v8": {},
                "8.0-alpine3.18-arm64v8": {},
                "8.0-alpine-arm64v8": {}
              },
              "variant": "v8"
            }
          ]
        },
        {
          "productVersion": "$(sdk|8.0|product-version)",
          "sharedTags": {
            "$(sdk|8.0|product-version)-alpine3.18-aot": {},
            "8.0-alpine3.18-aot": {},
            "8.0-alpine-aot": {}
          },
          "platforms": [
            {
              "buildArgs": {
                "REPO": "$(Repo:sdk)"
              },
              "dockerfile": "src/sdk/8.0/alpine3.18-aot/amd64",
              "dockerfileTemplate": "eng/dockerfile-templates/sdk/Dockerfile.linux.aot",
              "os": "linux",
              "osVersion": "alpine3.18",
              "tags": {
                "$(sdk|8.0|product-version)-alpine3.18-aot-amd64": {},
                "8.0-alpine3.18-aot-amd64": {},
                "8.0-alpine-aot-amd64": {}
              },
              "customBuildLegGroups": [
                {
                  "name": "pr-build",
                  "type": "Supplemental",
                  "dependencies": [
                    "$(Repo:sdk):8.0-alpine3.18-amd64"
                  ]
                }
              ]
            },
            {
              "buildArgs": {
                "REPO": "$(Repo:sdk)"
              },
              "architecture": "arm64",
              "dockerfile": "src/sdk/8.0/alpine3.18-aot/arm64v8",
              "dockerfileTemplate": "eng/dockerfile-templates/sdk/Dockerfile.linux.aot",
              "os": "linux",
              "osVersion": "alpine3.18",
              "tags": {
                "$(sdk|8.0|product-version)-alpine3.18-aot-arm64v8": {},
                "8.0-alpine3.18-aot-arm64v8": {},
                "8.0-alpine-aot-arm64v8": {}
              },
              "variant": "v8",
              "customBuildLegGroups": [
                {
                  "name": "pr-build",
                  "type": "Supplemental",
                  "dependencies": [
                    "$(Repo:sdk):8.0-alpine3.18-arm64v8"
                  ]
                }
              ]
            }
          ]
        },
        {
          "productVersion": "$(sdk|8.0|product-version)",
          "sharedTags": {
            "$(sdk|8.0|product-version)-jammy": {},
            "8.0-jammy": {}
          },
          "platforms": [
            {
              "buildArgs": {
                "REPO": "$(Repo:aspnet)"
              },
              "dockerfile": "src/sdk/8.0/jammy/amd64",
              "dockerfileTemplate": "eng/dockerfile-templates/sdk/Dockerfile.linux",
              "os": "linux",
              "osVersion": "jammy",
              "tags": {
                "$(sdk|8.0|product-version)-jammy-amd64": {},
                "8.0-jammy-amd64": {}
              }
            },
            {
              "buildArgs": {
                "REPO": "$(Repo:aspnet)"
              },
              "architecture": "arm",
              "dockerfile": "src/sdk/8.0/jammy/arm32v7",
              "dockerfileTemplate": "eng/dockerfile-templates/sdk/Dockerfile.linux",
              "os": "linux",
              "osVersion": "jammy",
              "tags": {
                "$(sdk|8.0|product-version)-jammy-arm32v7": {},
                "8.0-jammy-arm32v7": {}
              },
              "variant": "v7"
            },
            {
              "buildArgs": {
                "REPO": "$(Repo:aspnet)"
              },
              "architecture": "arm64",
              "dockerfile": "src/sdk/8.0/jammy/arm64v8",
              "dockerfileTemplate": "eng/dockerfile-templates/sdk/Dockerfile.linux",
              "os": "linux",
              "osVersion": "jammy",
              "tags": {
                "$(sdk|8.0|product-version)-jammy-arm64v8": {},
                "8.0-jammy-arm64v8": {}
<<<<<<< HEAD
              },
              "variant": "v8"
            }
          ]
        },
        {
          "productVersion": "$(sdk|8.0|product-version)",
          "sharedTags": {
            "$(sdk|8.0|product-version)-jammy-aot": {},
            "8.0-jammy-aot": {}
          },
          "platforms": [
            {
              "buildArgs": {
                "REPO": "$(Repo:sdk)"
              },
              "dockerfile": "src/sdk/8.0/jammy-aot/amd64",
              "dockerfileTemplate": "eng/dockerfile-templates/sdk/Dockerfile.linux.aot",
              "os": "linux",
              "osVersion": "jammy",
              "tags": {
                "$(sdk|8.0|product-version)-jammy-aot-amd64": {},
                "8.0-jammy-aot-amd64": {}
              }
            },
            {
              "buildArgs": {
                "REPO": "$(Repo:sdk)"
              },
              "architecture": "arm64",
              "dockerfile": "src/sdk/8.0/jammy-aot/arm64v8",
              "dockerfileTemplate": "eng/dockerfile-templates/sdk/Dockerfile.linux.aot",
              "os": "linux",
              "osVersion": "jammy",
              "tags": {
                "$(sdk|8.0|product-version)-jammy-aot-arm64v8": {},
                "8.0-jammy-aot-arm64v8": {}
=======
>>>>>>> 7c2fc5f8
              },
              "variant": "v8"
            }
          ]
        },
        {
          "productVersion": "$(sdk|8.0|product-version)",
          "sharedTags": {
            "$(sdk|8.0|product-version)-cbl-mariner2.0": {
              "docType": "Undocumented"
            },
            "8.0-cbl-mariner2.0": {
              "docType": "Undocumented"
            },
            "8.0-cbl-mariner": {
              "docType": "Undocumented"
            }
          },
          "platforms": [
            {
              "buildArgs": {
                "REPO": "$(Repo:aspnet)"
              },
              "dockerfile": "src/sdk/8.0/cbl-mariner2.0/amd64",
              "dockerfileTemplate": "eng/dockerfile-templates/sdk/Dockerfile.linux",
              "os": "linux",
              "osVersion": "cbl-mariner2.0",
              "tags": {
                "$(sdk|8.0|product-version)-cbl-mariner2.0-amd64": {
                  "docType": "Undocumented"
                },
                "8.0-cbl-mariner2.0-amd64": {
                  "docType": "Undocumented"
                },
                "8.0-cbl-mariner-amd64": {
                  "docType": "Undocumented"
                }
              }
            },
            {
              "architecture": "arm64",
              "buildArgs": {
                "REPO": "$(Repo:aspnet)"
              },
              "dockerfile": "src/sdk/8.0/cbl-mariner2.0/arm64v8",
              "dockerfileTemplate": "eng/dockerfile-templates/sdk/Dockerfile.linux",
              "os": "linux",
              "osVersion": "cbl-mariner2.0",
              "tags": {
                "$(sdk|8.0|product-version)-cbl-mariner2.0-arm64v8": {
                  "docType": "Undocumented"
                },
                "8.0-cbl-mariner2.0-arm64v8": {
<<<<<<< HEAD
                  "docType": "Undocumented"
                },
                "8.0-cbl-mariner-arm64v8": {
                  "docType": "Undocumented"
                }
              },
              "variant": "v8"
            }
          ]
        },
        {
          "productVersion": "$(sdk|8.0|product-version)",
          "sharedTags": {
            "$(sdk|8.0|product-version)-cbl-mariner2.0-aot": {
              "docType": "Undocumented"
            },
            "8.0-cbl-mariner2.0-aot": {
              "docType": "Undocumented"
            },
            "8.0-cbl-mariner-aot": {
              "docType": "Undocumented"
            }
          },
          "platforms": [
            {
              "buildArgs": {
                "REPO": "$(Repo:sdk)"
              },
              "dockerfile": "src/sdk/8.0/cbl-mariner2.0-aot/amd64",
              "dockerfileTemplate": "eng/dockerfile-templates/sdk/Dockerfile.linux.aot",
              "os": "linux",
              "osVersion": "cbl-mariner2.0",
              "tags": {
                "$(sdk|8.0|product-version)-cbl-mariner2.0-aot-amd64": {
                  "docType": "Undocumented"
                },
                "8.0-cbl-mariner2.0-aot-amd64": {
                  "docType": "Undocumented"
                },
                "8.0-cbl-mariner-aot-amd64": {
                  "docType": "Undocumented"
                }
              }
            },
            {
              "architecture": "arm64",
              "buildArgs": {
                "REPO": "$(Repo:sdk)"
              },
              "dockerfile": "src/sdk/8.0/cbl-mariner2.0-aot/arm64v8",
              "dockerfileTemplate": "eng/dockerfile-templates/sdk/Dockerfile.linux.aot",
              "os": "linux",
              "osVersion": "cbl-mariner2.0",
              "tags": {
                "$(sdk|8.0|product-version)-cbl-mariner2.0-aot-arm64v8": {
                  "docType": "Undocumented"
                },
                "8.0-cbl-mariner2.0-aot-arm64v8": {
                  "docType": "Undocumented"
                },
                "8.0-cbl-mariner-aot-arm64v8": {
=======
                  "docType": "Undocumented"
                },
                "8.0-cbl-mariner-arm64v8": {
>>>>>>> 7c2fc5f8
                  "docType": "Undocumented"
                }
              },
              "variant": "v8"
            }
          ]
        },
        {
          "productVersion": "$(sdk|8.0|product-version)",
          "platforms": [
            {
              "buildArgs": {
                "REPO": "$(Repo:aspnet)"
              },
              "dockerfile": "src/sdk/8.0/nanoserver-1809/amd64",
              "dockerfileTemplate": "eng/dockerfile-templates/sdk/Dockerfile.windows",
              "os": "windows",
              "osVersion": "nanoserver-1809",
              "tags": {
                "$(sdk|8.0|product-version)-nanoserver-1809": {},
                "8.0-nanoserver-1809": {}
              }
            }
          ]
        },
        {
          "productVersion": "$(sdk|8.0|product-version)",
          "platforms": [
            {
              "buildArgs": {
                "REPO": "$(Repo:aspnet)"
              },
              "dockerfile": "src/sdk/8.0/nanoserver-ltsc2022/amd64",
              "dockerfileTemplate": "eng/dockerfile-templates/sdk/Dockerfile.windows",
              "os": "windows",
              "osVersion": "nanoserver-ltsc2022",
              "tags": {
                "$(sdk|8.0|product-version)-nanoserver-ltsc2022": {},
                "8.0-nanoserver-ltsc2022": {}
              }
            }
          ]
        },
        {
          "productVersion": "$(sdk|8.0|product-version)",
          "platforms": [
            {
              "buildArgs": {
                "REPO": "$(Repo:aspnet)"
              },
              "dockerfile": "src/sdk/8.0/windowsservercore-ltsc2019/amd64",
              "dockerfileTemplate": "eng/dockerfile-templates/sdk/Dockerfile.windows",
              "os": "windows",
              "osVersion": "windowsservercore-ltsc2019",
              "tags": {
                "$(sdk|8.0|product-version)-windowsservercore-ltsc2019": {},
                "8.0-windowsservercore-ltsc2019": {}
              }
            }
          ]
        },
        {
          "productVersion": "$(sdk|8.0|product-version)",
          "platforms": [
            {
              "buildArgs": {
                "REPO": "$(Repo:aspnet)"
              },
              "dockerfile": "src/sdk/8.0/windowsservercore-ltsc2022/amd64",
              "dockerfileTemplate": "eng/dockerfile-templates/sdk/Dockerfile.windows",
              "os": "windows",
              "osVersion": "windowsservercore-ltsc2022",
              "tags": {
                "$(sdk|8.0|product-version)-windowsservercore-ltsc2022": {},
                "8.0-windowsservercore-ltsc2022": {}
              }
            }
          ]
        }
      ]
    },
    {
      "id": "monitor-base",
      "name": "dotnet/nightly/monitor/base",
      "readmes": [
        {
          "path": "README.monitor-base.md",
          "templatePath": "eng/readme-templates/README.md"
        },
        {
          "path": ".mar/portal/README.monitor-base.portal.md",
          "templatePath": "eng/readme-templates/README.mcr.md"
        }
      ],
      "mcrTagsMetadataTemplate": "eng/mcr-tags-metadata-templates/monitor-base-tags.yml",
      "images": [
        {
          "productVersion": "$(monitor|8.0|product-version)",
          "sharedTags": {
            "$(monitor|8.0|product-version)-ubuntu-chiseled": {},
            "8.0-ubuntu-chiseled": {},
            "8-ubuntu-chiseled": {},
            "$(monitor|8.0|product-version)": {},
            "8.0": {},
            "8": {},
            "latest": {}
          },
          "platforms": [
            {
              "buildArgs": {
                "REPO": "$(Repo:aspnet)"
              },
              "dockerfile": "src/monitor-base/8.0/ubuntu-chiseled/amd64",
              "dockerfileTemplate": "eng/dockerfile-templates/monitor-base/Dockerfile.linux",
              "os": "linux",
              "osVersion": "jammy-chiseled",
              "tags": {
                "$(monitor|8.0|product-version)-ubuntu-chiseled-amd64": {},
                "8.0-ubuntu-chiseled-amd64": {},
                "8-ubuntu-chiseled-amd64": {}
              }
            },
            {
              "architecture": "arm64",
              "buildArgs": {
                "REPO": "$(Repo:aspnet)"
              },
              "dockerfile": "src/monitor-base/8.0/ubuntu-chiseled/arm64v8",
              "dockerfileTemplate": "eng/dockerfile-templates/monitor-base/Dockerfile.linux",
              "os": "linux",
              "osVersion": "jammy-chiseled",
              "tags": {
                "$(monitor|8.0|product-version)-ubuntu-chiseled-arm64v8": {},
                "8.0-ubuntu-chiseled-arm64v8": {},
                "8-ubuntu-chiseled-arm64v8": {}
              },
              "variant": "v8"
            }
          ]
        },
        {
          "productVersion": "$(monitor|8.0|product-version)",
          "sharedTags": {
            "$(monitor|8.0|product-version)-cbl-mariner-distroless": {
              "docType": "Undocumented"
            },
            "8.0-cbl-mariner-distroless": {
              "docType": "Undocumented"
            },
            "8-cbl-mariner-distroless": {
              "docType": "Undocumented"
            }
          },
          "platforms": [
            {
              "buildArgs": {
                "REPO": "$(Repo:aspnet)"
              },
              "dockerfile": "src/monitor-base/8.0/cbl-mariner-distroless/amd64",
              "dockerfileTemplate": "eng/dockerfile-templates/monitor-base/Dockerfile.linux",
              "os": "linux",
              "osVersion": "cbl-mariner2.0-distroless",
              "tags": {
                "$(monitor|8.0|product-version)-cbl-mariner-distroless-amd64": {
                  "docType": "Undocumented"
                },
                "8.0-cbl-mariner-distroless-amd64": {
                  "docType": "Undocumented"
                },
                "8-cbl-mariner-distroless-amd64": {
                  "docType": "Undocumented"
                }
              }
            },
            {
              "architecture": "arm64",
              "buildArgs": {
                "REPO": "$(Repo:aspnet)"
              },
              "dockerfile": "src/monitor-base/8.0/cbl-mariner-distroless/arm64v8",
              "dockerfileTemplate": "eng/dockerfile-templates/monitor-base/Dockerfile.linux",
              "os": "linux",
              "osVersion": "cbl-mariner2.0-distroless",
              "tags": {
                "$(monitor|8.0|product-version)-cbl-mariner-distroless-arm64v8": {
                  "docType": "Undocumented"
                },
                "8.0-cbl-mariner-distroless-arm64v8": {
                  "docType": "Undocumented"
                },
                "8-cbl-mariner-distroless-arm64v8": {
                  "docType": "Undocumented"
                }
              },
              "variant": "v8"
            }
          ]
        }
      ]
    },
    {
      "id": "monitor",
      "name": "dotnet/nightly/monitor",
      "readmes": [
        {
          "path": "README.monitor.md",
          "templatePath": "eng/readme-templates/README.md"
        },
        {
          "path": ".mar/portal/README.monitor.portal.md",
          "templatePath": "eng/readme-templates/README.mcr.md"
        }
      ],
      "mcrTagsMetadataTemplate": "eng/mcr-tags-metadata-templates/monitor-tags.yml",
      "images": [
        {
          "productVersion": "$(monitor|6.3|product-version)",
          "sharedTags": {
            "$(monitor|6.3|product-version)-alpine": {},
            "6.3-alpine": {},
            "6-alpine": {},
            "$(monitor|6.3|product-version)": {},
            "6.3": {},
            "6": {}
          },
          "platforms": [
            {
              "buildArgs": {
                "REPO": "$(Repo:aspnet)"
              },
              "dockerfile": "src/monitor/6.3/alpine/amd64",
              "dockerfileTemplate": "eng/dockerfile-templates/monitor/Dockerfile.linux",
              "os": "linux",
              "osVersion": "alpine3.18",
              "tags": {
                "$(monitor|6.3|product-version)-alpine-amd64": {},
                "6.3-alpine-amd64": {},
                "6-alpine-amd64": {}
              }
            },
            {
              "architecture": "arm64",
              "buildArgs": {
                "REPO": "$(Repo:aspnet)"
              },
              "dockerfile": "src/monitor/6.3/alpine/arm64v8",
              "dockerfileTemplate": "eng/dockerfile-templates/monitor/Dockerfile.linux",
              "os": "linux",
              "osVersion": "alpine3.18",
              "tags": {
                "$(monitor|6.3|product-version)-alpine-arm64v8": {},
                "6.3-alpine-arm64v8": {},
                "6-alpine-arm64v8": {}
              },
              "variant": "v8"
            }
          ]
        },
        {
          "productVersion": "$(monitor|6.3|product-version)",
          "sharedTags": {
            "$(monitor|6.3|product-version)-ubuntu-chiseled": {},
            "6.3-ubuntu-chiseled": {},
            "6-ubuntu-chiseled": {}
          },
          "platforms": [
            {
              "buildArgs": {
                "REPO": "$(Repo:aspnet)"
              },
              "dockerfile": "src/monitor/6.3/ubuntu-chiseled/amd64",
              "dockerfileTemplate": "eng/dockerfile-templates/monitor/Dockerfile.linux",
              "os": "linux",
              "osVersion": "jammy-chiseled",
              "tags": {
                "$(monitor|6.3|product-version)-ubuntu-chiseled-amd64": {},
                "6.3-ubuntu-chiseled-amd64": {},
                "6-ubuntu-chiseled-amd64": {}
              }
            },
            {
              "architecture": "arm64",
              "buildArgs": {
                "REPO": "$(Repo:aspnet)"
              },
              "dockerfile": "src/monitor/6.3/ubuntu-chiseled/arm64v8",
              "dockerfileTemplate": "eng/dockerfile-templates/monitor/Dockerfile.linux",
              "os": "linux",
              "osVersion": "jammy-chiseled",
              "tags": {
                "$(monitor|6.3|product-version)-ubuntu-chiseled-arm64v8": {},
                "6.3-ubuntu-chiseled-arm64v8": {},
                "6-ubuntu-chiseled-arm64v8": {}
              },
              "variant": "v8"
            }
          ]
        },
        {
          "productVersion": "$(monitor|6.3|product-version)",
          "sharedTags": {
            "$(monitor|6.3|product-version)-cbl-mariner": {
              "docType": "Undocumented"
            },
            "6.3-cbl-mariner": {
              "docType": "Undocumented"
            },
            "6-cbl-mariner": {
              "docType": "Undocumented"
            }
          },
          "platforms": [
            {
              "buildArgs": {
                "REPO": "$(Repo:aspnet)"
              },
              "dockerfile": "src/monitor/6.3/cbl-mariner/amd64",
              "dockerfileTemplate": "eng/dockerfile-templates/monitor/Dockerfile.linux",
              "os": "linux",
              "osVersion": "cbl-mariner2.0",
              "tags": {
                "$(monitor|6.3|product-version)-cbl-mariner-amd64": {
                  "docType": "Undocumented"
                },
                "6.3-cbl-mariner-amd64": {
                  "docType": "Undocumented"
                },
                "6-cbl-mariner-amd64": {
                  "docType": "Undocumented"
                }
              }
            },
            {
              "architecture": "arm64",
              "buildArgs": {
                "REPO": "$(Repo:aspnet)"
              },
              "dockerfile": "src/monitor/6.3/cbl-mariner/arm64v8",
              "dockerfileTemplate": "eng/dockerfile-templates/monitor/Dockerfile.linux",
              "os": "linux",
              "osVersion": "cbl-mariner2.0",
              "tags": {
                "$(monitor|6.3|product-version)-cbl-mariner-arm64v8": {
                  "docType": "Undocumented"
                },
                "6.3-cbl-mariner-arm64v8": {
                  "docType": "Undocumented"
                },
                "6-cbl-mariner-arm64v8": {
                  "docType": "Undocumented"
                }
              },
              "variant": "v8"
            }
          ]
        },
        {
          "productVersion": "$(monitor|6.3|product-version)",
          "sharedTags": {
            "$(monitor|6.3|product-version)-cbl-mariner-distroless": {
              "docType": "Undocumented"
            },
            "6.3-cbl-mariner-distroless": {
              "docType": "Undocumented"
            },
            "6-cbl-mariner-distroless": {
              "docType": "Undocumented"
            }
          },
          "platforms": [
            {
              "buildArgs": {
                "REPO": "$(Repo:aspnet)"
              },
              "dockerfile": "src/monitor/6.3/cbl-mariner-distroless/amd64",
              "dockerfileTemplate": "eng/dockerfile-templates/monitor/Dockerfile.linux",
              "os": "linux",
              "osVersion": "cbl-mariner2.0-distroless",
              "tags": {
                "$(monitor|6.3|product-version)-cbl-mariner-distroless-amd64": {
                  "docType": "Undocumented"
                },
                "6.3-cbl-mariner-distroless-amd64": {
                  "docType": "Undocumented"
                },
                "6-cbl-mariner-distroless-amd64": {
                  "docType": "Undocumented"
                }
              }
            },
            {
              "architecture": "arm64",
              "buildArgs": {
                "REPO": "$(Repo:aspnet)"
              },
              "dockerfile": "src/monitor/6.3/cbl-mariner-distroless/arm64v8",
              "dockerfileTemplate": "eng/dockerfile-templates/monitor/Dockerfile.linux",
              "os": "linux",
              "osVersion": "cbl-mariner2.0-distroless",
              "tags": {
                "$(monitor|6.3|product-version)-cbl-mariner-distroless-arm64v8": {
                  "docType": "Undocumented"
                },
                "6.3-cbl-mariner-distroless-arm64v8": {
                  "docType": "Undocumented"
                },
                "6-cbl-mariner-distroless-arm64v8": {
                  "docType": "Undocumented"
                }
              },
              "variant": "v8"
            }
          ]
        },
        {
          "productVersion": "$(monitor|7.1|product-version)",
          "sharedTags": {
            "$(monitor|7.1|product-version)-alpine": {},
            "7.1-alpine": {},
            "$(monitor|7.1|product-version)": {},
            "7.1": {}
          },
          "platforms": [
            {
              "buildArgs": {
                "REPO": "$(Repo:aspnet)"
              },
              "dockerfile": "src/monitor/7.1/alpine/amd64",
              "dockerfileTemplate": "eng/dockerfile-templates/monitor/Dockerfile.linux",
              "os": "linux",
              "osVersion": "alpine3.18",
              "tags": {
                "$(monitor|7.1|product-version)-alpine-amd64": {},
                "7.1-alpine-amd64": {}
              }
            },
            {
              "architecture": "arm64",
              "buildArgs": {
                "REPO": "$(Repo:aspnet)"
              },
              "dockerfile": "src/monitor/7.1/alpine/arm64v8",
              "dockerfileTemplate": "eng/dockerfile-templates/monitor/Dockerfile.linux",
              "os": "linux",
              "osVersion": "alpine3.18",
              "tags": {
                "$(monitor|7.1|product-version)-alpine-arm64v8": {},
                "7.1-alpine-arm64v8": {}
              },
              "variant": "v8"
            }
          ]
        },
        {
          "productVersion": "$(monitor|7.1|product-version)",
          "sharedTags": {
            "$(monitor|7.1|product-version)-cbl-mariner": {
              "docType": "Undocumented"
            },
            "7.1-cbl-mariner": {
              "docType": "Undocumented"
            }
          },
          "platforms": [
            {
              "buildArgs": {
                "REPO": "$(Repo:aspnet)"
              },
              "dockerfile": "src/monitor/7.1/cbl-mariner/amd64",
              "dockerfileTemplate": "eng/dockerfile-templates/monitor/Dockerfile.linux",
              "os": "linux",
              "osVersion": "cbl-mariner2.0",
              "tags": {
                "$(monitor|7.1|product-version)-cbl-mariner-amd64": {
                  "docType": "Undocumented"
                },
                "7.1-cbl-mariner-amd64": {
                  "docType": "Undocumented"
                }
              }
            },
            {
              "architecture": "arm64",
              "buildArgs": {
                "REPO": "$(Repo:aspnet)"
              },
              "dockerfile": "src/monitor/7.1/cbl-mariner/arm64v8",
              "dockerfileTemplate": "eng/dockerfile-templates/monitor/Dockerfile.linux",
              "os": "linux",
              "osVersion": "cbl-mariner2.0",
              "tags": {
                "$(monitor|7.1|product-version)-cbl-mariner-arm64v8": {
                  "docType": "Undocumented"
                },
                "7.1-cbl-mariner-arm64v8": {
                  "docType": "Undocumented"
                }
              },
              "variant": "v8"
            }
          ]
        },
        {
          "productVersion": "$(monitor|7.1|product-version)",
          "sharedTags": {
            "$(monitor|7.1|product-version)-cbl-mariner-distroless": {
              "docType": "Undocumented"
            },
            "7.1-cbl-mariner-distroless": {
              "docType": "Undocumented"
            }
          },
          "platforms": [
            {
              "buildArgs": {
                "REPO": "$(Repo:aspnet)"
              },
              "dockerfile": "src/monitor/7.1/cbl-mariner-distroless/amd64",
              "dockerfileTemplate": "eng/dockerfile-templates/monitor/Dockerfile.linux",
              "os": "linux",
              "osVersion": "cbl-mariner2.0-distroless",
              "tags": {
                "$(monitor|7.1|product-version)-cbl-mariner-distroless-amd64": {
                  "docType": "Undocumented"
                },
                "7.1-cbl-mariner-distroless-amd64": {
                  "docType": "Undocumented"
                }
              }
            },
            {
              "architecture": "arm64",
              "buildArgs": {
                "REPO": "$(Repo:aspnet)"
              },
              "dockerfile": "src/monitor/7.1/cbl-mariner-distroless/arm64v8",
              "dockerfileTemplate": "eng/dockerfile-templates/monitor/Dockerfile.linux",
              "os": "linux",
              "osVersion": "cbl-mariner2.0-distroless",
              "tags": {
                "$(monitor|7.1|product-version)-cbl-mariner-distroless-arm64v8": {
                  "docType": "Undocumented"
                },
                "7.1-cbl-mariner-distroless-arm64v8": {
                  "docType": "Undocumented"
                }
              },
              "variant": "v8"
            }
          ]
        },
        {
          "productVersion": "$(monitor|7.2|product-version)",
          "sharedTags": {
            "$(monitor|7.2|product-version)-alpine": {},
            "7.2-alpine": {},
            "$(monitor|7.2|product-version)": {},
            "7.2": {}
          },
          "platforms": [
            {
              "buildArgs": {
                "REPO": "$(Repo:aspnet)"
              },
              "dockerfile": "src/monitor/7.2/alpine/amd64",
              "dockerfileTemplate": "eng/dockerfile-templates/monitor/Dockerfile.linux",
              "os": "linux",
              "osVersion": "alpine3.18",
              "tags": {
                "$(monitor|7.2|product-version)-alpine-amd64": {},
                "7.2-alpine-amd64": {}
              }
            },
            {
              "architecture": "arm64",
              "buildArgs": {
                "REPO": "$(Repo:aspnet)"
              },
              "dockerfile": "src/monitor/7.2/alpine/arm64v8",
              "dockerfileTemplate": "eng/dockerfile-templates/monitor/Dockerfile.linux",
              "os": "linux",
              "osVersion": "alpine3.18",
              "tags": {
                "$(monitor|7.2|product-version)-alpine-arm64v8": {},
                "7.2-alpine-arm64v8": {}
              },
              "variant": "v8"
            }
          ]
        },
        {
          "productVersion": "$(monitor|7.2|product-version)",
          "sharedTags": {
            "$(monitor|7.2|product-version)-cbl-mariner": {
              "docType": "Undocumented"
            },
            "7.2-cbl-mariner": {
              "docType": "Undocumented"
            }
          },
          "platforms": [
            {
              "buildArgs": {
                "REPO": "$(Repo:aspnet)"
              },
              "dockerfile": "src/monitor/7.2/cbl-mariner/amd64",
              "dockerfileTemplate": "eng/dockerfile-templates/monitor/Dockerfile.linux",
              "os": "linux",
              "osVersion": "cbl-mariner2.0",
              "tags": {
                "$(monitor|7.2|product-version)-cbl-mariner-amd64": {
                  "docType": "Undocumented"
                },
                "7.2-cbl-mariner-amd64": {
                  "docType": "Undocumented"
                }
              }
            },
            {
              "architecture": "arm64",
              "buildArgs": {
                "REPO": "$(Repo:aspnet)"
              },
              "dockerfile": "src/monitor/7.2/cbl-mariner/arm64v8",
              "dockerfileTemplate": "eng/dockerfile-templates/monitor/Dockerfile.linux",
              "os": "linux",
              "osVersion": "cbl-mariner2.0",
              "tags": {
                "$(monitor|7.2|product-version)-cbl-mariner-arm64v8": {
                  "docType": "Undocumented"
                },
                "7.2-cbl-mariner-arm64v8": {
                  "docType": "Undocumented"
                }
              },
              "variant": "v8"
            }
          ]
        },
        {
          "productVersion": "$(monitor|7.2|product-version)",
          "sharedTags": {
            "$(monitor|7.2|product-version)-cbl-mariner-distroless": {
              "docType": "Undocumented"
            },
            "7.2-cbl-mariner-distroless": {
              "docType": "Undocumented"
            }
          },
          "platforms": [
            {
              "buildArgs": {
                "REPO": "$(Repo:aspnet)"
              },
              "dockerfile": "src/monitor/7.2/cbl-mariner-distroless/amd64",
              "dockerfileTemplate": "eng/dockerfile-templates/monitor/Dockerfile.linux",
              "os": "linux",
              "osVersion": "cbl-mariner2.0-distroless",
              "tags": {
                "$(monitor|7.2|product-version)-cbl-mariner-distroless-amd64": {
                  "docType": "Undocumented"
                },
                "7.2-cbl-mariner-distroless-amd64": {
                  "docType": "Undocumented"
                }
              }
            },
            {
              "architecture": "arm64",
              "buildArgs": {
                "REPO": "$(Repo:aspnet)"
              },
              "dockerfile": "src/monitor/7.2/cbl-mariner-distroless/arm64v8",
              "dockerfileTemplate": "eng/dockerfile-templates/monitor/Dockerfile.linux",
              "os": "linux",
              "osVersion": "cbl-mariner2.0-distroless",
              "tags": {
                "$(monitor|7.2|product-version)-cbl-mariner-distroless-arm64v8": {
                  "docType": "Undocumented"
                },
                "7.2-cbl-mariner-distroless-arm64v8": {
                  "docType": "Undocumented"
                }
              },
              "variant": "v8"
            }
          ]
        },
        {
          "productVersion": "$(monitor|7.3|product-version)",
          "sharedTags": {
            "$(monitor|7.3|product-version)-alpine": {},
            "7.3-alpine": {},
            "7-alpine": {},
            "$(monitor|7.3|product-version)": {},
            "7.3": {},
            "7": {}
          },
          "platforms": [
            {
              "buildArgs": {
                "REPO": "$(Repo:aspnet)"
              },
              "dockerfile": "src/monitor/7.3/alpine/amd64",
              "dockerfileTemplate": "eng/dockerfile-templates/monitor/Dockerfile.linux",
              "os": "linux",
              "osVersion": "alpine3.18",
              "tags": {
                "$(monitor|7.3|product-version)-alpine-amd64": {},
                "7.3-alpine-amd64": {},
                "7-alpine-amd64": {}
              }
            },
            {
              "architecture": "arm64",
              "buildArgs": {
                "REPO": "$(Repo:aspnet)"
              },
              "dockerfile": "src/monitor/7.3/alpine/arm64v8",
              "dockerfileTemplate": "eng/dockerfile-templates/monitor/Dockerfile.linux",
              "os": "linux",
              "osVersion": "alpine3.18",
              "tags": {
                "$(monitor|7.3|product-version)-alpine-arm64v8": {},
                "7.3-alpine-arm64v8": {},
                "7-alpine-arm64v8": {}
              },
              "variant": "v8"
            }
          ]
        },
        {
          "productVersion": "$(monitor|7.3|product-version)",
          "sharedTags": {
            "$(monitor|7.3|product-version)-ubuntu-chiseled": {},
            "7.3-ubuntu-chiseled": {},
            "7-ubuntu-chiseled": {}
          },
          "platforms": [
            {
              "buildArgs": {
                "REPO": "$(Repo:aspnet)"
              },
              "dockerfile": "src/monitor/7.3/ubuntu-chiseled/amd64",
              "dockerfileTemplate": "eng/dockerfile-templates/monitor/Dockerfile.linux",
              "os": "linux",
              "osVersion": "jammy-chiseled",
              "tags": {
                "$(monitor|7.3|product-version)-ubuntu-chiseled-amd64": {},
                "7.3-ubuntu-chiseled-amd64": {},
                "7-ubuntu-chiseled-amd64": {}
              }
            },
            {
              "architecture": "arm64",
              "buildArgs": {
                "REPO": "$(Repo:aspnet)"
              },
              "dockerfile": "src/monitor/7.3/ubuntu-chiseled/arm64v8",
              "dockerfileTemplate": "eng/dockerfile-templates/monitor/Dockerfile.linux",
              "os": "linux",
              "osVersion": "jammy-chiseled",
              "tags": {
                "$(monitor|7.3|product-version)-ubuntu-chiseled-arm64v8": {},
                "7.3-ubuntu-chiseled-arm64v8": {},
                "7-ubuntu-chiseled-arm64v8": {}
              },
              "variant": "v8"
            }
          ]
        },
        {
          "productVersion": "$(monitor|7.3|product-version)",
          "sharedTags": {
            "$(monitor|7.3|product-version)-cbl-mariner": {
              "docType": "Undocumented"
            },
            "7.3-cbl-mariner": {
              "docType": "Undocumented"
            },
            "7-cbl-mariner": {
              "docType": "Undocumented"
            }
          },
          "platforms": [
            {
              "buildArgs": {
                "REPO": "$(Repo:aspnet)"
              },
              "dockerfile": "src/monitor/7.3/cbl-mariner/amd64",
              "dockerfileTemplate": "eng/dockerfile-templates/monitor/Dockerfile.linux",
              "os": "linux",
              "osVersion": "cbl-mariner2.0",
              "tags": {
                "$(monitor|7.3|product-version)-cbl-mariner-amd64": {
                  "docType": "Undocumented"
                },
                "7.3-cbl-mariner-amd64": {
                  "docType": "Undocumented"
                },
                "7-cbl-mariner-amd64": {
                  "docType": "Undocumented"
                }
              }
            },
            {
              "architecture": "arm64",
              "buildArgs": {
                "REPO": "$(Repo:aspnet)"
              },
              "dockerfile": "src/monitor/7.3/cbl-mariner/arm64v8",
              "dockerfileTemplate": "eng/dockerfile-templates/monitor/Dockerfile.linux",
              "os": "linux",
              "osVersion": "cbl-mariner2.0",
              "tags": {
                "$(monitor|7.3|product-version)-cbl-mariner-arm64v8": {
                  "docType": "Undocumented"
                },
                "7.3-cbl-mariner-arm64v8": {
                  "docType": "Undocumented"
                },
                "7-cbl-mariner-arm64v8": {
                  "docType": "Undocumented"
                }
              },
              "variant": "v8"
            }
          ]
        },
        {
          "productVersion": "$(monitor|7.3|product-version)",
          "sharedTags": {
            "$(monitor|7.3|product-version)-cbl-mariner-distroless": {
              "docType": "Undocumented"
            },
            "7.3-cbl-mariner-distroless": {
              "docType": "Undocumented"
            },
            "7-cbl-mariner-distroless": {
              "docType": "Undocumented"
            }
          },
          "platforms": [
            {
              "buildArgs": {
                "REPO": "$(Repo:aspnet)"
              },
              "dockerfile": "src/monitor/7.3/cbl-mariner-distroless/amd64",
              "dockerfileTemplate": "eng/dockerfile-templates/monitor/Dockerfile.linux",
              "os": "linux",
              "osVersion": "cbl-mariner2.0-distroless",
              "tags": {
                "$(monitor|7.3|product-version)-cbl-mariner-distroless-amd64": {
                  "docType": "Undocumented"
                },
                "7.3-cbl-mariner-distroless-amd64": {
                  "docType": "Undocumented"
                },
                "7-cbl-mariner-distroless-amd64": {
                  "docType": "Undocumented"
                }
              }
            },
            {
              "architecture": "arm64",
              "buildArgs": {
                "REPO": "$(Repo:aspnet)"
              },
              "dockerfile": "src/monitor/7.3/cbl-mariner-distroless/arm64v8",
              "dockerfileTemplate": "eng/dockerfile-templates/monitor/Dockerfile.linux",
              "os": "linux",
              "osVersion": "cbl-mariner2.0-distroless",
              "tags": {
                "$(monitor|7.3|product-version)-cbl-mariner-distroless-arm64v8": {
                  "docType": "Undocumented"
                },
                "7.3-cbl-mariner-distroless-arm64v8": {
                  "docType": "Undocumented"
                },
                "7-cbl-mariner-distroless-arm64v8": {
                  "docType": "Undocumented"
                }
              },
              "variant": "v8"
            }
          ]
        },
        {
          "productVersion": "$(monitor|8.0|product-version)",
          "sharedTags": {
            "$(monitor|8.0|product-version)-ubuntu-chiseled": {},
            "8.0-ubuntu-chiseled": {},
            "8-ubuntu-chiseled": {},
            "$(monitor|8.0|product-version)": {},
            "8.0": {},
<<<<<<< HEAD
            "8": {},
            "latest": {}
=======
            "8": {}
>>>>>>> 7c2fc5f8
          },
          "platforms": [
            {
              "buildArgs": {
                "REPO": "$(Repo:monitor-base)"
              },
              "dockerfile": "src/monitor/8.0/ubuntu-chiseled/amd64",
              "dockerfileTemplate": "eng/dockerfile-templates/monitor/Dockerfile.linux.extensions",
              "os": "linux",
              "osVersion": "jammy-chiseled",
              "tags": {
                "$(monitor|8.0|product-version)-ubuntu-chiseled-amd64": {},
                "8.0-ubuntu-chiseled-amd64": {},
                "8-ubuntu-chiseled-amd64": {}
              }
            },
            {
              "architecture": "arm64",
              "buildArgs": {
                "REPO": "$(Repo:monitor-base)"
              },
              "dockerfile": "src/monitor/8.0/ubuntu-chiseled/arm64v8",
              "dockerfileTemplate": "eng/dockerfile-templates/monitor/Dockerfile.linux.extensions",
              "os": "linux",
              "osVersion": "jammy-chiseled",
              "tags": {
                "$(monitor|8.0|product-version)-ubuntu-chiseled-arm64v8": {},
                "8.0-ubuntu-chiseled-arm64v8": {},
                "8-ubuntu-chiseled-arm64v8": {}
              },
              "variant": "v8"
            }
          ]
        },
        {
          "productVersion": "$(monitor|8.0|product-version)",
          "sharedTags": {
            "$(monitor|8.0|product-version)-cbl-mariner-distroless": {
              "docType": "Undocumented"
            },
            "8.0-cbl-mariner-distroless": {
              "docType": "Undocumented"
            },
            "8-cbl-mariner-distroless": {
              "docType": "Undocumented"
            }
          },
          "platforms": [
            {
              "buildArgs": {
                "REPO": "$(Repo:monitor-base)"
              },
              "dockerfile": "src/monitor/8.0/cbl-mariner-distroless/amd64",
              "dockerfileTemplate": "eng/dockerfile-templates/monitor/Dockerfile.linux.extensions",
              "os": "linux",
              "osVersion": "cbl-mariner2.0-distroless",
              "tags": {
                "$(monitor|8.0|product-version)-cbl-mariner-distroless-amd64": {
                  "docType": "Undocumented"
                },
                "8.0-cbl-mariner-distroless-amd64": {
                  "docType": "Undocumented"
                },
                "8-cbl-mariner-distroless-amd64": {
                  "docType": "Undocumented"
                }
              }
            },
            {
              "architecture": "arm64",
              "buildArgs": {
                "REPO": "$(Repo:monitor-base)"
              },
              "dockerfile": "src/monitor/8.0/cbl-mariner-distroless/arm64v8",
              "dockerfileTemplate": "eng/dockerfile-templates/monitor/Dockerfile.linux.extensions",
              "os": "linux",
              "osVersion": "cbl-mariner2.0-distroless",
              "tags": {
                "$(monitor|8.0|product-version)-cbl-mariner-distroless-arm64v8": {
                  "docType": "Undocumented"
                },
                "8.0-cbl-mariner-distroless-arm64v8": {
                  "docType": "Undocumented"
                },
                "8-cbl-mariner-distroless-arm64v8": {
                  "docType": "Undocumented"
                }
              },
              "variant": "v8"
            }
          ]
        }
      ]
    }
  ]
}<|MERGE_RESOLUTION|>--- conflicted
+++ resolved
@@ -582,7 +582,6 @@
           "sharedTags": {
             "$(dotnet|7.0|product-version)-jammy": {},
             "7.0-jammy": {}
-<<<<<<< HEAD
           },
           "platforms": [
             {
@@ -626,8 +625,6 @@
           "sharedTags": {
             "$(dotnet|7.0|product-version)-jammy-chiseled": {},
             "7.0-jammy-chiseled": {}
-=======
->>>>>>> 7c2fc5f8
           },
           "platforms": [
             {
@@ -821,12 +818,8 @@
             "$(dotnet|8.0|product-version)": {},
             "$(dotnet|8.0|product-version)-bookworm-slim": {},
             "8.0": {},
-<<<<<<< HEAD
             "8.0-bookworm-slim": {},
             "latest": {}
-=======
-            "8.0-bookworm-slim": {}
->>>>>>> 7c2fc5f8
           },
           "platforms": [
             {
@@ -915,7 +908,6 @@
         {
           "productVersion": "$(dotnet|8.0|product-version)",
           "sharedTags": {
-<<<<<<< HEAD
             "$(dotnet|8.0|product-version)-alpine3.18-aot": {},
             "8.0-alpine3.18-aot": {},
             "8.0-alpine-aot": {}
@@ -991,8 +983,6 @@
         {
           "productVersion": "$(dotnet|8.0|product-version)",
           "sharedTags": {
-=======
->>>>>>> 7c2fc5f8
             "$(dotnet|8.0|product-version)-alpine3.18-extra": {},
             "8.0-alpine3.18-extra": {},
             "8.0-alpine-extra": {}
@@ -1180,7 +1170,6 @@
         {
           "productVersion": "$(dotnet|8.0|product-version)",
           "sharedTags": {
-<<<<<<< HEAD
             "$(dotnet|8.0|product-version)-jammy-chiseled-aot": {},
             "8.0-jammy-chiseled-aot": {}
           },
@@ -1252,8 +1241,6 @@
         {
           "productVersion": "$(dotnet|8.0|product-version)",
           "sharedTags": {
-=======
->>>>>>> 7c2fc5f8
             "$(dotnet|8.0|product-version)-jammy-chiseled-extra": {},
             "8.0-jammy-chiseled-extra": {}
           },
@@ -1314,11 +1301,7 @@
                   "name": "test-dependencies",
                   "type": "Integral",
                   "dependencies": [
-<<<<<<< HEAD
-                    "$(Repo:sdk):8.0-jammy-arm64v8"
-=======
                     "$(Repo:sdk):8.0-jammy-arm32v7"
->>>>>>> 7c2fc5f8
                   ]
                 }
               ]
@@ -1450,7 +1433,6 @@
         {
           "productVersion": "$(dotnet|8.0|product-version)",
           "sharedTags": {
-<<<<<<< HEAD
             "$(dotnet|8.0|product-version)-cbl-mariner2.0-distroless-aot": {
               "docType": "Undocumented"
             },
@@ -1521,8 +1503,6 @@
         {
           "productVersion": "$(dotnet|8.0|product-version)",
           "sharedTags": {
-=======
->>>>>>> 7c2fc5f8
             "$(dotnet|8.0|product-version)-cbl-mariner2.0-distroless-extra": {
               "docType": "Undocumented"
             },
@@ -1836,7 +1816,6 @@
           "sharedTags": {
             "$(dotnet|6.0|product-version)-focal": {},
             "6.0-focal": {}
-<<<<<<< HEAD
           },
           "platforms": [
             {
@@ -1889,8 +1868,6 @@
           "sharedTags": {
             "$(dotnet|6.0|product-version)-jammy": {},
             "6.0-jammy": {}
-=======
->>>>>>> 7c2fc5f8
           },
           "platforms": [
             {
@@ -2410,7 +2387,6 @@
           "sharedTags": {
             "$(dotnet|7.0|product-version)-jammy": {},
             "7.0-jammy": {}
-<<<<<<< HEAD
           },
           "platforms": [
             {
@@ -2463,8 +2439,6 @@
           "sharedTags": {
             "$(dotnet|7.0|product-version)-jammy-chiseled": {},
             "7.0-jammy-chiseled": {}
-=======
->>>>>>> 7c2fc5f8
           },
           "platforms": [
             {
@@ -2707,12 +2681,8 @@
           "productVersion": "$(dotnet|8.0|product-version)",
           "sharedTags": {
             "$(dotnet|8.0|product-version)": {},
-<<<<<<< HEAD
             "8.0": {},
             "latest": {}
-=======
-            "8.0": {}
->>>>>>> 7c2fc5f8
           },
           "platforms": [
             {
@@ -3437,7 +3407,6 @@
           "sharedTags": {
             "$(dotnet|6.0|product-version)-focal": {},
             "6.0-focal": {}
-<<<<<<< HEAD
           },
           "platforms": [
             {
@@ -3490,8 +3459,6 @@
           "sharedTags": {
             "$(dotnet|6.0|product-version)-jammy": {},
             "6.0-jammy": {}
-=======
->>>>>>> 7c2fc5f8
           },
           "platforms": [
             {
@@ -4023,7 +3990,6 @@
           "sharedTags": {
             "$(dotnet|7.0|product-version)-jammy": {},
             "7.0-jammy": {}
-<<<<<<< HEAD
           },
           "platforms": [
             {
@@ -4076,8 +4042,6 @@
           "sharedTags": {
             "$(dotnet|7.0|product-version)-jammy-chiseled": {},
             "7.0-jammy-chiseled": {}
-=======
->>>>>>> 7c2fc5f8
           },
           "platforms": [
             {
@@ -4326,12 +4290,8 @@
           "productVersion": "$(dotnet|8.0|product-version)",
           "sharedTags": {
             "$(dotnet|8.0|product-version)": {},
-<<<<<<< HEAD
             "8.0": {},
             "latest": {}
-=======
-            "8.0": {}
->>>>>>> 7c2fc5f8
           },
           "platforms": [
             {
@@ -5825,12 +5785,8 @@
           "productVersion": "$(sdk|8.0|product-version)",
           "sharedTags": {
             "$(sdk|8.0|product-version)": {},
-<<<<<<< HEAD
             "8.0": {},
             "latest": {}
-=======
-            "8.0": {}
->>>>>>> 7c2fc5f8
           },
           "platforms": [
             {
@@ -6083,7 +6039,6 @@
               "tags": {
                 "$(sdk|8.0|product-version)-jammy-arm64v8": {},
                 "8.0-jammy-arm64v8": {}
-<<<<<<< HEAD
               },
               "variant": "v8"
             }
@@ -6121,8 +6076,6 @@
               "tags": {
                 "$(sdk|8.0|product-version)-jammy-aot-arm64v8": {},
                 "8.0-jammy-aot-arm64v8": {}
-=======
->>>>>>> 7c2fc5f8
               },
               "variant": "v8"
             }
@@ -6176,7 +6129,6 @@
                   "docType": "Undocumented"
                 },
                 "8.0-cbl-mariner2.0-arm64v8": {
-<<<<<<< HEAD
                   "docType": "Undocumented"
                 },
                 "8.0-cbl-mariner-arm64v8": {
@@ -6238,11 +6190,6 @@
                   "docType": "Undocumented"
                 },
                 "8.0-cbl-mariner-aot-arm64v8": {
-=======
-                  "docType": "Undocumented"
-                },
-                "8.0-cbl-mariner-arm64v8": {
->>>>>>> 7c2fc5f8
                   "docType": "Undocumented"
                 }
               },
@@ -7138,12 +7085,8 @@
             "8-ubuntu-chiseled": {},
             "$(monitor|8.0|product-version)": {},
             "8.0": {},
-<<<<<<< HEAD
             "8": {},
             "latest": {}
-=======
-            "8": {}
->>>>>>> 7c2fc5f8
           },
           "platforms": [
             {
