--- conflicted
+++ resolved
@@ -5374,12 +5374,7 @@
             "6-alpine": {},
             "$(monitor|6.3|product-version)": {},
             "6.3": {},
-<<<<<<< HEAD
             "6": {}
-=======
-            "6": {},
-            "latest": {}
->>>>>>> b1baba3e
           },
           "platforms": [
             {
@@ -5409,8 +5404,8 @@
               "osVersion": "alpine3.16",
               "tags": {
                 "$(monitor|6.3|product-version)-alpine-arm64v8": {},
-<<<<<<< HEAD
-                "6.3-alpine-arm64v8": {}
+                "6.3-alpine-arm64v8": {},
+                "6-alpine-arm64v8": {}
               },
               "variant": "v8"
             }
@@ -5453,10 +5448,6 @@
                 "$(monitor|6.3|product-version)-ubuntu-chiseled-arm64v8": {},
                 "6.3-ubuntu-chiseled-arm64v8": {},
                 "6-ubuntu-chiseled-arm64v8": {}
-=======
-                "6.3-alpine-arm64v8": {},
-                "6-alpine-arm64v8": {}
->>>>>>> b1baba3e
               },
               "variant": "v8"
             }
@@ -5513,12 +5504,9 @@
                 },
                 "6.3-cbl-mariner-arm64v8": {
                   "docType": "Undocumented"
-<<<<<<< HEAD
-=======
                 },
                 "6-cbl-mariner-arm64v8": {
                   "docType": "Undocumented"
->>>>>>> b1baba3e
                 }
               },
               "variant": "v8"
