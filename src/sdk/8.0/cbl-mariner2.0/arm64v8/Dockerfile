--- conflicted
+++ resolved
@@ -7,11 +7,7 @@
     # Do not show first run text
     DOTNET_NOLOGO=true \
     # SDK version
-<<<<<<< HEAD
-    DOTNET_SDK_VERSION=8.0.100-rc.1.23422.1 \
-=======
     DOTNET_SDK_VERSION=8.0.100-rc.1.23455.8 \
->>>>>>> 7c2fc5f8
     # Enable correct mode for dotnet watch (only mode supported in a container)
     DOTNET_USE_POLLING_FILE_WATCHER=true \
     # Skip extraction of XML docs - generally not useful within an image/container - helps performance
@@ -25,13 +21,8 @@
     && tdnf clean all
 
 # Install .NET SDK
-<<<<<<< HEAD
 RUN curl -fSL --output dotnet.tar.gz https://dotnetbuilds.azureedge.net/public/Sdk/$DOTNET_SDK_VERSION/dotnet-sdk-$DOTNET_SDK_VERSION-linux-arm64.tar.gz \
-    && dotnet_sha512='7354ee9ce6539d5317c54c45ef9ed38ccf286349628e879d316846490492151d82c562cbb72ece424e544eec06e44da5f0d62a9378dbc285b924fc52ff235dc8' \
-=======
-RUN curl -fSL --output dotnet.tar.gz https://dotnetcli.azureedge.net/dotnet/Sdk/$DOTNET_SDK_VERSION/dotnet-sdk-$DOTNET_SDK_VERSION-linux-arm64.tar.gz \
     && dotnet_sha512='686a10b89217fd5d28e4b587dc231d0bb2630fe7dfc7423611406fae8812ce1b53aae3e079b924280fe589686153919272f4b5ba0c0292d68ae50a75530d015a' \
->>>>>>> 7c2fc5f8
     && echo "$dotnet_sha512  dotnet.tar.gz" | sha512sum -c - \
     && tar -oxzf dotnet.tar.gz -C /usr/share/dotnet ./packs ./sdk ./sdk-manifests ./templates ./LICENSE.txt ./ThirdPartyNotices.txt \
     && rm dotnet.tar.gz \
