--- conflicted
+++ resolved
@@ -10,15 +10,6 @@
   * `docker pull mcr.microsoft.com/dotnet/samples:dotnetapp`
 * `aspnetapp` [(*Dockerfile*)](https://github.com/dotnet/dotnet-docker/blob/main/samples/aspnetapp/Dockerfile)
   * `docker pull mcr.microsoft.com/dotnet/samples:aspnetapp`
-<<<<<<< HEAD
-^elif match(SHORT_REPO, "monitor"):* `7` (Preview)
-  * `docker pull {{FULL_REPO}}:7`
-* `6` (Current)
-  * `docker pull {{FULL_REPO}}:6`
-^else: * `7.0` (Preview)
-  * `docker pull {{FULL_REPO}}:7.0`
-* `6.0` (Current, LTS)
-=======
 ^elif match(SHORT_REPO, "monitor"):{{if VARIABLES["branch"] = "nightly":* `7` (Preview)
   * `docker pull {{FULL_REPO}}:7`
 }}* `6` (Current)
@@ -26,7 +17,6 @@
 ^else:{{if VARIABLES["branch"] = "nightly":* `7.0` (Preview)
   * `docker pull {{FULL_REPO}}:7.0`
 }}* `6.0` (Current, LTS)
->>>>>>> 52d1d8b5
   * `docker pull {{FULL_REPO}}:6.0`
 }}}}{{if IS_PRODUCT_FAMILY && VARIABLES["branch"] = "main"
 :# Featured Repos
