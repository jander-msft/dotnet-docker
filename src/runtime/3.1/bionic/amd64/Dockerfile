--- conflicted
+++ resolved
@@ -7,15 +7,9 @@
     && rm -rf /var/lib/apt/lists/*
 
 # Install .NET Core
-<<<<<<< HEAD
-RUN dotnet_version=3.1.21 \
-    && curl -fSL --output dotnet.tar.gz https://dotnetcli.azureedge.net/dotnet/Runtime/$dotnet_version/dotnet-runtime-$dotnet_version-linux-x64.tar.gz \
-    && dotnet_sha512='cc4b2fef46e94df88bf0fc11cb15439e79bd48da524561dffde80d3cd6db218133468ad2f6785803cf0c13f000d95ff71eb258cec76dd8eb809676ec1cb38fac' \
-=======
 RUN dotnet_version=3.1.22 \
     && curl -fSL --output dotnet.tar.gz https://dotnetcli.azureedge.net/dotnet/Runtime/$dotnet_version/dotnet-runtime-$dotnet_version-linux-x64.tar.gz \
     && dotnet_sha512='4e32b45086fbd630622d20b0b2316d0c9bd66647b38ef1475c9bf8ef755bd60ec7eb8055a8de2bf89ed96e0460abc9e68f500189dd5437e21f2dfbd4fc71693e' \
->>>>>>> d9da9c4f
     && echo "$dotnet_sha512  dotnet.tar.gz" | sha512sum -c - \
     && mkdir -p /usr/share/dotnet \
     && tar -ozxf dotnet.tar.gz -C /usr/share/dotnet \
