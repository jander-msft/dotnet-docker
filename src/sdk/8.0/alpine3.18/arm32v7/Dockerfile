ARG REPO=mcr.microsoft.com/dotnet/aspnet
FROM $REPO:8.0.0-alpine3.18-arm32v7

ENV \
    # Do not generate certificate
    DOTNET_GENERATE_ASPNET_CERTIFICATE=false \
    # Do not show first run text
    DOTNET_NOLOGO=true \
    # SDK version
<<<<<<< HEAD
    DOTNET_SDK_VERSION=8.0.100-rtm.23523.2 \
=======
    DOTNET_SDK_VERSION=8.0.100 \
>>>>>>> ed125d34
    # Disable the invariant mode (set in base image)
    DOTNET_SYSTEM_GLOBALIZATION_INVARIANT=false \
    # Enable correct mode for dotnet watch (only mode supported in a container)
    DOTNET_USE_POLLING_FILE_WATCHER=true \
    # Skip extraction of XML docs - generally not useful within an image/container - helps performance
    NUGET_XMLDOC_MODE=skip \
    # PowerShell telemetry for docker image usage
    POWERSHELL_DISTRIBUTION_CHANNEL=PSDocker-DotnetSDK-Alpine-3.18-arm32

RUN apk add --upgrade --no-cache \
        curl \
        git \
        icu-data-full \
        icu-libs \
        tzdata

# Install .NET SDK
<<<<<<< HEAD
RUN wget -O dotnet.tar.gz https://dotnetbuilds.azureedge.net/public/Sdk/$DOTNET_SDK_VERSION/dotnet-sdk-$DOTNET_SDK_VERSION-linux-musl-arm.tar.gz \
    && dotnet_sha512='6e6b467d707bfc8317316896639c741193290f55691aee399f08205afcd3cfa715b682ef47610f5f71ec76fe3c0ee5d9d40243630908eaa14f7075efa6f00250' \
=======
RUN wget -O dotnet.tar.gz https://dotnetcli.azureedge.net/dotnet/Sdk/$DOTNET_SDK_VERSION/dotnet-sdk-$DOTNET_SDK_VERSION-linux-musl-arm.tar.gz \
    && dotnet_sha512='a8c08c4eaaa1ade3a1521750c62af92ab8fe91bfdd0f4767f8c0469ebfef091f3a68a443d4566bbfe53c49866d72a104c7aea309cabb36148f9aef9cb950ea64' \
>>>>>>> ed125d34
    && echo "$dotnet_sha512  dotnet.tar.gz" | sha512sum -c - \
    && mkdir -p /usr/share/dotnet \
    && tar -oxzf dotnet.tar.gz -C /usr/share/dotnet ./packs ./sdk ./sdk-manifests ./templates ./LICENSE.txt ./ThirdPartyNotices.txt \
    && rm dotnet.tar.gz \
    # Trigger first run experience by running arbitrary cmd
    && dotnet help<|MERGE_RESOLUTION|>--- conflicted
+++ resolved
@@ -7,11 +7,7 @@
     # Do not show first run text
     DOTNET_NOLOGO=true \
     # SDK version
-<<<<<<< HEAD
-    DOTNET_SDK_VERSION=8.0.100-rtm.23523.2 \
-=======
     DOTNET_SDK_VERSION=8.0.100 \
->>>>>>> ed125d34
     # Disable the invariant mode (set in base image)
     DOTNET_SYSTEM_GLOBALIZATION_INVARIANT=false \
     # Enable correct mode for dotnet watch (only mode supported in a container)
@@ -29,13 +25,8 @@
         tzdata
 
 # Install .NET SDK
-<<<<<<< HEAD
 RUN wget -O dotnet.tar.gz https://dotnetbuilds.azureedge.net/public/Sdk/$DOTNET_SDK_VERSION/dotnet-sdk-$DOTNET_SDK_VERSION-linux-musl-arm.tar.gz \
-    && dotnet_sha512='6e6b467d707bfc8317316896639c741193290f55691aee399f08205afcd3cfa715b682ef47610f5f71ec76fe3c0ee5d9d40243630908eaa14f7075efa6f00250' \
-=======
-RUN wget -O dotnet.tar.gz https://dotnetcli.azureedge.net/dotnet/Sdk/$DOTNET_SDK_VERSION/dotnet-sdk-$DOTNET_SDK_VERSION-linux-musl-arm.tar.gz \
     && dotnet_sha512='a8c08c4eaaa1ade3a1521750c62af92ab8fe91bfdd0f4767f8c0469ebfef091f3a68a443d4566bbfe53c49866d72a104c7aea309cabb36148f9aef9cb950ea64' \
->>>>>>> ed125d34
     && echo "$dotnet_sha512  dotnet.tar.gz" | sha512sum -c - \
     && mkdir -p /usr/share/dotnet \
     && tar -oxzf dotnet.tar.gz -C /usr/share/dotnet ./packs ./sdk ./sdk-manifests ./templates ./LICENSE.txt ./ThirdPartyNotices.txt \
