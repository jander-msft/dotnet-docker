--- conflicted
+++ resolved
@@ -104,10 +104,6 @@
                     $"base_image={baseImageTag}",
                     $"root_destination={rootDestination}"
                 ]);
-<<<<<<< HEAD
-
-=======
->>>>>>> 95a080f4
             return tag;
         }
 
