ARG REPO=mcr.microsoft.com/dotnet/runtime-deps

# Installer image
FROM mcr.microsoft.com/cbl-mariner/base/core:2.0 AS installer

RUN tdnf install -y \
        ca-certificates \
        gzip \
        tar \
    && tdnf clean all

# Retrieve .NET Runtime
<<<<<<< HEAD
RUN dotnet_version=8.0.2 \
    && curl -fSL --output dotnet.tar.gz https://dotnetcli.azureedge.net/dotnet/Runtime/$dotnet_version/dotnet-runtime-$dotnet_version-linux-arm64.tar.gz \
    && dotnet_sha512='12c5f49b7bd63d73cae57949e1520eaebc47732f559f68199ecd3bcca597f2da702352313a20aa100c667ede1d701dc6822f7a4eee9063d1c73d1f451ed832ac' \
=======
RUN dotnet_version=8.0.3 \
    && curl -fSL --output dotnet.tar.gz https://dotnetcli.azureedge.net/dotnet/Runtime/$dotnet_version/dotnet-runtime-$dotnet_version-linux-arm64.tar.gz \
    && dotnet_sha512='a78f51500fe180936152f561b3c2385939053aaeb1c2eba5e1353c6427a57fc1c6de8ffcc398afa0d2051ec696813b7c635917f6f0554028b725c58fda981871' \
>>>>>>> 95a080f4
    && echo "$dotnet_sha512  dotnet.tar.gz" | sha512sum -c - \
    && mkdir -p /usr/share/dotnet \
    && tar -oxzf dotnet.tar.gz -C /usr/share/dotnet \
    && rm dotnet.tar.gz

RUN mkdir /dotnet-symlink \
    && ln -s /usr/share/dotnet/dotnet /dotnet-symlink/dotnet


# .NET runtime image
<<<<<<< HEAD
FROM $REPO:8.0.2-cbl-mariner2.0-distroless-arm64v8

# .NET Runtime version
ENV DOTNET_VERSION=8.0.2
=======
FROM $REPO:8.0.3-cbl-mariner2.0-distroless-arm64v8

# .NET Runtime version
ENV DOTNET_VERSION=8.0.3
>>>>>>> 95a080f4

COPY --from=installer ["/usr/share/dotnet", "/usr/share/dotnet"]
COPY --from=installer ["/dotnet-symlink", "/usr/bin"]

ENTRYPOINT ["/usr/bin/dotnet"]
CMD ["--info"]<|MERGE_RESOLUTION|>--- conflicted
+++ resolved
@@ -10,15 +10,9 @@
     && tdnf clean all
 
 # Retrieve .NET Runtime
-<<<<<<< HEAD
-RUN dotnet_version=8.0.2 \
-    && curl -fSL --output dotnet.tar.gz https://dotnetcli.azureedge.net/dotnet/Runtime/$dotnet_version/dotnet-runtime-$dotnet_version-linux-arm64.tar.gz \
-    && dotnet_sha512='12c5f49b7bd63d73cae57949e1520eaebc47732f559f68199ecd3bcca597f2da702352313a20aa100c667ede1d701dc6822f7a4eee9063d1c73d1f451ed832ac' \
-=======
 RUN dotnet_version=8.0.3 \
     && curl -fSL --output dotnet.tar.gz https://dotnetcli.azureedge.net/dotnet/Runtime/$dotnet_version/dotnet-runtime-$dotnet_version-linux-arm64.tar.gz \
     && dotnet_sha512='a78f51500fe180936152f561b3c2385939053aaeb1c2eba5e1353c6427a57fc1c6de8ffcc398afa0d2051ec696813b7c635917f6f0554028b725c58fda981871' \
->>>>>>> 95a080f4
     && echo "$dotnet_sha512  dotnet.tar.gz" | sha512sum -c - \
     && mkdir -p /usr/share/dotnet \
     && tar -oxzf dotnet.tar.gz -C /usr/share/dotnet \
@@ -29,17 +23,10 @@
 
 
 # .NET runtime image
-<<<<<<< HEAD
-FROM $REPO:8.0.2-cbl-mariner2.0-distroless-arm64v8
-
-# .NET Runtime version
-ENV DOTNET_VERSION=8.0.2
-=======
 FROM $REPO:8.0.3-cbl-mariner2.0-distroless-arm64v8
 
 # .NET Runtime version
 ENV DOTNET_VERSION=8.0.3
->>>>>>> 95a080f4
 
 COPY --from=installer ["/usr/share/dotnet", "/usr/share/dotnet"]
 COPY --from=installer ["/dotnet-symlink", "/usr/bin"]
