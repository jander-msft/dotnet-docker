ARG REPO=mcr.microsoft.com/dotnet/runtime-deps

# Installer image
FROM arm64v8/buildpack-deps:jammy-curl AS installer

# Retrieve .NET Runtime
<<<<<<< HEAD
RUN dotnet_version=6.0.19 \
    && curl -fSL --output dotnet.tar.gz https://dotnetcli.azureedge.net/dotnet/Runtime/$dotnet_version/dotnet-runtime-$dotnet_version-linux-arm64.tar.gz \
    && dotnet_sha512='7698ae2a9f7bc32f99cb2a945cc58b47e173720412604807c09c682cc03edec8e4a7cf19d73e087733437da77e7f05ecc8618296f7f9165ac8ff5dfe51dda346' \
=======
RUN dotnet_version=6.0.20 \
    && curl -fSL --output dotnet.tar.gz https://dotnetcli.azureedge.net/dotnet/Runtime/$dotnet_version/dotnet-runtime-$dotnet_version-linux-arm64.tar.gz \
    && dotnet_sha512='bf9cd8b13ebe15bbe41d4f3229cc902c3de2eb4f0008f4b239f3d0ec5aa01254adb8a98742c0e32e98f4ba95923611ed9f54963225b462a829c184301bc98ef1' \
>>>>>>> 6da64f31
    && echo "$dotnet_sha512  dotnet.tar.gz" | sha512sum -c - \
    && mkdir -p /dotnet \
    && tar -oxzf dotnet.tar.gz -C /dotnet \
    && rm dotnet.tar.gz


# .NET runtime image
<<<<<<< HEAD
FROM $REPO:6.0.19-jammy-arm64v8

# .NET Runtime version
ENV DOTNET_VERSION=6.0.19
=======
FROM $REPO:6.0.20-jammy-arm64v8

# .NET Runtime version
ENV DOTNET_VERSION=6.0.20
>>>>>>> 6da64f31

COPY --from=installer ["/dotnet", "/usr/share/dotnet"]

RUN ln -s /usr/share/dotnet/dotnet /usr/bin/dotnet<|MERGE_RESOLUTION|>--- conflicted
+++ resolved
@@ -4,15 +4,9 @@
 FROM arm64v8/buildpack-deps:jammy-curl AS installer
 
 # Retrieve .NET Runtime
-<<<<<<< HEAD
-RUN dotnet_version=6.0.19 \
-    && curl -fSL --output dotnet.tar.gz https://dotnetcli.azureedge.net/dotnet/Runtime/$dotnet_version/dotnet-runtime-$dotnet_version-linux-arm64.tar.gz \
-    && dotnet_sha512='7698ae2a9f7bc32f99cb2a945cc58b47e173720412604807c09c682cc03edec8e4a7cf19d73e087733437da77e7f05ecc8618296f7f9165ac8ff5dfe51dda346' \
-=======
 RUN dotnet_version=6.0.20 \
     && curl -fSL --output dotnet.tar.gz https://dotnetcli.azureedge.net/dotnet/Runtime/$dotnet_version/dotnet-runtime-$dotnet_version-linux-arm64.tar.gz \
     && dotnet_sha512='bf9cd8b13ebe15bbe41d4f3229cc902c3de2eb4f0008f4b239f3d0ec5aa01254adb8a98742c0e32e98f4ba95923611ed9f54963225b462a829c184301bc98ef1' \
->>>>>>> 6da64f31
     && echo "$dotnet_sha512  dotnet.tar.gz" | sha512sum -c - \
     && mkdir -p /dotnet \
     && tar -oxzf dotnet.tar.gz -C /dotnet \
@@ -20,17 +14,10 @@
 
 
 # .NET runtime image
-<<<<<<< HEAD
-FROM $REPO:6.0.19-jammy-arm64v8
-
-# .NET Runtime version
-ENV DOTNET_VERSION=6.0.19
-=======
 FROM $REPO:6.0.20-jammy-arm64v8
 
 # .NET Runtime version
 ENV DOTNET_VERSION=6.0.20
->>>>>>> 6da64f31
 
 COPY --from=installer ["/dotnet", "/usr/share/dotnet"]
 
