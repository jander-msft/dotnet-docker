ARG REPO=mcr.microsoft.com/dotnet/aspnet
FROM $REPO:8.0.0-alpine3.18-arm64v8

ENV \
    # Do not generate certificate
    DOTNET_GENERATE_ASPNET_CERTIFICATE=false \
    # Do not show first run text
    DOTNET_NOLOGO=true \
    # SDK version
<<<<<<< HEAD
    DOTNET_SDK_VERSION=8.0.100-rtm.23523.2 \
=======
    DOTNET_SDK_VERSION=8.0.100 \
>>>>>>> ed125d34
    # Disable the invariant mode (set in base image)
    DOTNET_SYSTEM_GLOBALIZATION_INVARIANT=false \
    # Enable correct mode for dotnet watch (only mode supported in a container)
    DOTNET_USE_POLLING_FILE_WATCHER=true \
    # Skip extraction of XML docs - generally not useful within an image/container - helps performance
    NUGET_XMLDOC_MODE=skip \
    # PowerShell telemetry for docker image usage
    POWERSHELL_DISTRIBUTION_CHANNEL=PSDocker-DotnetSDK-Alpine-3.18-arm64

RUN apk add --upgrade --no-cache \
        curl \
        git \
        icu-data-full \
        icu-libs \
        tzdata

# Install .NET SDK
<<<<<<< HEAD
RUN wget -O dotnet.tar.gz https://dotnetbuilds.azureedge.net/public/Sdk/$DOTNET_SDK_VERSION/dotnet-sdk-$DOTNET_SDK_VERSION-linux-musl-arm64.tar.gz \
    && dotnet_sha512='49fb32b62e8f58ccbd4a06ee7ef14d62b04f74a02e34c145627376f41fa09f55774b679314306d70c5d422ac8216cf19b5754578a326a0009454074e3f8188d5' \
=======
RUN wget -O dotnet.tar.gz https://dotnetcli.azureedge.net/dotnet/Sdk/$DOTNET_SDK_VERSION/dotnet-sdk-$DOTNET_SDK_VERSION-linux-musl-arm64.tar.gz \
    && dotnet_sha512='1d8e54ab8d2b7b83972c1ecd7a23073bf83d39c258e993e54ab91a383ad2aa44276dfc28938f7b162cf79010187005e42a665933dff021ffa5e5d9cfadb5e2b6' \
>>>>>>> ed125d34
    && echo "$dotnet_sha512  dotnet.tar.gz" | sha512sum -c - \
    && mkdir -p /usr/share/dotnet \
    && tar -oxzf dotnet.tar.gz -C /usr/share/dotnet ./packs ./sdk ./sdk-manifests ./templates ./LICENSE.txt ./ThirdPartyNotices.txt \
    && rm dotnet.tar.gz \
    # Trigger first run experience by running arbitrary cmd
    && dotnet help<|MERGE_RESOLUTION|>--- conflicted
+++ resolved
@@ -7,11 +7,7 @@
     # Do not show first run text
     DOTNET_NOLOGO=true \
     # SDK version
-<<<<<<< HEAD
-    DOTNET_SDK_VERSION=8.0.100-rtm.23523.2 \
-=======
     DOTNET_SDK_VERSION=8.0.100 \
->>>>>>> ed125d34
     # Disable the invariant mode (set in base image)
     DOTNET_SYSTEM_GLOBALIZATION_INVARIANT=false \
     # Enable correct mode for dotnet watch (only mode supported in a container)
@@ -29,13 +25,8 @@
         tzdata
 
 # Install .NET SDK
-<<<<<<< HEAD
 RUN wget -O dotnet.tar.gz https://dotnetbuilds.azureedge.net/public/Sdk/$DOTNET_SDK_VERSION/dotnet-sdk-$DOTNET_SDK_VERSION-linux-musl-arm64.tar.gz \
-    && dotnet_sha512='49fb32b62e8f58ccbd4a06ee7ef14d62b04f74a02e34c145627376f41fa09f55774b679314306d70c5d422ac8216cf19b5754578a326a0009454074e3f8188d5' \
-=======
-RUN wget -O dotnet.tar.gz https://dotnetcli.azureedge.net/dotnet/Sdk/$DOTNET_SDK_VERSION/dotnet-sdk-$DOTNET_SDK_VERSION-linux-musl-arm64.tar.gz \
     && dotnet_sha512='1d8e54ab8d2b7b83972c1ecd7a23073bf83d39c258e993e54ab91a383ad2aa44276dfc28938f7b162cf79010187005e42a665933dff021ffa5e5d9cfadb5e2b6' \
->>>>>>> ed125d34
     && echo "$dotnet_sha512  dotnet.tar.gz" | sha512sum -c - \
     && mkdir -p /usr/share/dotnet \
     && tar -oxzf dotnet.tar.gz -C /usr/share/dotnet ./packs ./sdk ./sdk-manifests ./templates ./LICENSE.txt ./ThirdPartyNotices.txt \
