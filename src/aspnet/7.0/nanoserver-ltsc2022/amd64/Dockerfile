--- conflicted
+++ resolved
@@ -10,15 +10,9 @@
         $ErrorActionPreference = 'Stop'; `
         $ProgressPreference = 'SilentlyContinue'; `
         `
-<<<<<<< HEAD
-        $aspnetcore_version = '7.0.16'; `
-        Invoke-WebRequest -OutFile aspnetcore.zip https://dotnetcli.azureedge.net/dotnet/aspnetcore/Runtime/$aspnetcore_version/aspnetcore-runtime-$aspnetcore_version-win-x64.zip; `
-        $aspnetcore_sha512 = '255a587e9540aa4b03d1179e257ebeee8582b3199c9ec57ba2575334059a36b4cb1e40db93437341edab3eee1172f5801679e14e15ce397325c03103c809431c'; `
-=======
         $aspnetcore_version = '7.0.17'; `
         Invoke-WebRequest -OutFile aspnetcore.zip https://dotnetcli.azureedge.net/dotnet/aspnetcore/Runtime/$aspnetcore_version/aspnetcore-runtime-$aspnetcore_version-win-x64.zip; `
         $aspnetcore_sha512 = '1815d14cd1a5c50a34a903344039c010b2101c694b0b2cb9000c5485da1890284b546203229306d3d05229e86079a7b4c7548dfb25bd543161ad964f6234f92a'; `
->>>>>>> 95a080f4
         if ((Get-FileHash aspnetcore.zip -Algorithm sha512).Hash -ne $aspnetcore_sha512) { `
             Write-Host 'CHECKSUM VERIFICATION FAILED!'; `
             exit 1; `
@@ -30,16 +24,9 @@
 
 
 # ASP.NET Core image
-<<<<<<< HEAD
-FROM $REPO:7.0.16-nanoserver-ltsc2022
-
-# ASP.NET Core version
-ENV ASPNET_VERSION=7.0.16
-=======
 FROM $REPO:7.0.17-nanoserver-ltsc2022
 
 # ASP.NET Core version
 ENV ASPNET_VERSION=7.0.17
->>>>>>> 95a080f4
 
 COPY --from=installer ["/dotnet/shared/Microsoft.AspNetCore.App", "/Program Files/dotnet/shared/Microsoft.AspNetCore.App"]