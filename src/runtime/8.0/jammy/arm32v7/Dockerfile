--- conflicted
+++ resolved
@@ -4,15 +4,9 @@
 FROM arm32v7/buildpack-deps:jammy-curl AS installer
 
 # Retrieve .NET Runtime
-<<<<<<< HEAD
-RUN dotnet_version=8.0.2 \
-    && curl -fSL --output dotnet.tar.gz https://dotnetcli.azureedge.net/dotnet/Runtime/$dotnet_version/dotnet-runtime-$dotnet_version-linux-arm.tar.gz \
-    && dotnet_sha512='ee03411c04ab240b6356a6fcbe66948d688a90afdade6dc2b0229d9ab3b2df851a66211a2bfb3a5c142e7256fcc04412b64bec8794c1e9117dc2f9babd01adf5' \
-=======
 RUN dotnet_version=8.0.3 \
     && curl -fSL --output dotnet.tar.gz https://dotnetcli.azureedge.net/dotnet/Runtime/$dotnet_version/dotnet-runtime-$dotnet_version-linux-arm.tar.gz \
     && dotnet_sha512='ff57e94bfeca1c44beef4f960caa9e3600ddab4a75c4df09611a667d95d8aad56f7c8b4b89dd8919a9dacb5a79b90a516e6420d6ce39047f89b9d313d45acc62' \
->>>>>>> 95a080f4
     && echo "$dotnet_sha512  dotnet.tar.gz" | sha512sum -c - \
     && mkdir -p /dotnet \
     && tar -oxzf dotnet.tar.gz -C /dotnet \
@@ -20,17 +14,10 @@
 
 
 # .NET runtime image
-<<<<<<< HEAD
-FROM $REPO:8.0.2-jammy-arm32v7
-
-# .NET Runtime version
-ENV DOTNET_VERSION=8.0.2
-=======
 FROM $REPO:8.0.3-jammy-arm32v7
 
 # .NET Runtime version
 ENV DOTNET_VERSION=8.0.3
->>>>>>> 95a080f4
 
 COPY --from=installer ["/dotnet", "/usr/share/dotnet"]
 
