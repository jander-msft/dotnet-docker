## About

**IMPORTANT**

**The images from the dotnet/nightly repositories include last-known-good (LKG) builds for the next release of [.NET](https://github.com/dotnet/core).**

**See [dotnet](https://mcr.microsoft.com/product/dotnet/monitor/base/about) for images with official releases of [.NET](https://github.com/dotnet/core).**

This image contains the .NET Monitor Base installation.

Use this image as a base image for building a .NET Monitor image with extensions.

Watch [discussions](https://github.com/dotnet/dotnet-docker/discussions/categories/announcements) for Docker-related .NET announcements.

### New: Ubuntu Chiseled Images

Ubuntu Chiseled .NET images are a type of "distroless" container image that contain only the minimal set of packages .NET needs, with everything else removed.
These images offer dramatically smaller deployment sizes and attack surface by including only the minimal set of packages required to run .NET applications.

Please see the [Ubuntu Chiseled + .NET](https://github.com/dotnet/dotnet-docker/blob/main/documentation/ubuntu-chiseled.md) documentation page for more info.

## Featured Tags

* `8` (Long-Term Support)
<<<<<<< HEAD
  * `docker pull mcr.microsoft.com/dotnet/nightly/monitor/base:8`
=======
  * `docker pull mcr.microsoft.com/dotnet/monitor/base:8`
>>>>>>> ed125d34

## Related Repositories

.NET:

* [dotnet/samples](https://mcr.microsoft.com/product/dotnet/samples/about): .NET Samples
* [dotnet/nightly/sdk](https://mcr.microsoft.com/product/dotnet/nightly/sdk/about): .NET SDK (Preview)
* [dotnet/nightly/aspnet](https://mcr.microsoft.com/product/dotnet/nightly/aspnet/about): ASP.NET Core Runtime (Preview)
* [dotnet/nightly/runtime](https://mcr.microsoft.com/product/dotnet/nightly/runtime/about): .NET Runtime (Preview)
* [dotnet/nightly/runtime-deps](https://mcr.microsoft.com/product/dotnet/nightly/runtime-deps/about): .NET Runtime Dependencies (Preview)
* [dotnet/nightly/monitor](https://mcr.microsoft.com/product/dotnet/nightly/monitor/about): .NET Monitor Tool (Preview)

.NET Framework:

* [dotnet/framework](https://mcr.microsoft.com/catalog?search=dotnet/framework): .NET Framework, ASP.NET and WCF
* [dotnet/framework/samples](https://mcr.microsoft.com/product/dotnet/framework/samples/about): .NET Framework, ASP.NET and WCF Samples

## Usage

The [.NET Docker samples](https://github.com/dotnet/dotnet-docker/blob/main/samples/README.md) show various ways to use .NET and Docker together. See [Building Docker Images for .NET Applications](https://docs.microsoft.com/dotnet/core/docker/building-net-docker-images) to learn more.

### Building a Custom .NET Monitor Image

The following Dockerfiles demonstrate how you can use this base image to build a .NET Monitor image with a custom set of extensions.

* [Ubuntu Chiseled - amd64](https://github.com/dotnet/dotnet-docker/blob/main/src/monitor/8.0/ubuntu-chiseled/amd64/Dockerfile)
* [Ubuntu Chiseled - arm64v8](https://github.com/dotnet/dotnet-docker/blob/main/src/monitor/8.0/ubuntu-chiseled/arm64v8/Dockerfile)

## Support

### Lifecycle

* [Microsoft Support for .NET](https://github.com/dotnet/core/blob/main/support.md)
* [Supported Container Platforms Policy](https://github.com/dotnet/dotnet-docker/blob/main/documentation/supported-platforms.md)
* [Supported Tags Policy](https://github.com/dotnet/dotnet-docker/blob/main/documentation/supported-tags.md)

### Image Update Policy

* We update the supported .NET images within 12 hours of any updates to their base images (e.g. debian:buster-slim, windows/nanoserver:ltsc2022, buildpack-deps:bionic-scm, etc.).
* We publish .NET images as part of releasing new versions of .NET including major/minor and servicing.

### Feedback

* [File an issue](https://github.com/dotnet/dotnet-docker/issues/new/choose)
* [Contact Microsoft Support](https://support.microsoft.com/contactus/)

## License

* Legal Notice: [Container License Information](https://aka.ms/mcr/osslegalnotice)
* [.NET license](https://github.com/dotnet/dotnet-docker/blob/main/LICENSE)
* [Discover licensing for Linux image contents](https://github.com/dotnet/dotnet-docker/blob/main/documentation/image-artifact-details.md)
* [Windows base image license](https://docs.microsoft.com/virtualization/windowscontainers/images-eula) (only applies to Windows containers)
* [Pricing and licensing for Windows Server 2019](https://www.microsoft.com/cloud-platform/windows-server-pricing)<|MERGE_RESOLUTION|>--- conflicted
+++ resolved
@@ -22,11 +22,7 @@
 ## Featured Tags
 
 * `8` (Long-Term Support)
-<<<<<<< HEAD
   * `docker pull mcr.microsoft.com/dotnet/nightly/monitor/base:8`
-=======
-  * `docker pull mcr.microsoft.com/dotnet/monitor/base:8`
->>>>>>> ed125d34
 
 ## Related Repositories
 
