# escape=`

ARG REPO=mcr.microsoft.com/dotnet/runtime

# Installer image
FROM mcr.microsoft.com/windows/servercore:20H2-amd64 AS installer

# Install ASP.NET Core Runtime
RUN powershell -Command `
        $ErrorActionPreference = 'Stop'; `
        $ProgressPreference = 'SilentlyContinue'; `
        `
<<<<<<< HEAD
        $aspnetcore_version = '6.0.1'; `
        Invoke-WebRequest -OutFile aspnetcore.zip https://dotnetcli.azureedge.net/dotnet/aspnetcore/Runtime/$aspnetcore_version/aspnetcore-runtime-$aspnetcore_version-win-x64.zip; `
        $aspnetcore_sha512 = 'a5c5e6b7249101bb3cf309255ee0c33e509783406e64bd3c132afffc7895061a83c4760a1c15297ba0153beca53196b28f81eacb4552481f53d5d7c21b21a30b'; `
=======
        $aspnetcore_version = '6.0.2'; `
        Invoke-WebRequest -OutFile aspnetcore.zip https://dotnetcli.azureedge.net/dotnet/aspnetcore/Runtime/$aspnetcore_version/aspnetcore-runtime-$aspnetcore_version-win-x64.zip; `
        $aspnetcore_sha512 = '44ddcad7dc585fa7fd8a25738736e435166431ff4617a85c13c669e5f038af7acf9f69a5940713b8fefd6a90bd0586471e7e7d514bf6f256f835989bc31d2579'; `
>>>>>>> dbe0395d
        if ((Get-FileHash aspnetcore.zip -Algorithm sha512).Hash -ne $aspnetcore_sha512) { `
            Write-Host 'CHECKSUM VERIFICATION FAILED!'; `
            exit 1; `
        }; `
        `
        mkdir dotnet/shared/Microsoft.AspNetCore.App; `
        tar -oxzf aspnetcore.zip -C dotnet ./shared/Microsoft.AspNetCore.App; `
        Remove-Item -Force aspnetcore.zip


# ASP.NET Core image
FROM $REPO:6.0.2-nanoserver-20H2

ENV `
    # ASP.NET Core version
    ASPNET_VERSION=6.0.2 `
    # Set the default console formatter to JSON
    Logging__Console__FormatterName=Json

COPY --from=installer ["/dotnet/shared/Microsoft.AspNetCore.App", "/Program Files/dotnet/shared/Microsoft.AspNetCore.App"]<|MERGE_RESOLUTION|>--- conflicted
+++ resolved
@@ -10,15 +10,9 @@
         $ErrorActionPreference = 'Stop'; `
         $ProgressPreference = 'SilentlyContinue'; `
         `
-<<<<<<< HEAD
-        $aspnetcore_version = '6.0.1'; `
-        Invoke-WebRequest -OutFile aspnetcore.zip https://dotnetcli.azureedge.net/dotnet/aspnetcore/Runtime/$aspnetcore_version/aspnetcore-runtime-$aspnetcore_version-win-x64.zip; `
-        $aspnetcore_sha512 = 'a5c5e6b7249101bb3cf309255ee0c33e509783406e64bd3c132afffc7895061a83c4760a1c15297ba0153beca53196b28f81eacb4552481f53d5d7c21b21a30b'; `
-=======
         $aspnetcore_version = '6.0.2'; `
         Invoke-WebRequest -OutFile aspnetcore.zip https://dotnetcli.azureedge.net/dotnet/aspnetcore/Runtime/$aspnetcore_version/aspnetcore-runtime-$aspnetcore_version-win-x64.zip; `
         $aspnetcore_sha512 = '44ddcad7dc585fa7fd8a25738736e435166431ff4617a85c13c669e5f038af7acf9f69a5940713b8fefd6a90bd0586471e7e7d514bf6f256f835989bc31d2579'; `
->>>>>>> dbe0395d
         if ((Get-FileHash aspnetcore.zip -Algorithm sha512).Hash -ne $aspnetcore_sha512) { `
             Write-Host 'CHECKSUM VERIFICATION FAILED!'; `
             exit 1; `
