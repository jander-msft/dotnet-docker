ARG REPO=mcr.microsoft.com/dotnet/runtime-deps

# Installer image
FROM mcr.microsoft.com/cbl-mariner/base/core:2.0 AS installer

RUN tdnf install -y \
        ca-certificates \
        gzip \
        tar \
    && tdnf clean all

# Retrieve ASP.NET Composite Runtime
<<<<<<< HEAD
RUN aspnetcore_version=8.0.0-rc.1.23414.10  \
    && curl -fSL --output dotnet.tar.gz https://dotnetbuilds.azureedge.net/public/aspnetcore/Runtime/$aspnetcore_version/aspnetcore-runtime-composite-$aspnetcore_version-linux-arm64.tar.gz \
    && dotnet_sha512='cf82c5bcc3af22662833ded3c5a8755138759bbcd284445e151693e8cc600faed525e03490a9442314d098ec4cd79f54f3148ea429bc616b1ab2884428725d3f' \
=======
RUN aspnetcore_version=8.0.0-rc.1.23421.29  \
    && curl -fSL --output dotnet.tar.gz https://dotnetcli.azureedge.net/dotnet/aspnetcore/Runtime/$aspnetcore_version/aspnetcore-runtime-composite-$aspnetcore_version-linux-arm64.tar.gz \
    && dotnet_sha512='ad72f2336bea2334799eca5bc3962811a3b2c811ac9633044f0538df44cf97265c748a237222edebdfcdf7f8a38dcc68bab277932974ef193909e3a4d3096d22' \
>>>>>>> 7c2fc5f8
    && echo "$dotnet_sha512  dotnet.tar.gz" | sha512sum -c - \
    && mkdir -p /usr/share/dotnet \
    && tar -oxzf dotnet.tar.gz -C /usr/share/dotnet \
    && rm dotnet.tar.gz

RUN mkdir /dotnet-symlink \
    && ln -s /usr/share/dotnet/dotnet /dotnet-symlink/dotnet


# ASP.NET Composite Image
FROM $REPO:8.0.0-rc.1-cbl-mariner2.0-distroless-arm64v8

ENV \
    # .NET Runtime version
<<<<<<< HEAD
    DOTNET_VERSION=8.0.0-rc.1.23414.4 \
    # ASP.NET Core version
    ASPNET_VERSION=8.0.0-rc.1.23414.10
=======
    DOTNET_VERSION=8.0.0-rc.1.23419.4 \
    # ASP.NET Core version
    ASPNET_VERSION=8.0.0-rc.1.23421.29
>>>>>>> 7c2fc5f8

COPY --from=installer ["/usr/share/dotnet", "/usr/share/dotnet"]
COPY --from=installer ["/dotnet-symlink", "/usr/bin"]

ENTRYPOINT ["/usr/bin/dotnet"]
CMD ["--info"]<|MERGE_RESOLUTION|>--- conflicted
+++ resolved
@@ -10,15 +10,9 @@
     && tdnf clean all
 
 # Retrieve ASP.NET Composite Runtime
-<<<<<<< HEAD
-RUN aspnetcore_version=8.0.0-rc.1.23414.10  \
+RUN aspnetcore_version=8.0.0-rc.1.23421.29  \
     && curl -fSL --output dotnet.tar.gz https://dotnetbuilds.azureedge.net/public/aspnetcore/Runtime/$aspnetcore_version/aspnetcore-runtime-composite-$aspnetcore_version-linux-arm64.tar.gz \
-    && dotnet_sha512='cf82c5bcc3af22662833ded3c5a8755138759bbcd284445e151693e8cc600faed525e03490a9442314d098ec4cd79f54f3148ea429bc616b1ab2884428725d3f' \
-=======
-RUN aspnetcore_version=8.0.0-rc.1.23421.29  \
-    && curl -fSL --output dotnet.tar.gz https://dotnetcli.azureedge.net/dotnet/aspnetcore/Runtime/$aspnetcore_version/aspnetcore-runtime-composite-$aspnetcore_version-linux-arm64.tar.gz \
     && dotnet_sha512='ad72f2336bea2334799eca5bc3962811a3b2c811ac9633044f0538df44cf97265c748a237222edebdfcdf7f8a38dcc68bab277932974ef193909e3a4d3096d22' \
->>>>>>> 7c2fc5f8
     && echo "$dotnet_sha512  dotnet.tar.gz" | sha512sum -c - \
     && mkdir -p /usr/share/dotnet \
     && tar -oxzf dotnet.tar.gz -C /usr/share/dotnet \
@@ -33,15 +27,9 @@
 
 ENV \
     # .NET Runtime version
-<<<<<<< HEAD
-    DOTNET_VERSION=8.0.0-rc.1.23414.4 \
-    # ASP.NET Core version
-    ASPNET_VERSION=8.0.0-rc.1.23414.10
-=======
     DOTNET_VERSION=8.0.0-rc.1.23419.4 \
     # ASP.NET Core version
     ASPNET_VERSION=8.0.0-rc.1.23421.29
->>>>>>> 7c2fc5f8
 
 COPY --from=installer ["/usr/share/dotnet", "/usr/share/dotnet"]
 COPY --from=installer ["/dotnet-symlink", "/usr/bin"]
