# escape=`

# https://hub.docker.com/_/microsoft-dotnet
FROM mcr.microsoft.com/dotnet/sdk:7.0-windowsservercore-ltsc2022 AS build
WORKDIR /source

# copy csproj and restore as distinct layers
COPY aspnetapp/*.csproj .
RUN dotnet restore -r win-x64 /p:PublishReadyToRun=true

# copy everything else and build app
COPY aspnetapp/. .
RUN dotnet publish -c Release -o /app -r win-x64 --self-contained true --no-restore /p:PublishTrimmed=true /p:PublishReadyToRun=true /p:PublishSingleFile=true

# final stage/image
<<<<<<< HEAD
# Uses the ltsc2022 release; ltsc2019 and ltsc2016 are other choices
=======
>>>>>>> cb85477c
FROM mcr.microsoft.com/windows/servercore:ltsc2022 AS runtime
WORKDIR /app
COPY --from=build /app ./

ENV `
    # Configure web servers to bind to port 80 when present
    ASPNETCORE_URLS=http://+:80 `
    # Enable detection of running in a container
    DOTNET_RUNNING_IN_CONTAINER=true

ENTRYPOINT ["aspnetapp"]<|MERGE_RESOLUTION|>--- conflicted
+++ resolved
@@ -13,10 +13,6 @@
 RUN dotnet publish -c Release -o /app -r win-x64 --self-contained true --no-restore /p:PublishTrimmed=true /p:PublishReadyToRun=true /p:PublishSingleFile=true
 
 # final stage/image
-<<<<<<< HEAD
-# Uses the ltsc2022 release; ltsc2019 and ltsc2016 are other choices
-=======
->>>>>>> cb85477c
 FROM mcr.microsoft.com/windows/servercore:ltsc2022 AS runtime
 WORKDIR /app
 COPY --from=build /app ./
