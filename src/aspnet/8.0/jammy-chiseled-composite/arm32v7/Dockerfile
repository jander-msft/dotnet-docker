ARG REPO=mcr.microsoft.com/dotnet/runtime-deps

# Installer image
FROM arm32v7/buildpack-deps:jammy-curl AS installer

# Retrieve ASP.NET Composite Runtime
<<<<<<< HEAD
RUN aspnetcore_version=8.0.0-rtm.23520.10  \
    && curl -fSL --output dotnet.tar.gz https://dotnetbuilds.azureedge.net/public/aspnetcore/Runtime/$aspnetcore_version/aspnetcore-runtime-composite-$aspnetcore_version-linux-arm.tar.gz \
    && dotnet_sha512='31eaac2bba19bc3b6cca8edbbff5d0e8c7c14e35490e47a9c2b89053182fa70dc876687c15590d30fd00ac87647b884a6b1c619304d5bea09c5ac717387a9d88' \
=======
RUN aspnetcore_version=8.0.0  \
    && curl -fSL --output dotnet.tar.gz https://dotnetcli.azureedge.net/dotnet/aspnetcore/Runtime/$aspnetcore_version/aspnetcore-runtime-composite-$aspnetcore_version-linux-arm.tar.gz \
    && dotnet_sha512='1bc58d92bcac8e383daa59436677890e061be4c450f30d1744e2f2b161de04ed4d09a54adbe9f22f820ce09773a525b575730d96334043bd17559a462d407063' \
>>>>>>> ed125d34
    && echo "$dotnet_sha512  dotnet.tar.gz" | sha512sum -c - \
    && mkdir -p /usr/share/dotnet \
    && tar -oxzf dotnet.tar.gz -C /usr/share/dotnet \
    && rm dotnet.tar.gz

RUN mkdir /dotnet-symlink \
    && ln -s /usr/share/dotnet/dotnet /dotnet-symlink/dotnet


# ASP.NET Composite Image
FROM $REPO:8.0.0-jammy-chiseled-arm32v7

ENV \
    # .NET Runtime version
<<<<<<< HEAD
    DOTNET_VERSION=8.0.0-rtm.23519.13 \
    # ASP.NET Core version
    ASPNET_VERSION=8.0.0-rtm.23520.10
=======
    DOTNET_VERSION=8.0.0 \
    # ASP.NET Core version
    ASPNET_VERSION=8.0.0
>>>>>>> ed125d34

COPY --from=installer ["/usr/share/dotnet", "/usr/share/dotnet"]
COPY --from=installer ["/dotnet-symlink", "/usr/bin"]

ENTRYPOINT ["/usr/bin/dotnet"]
CMD ["--info"]<|MERGE_RESOLUTION|>--- conflicted
+++ resolved
@@ -4,15 +4,9 @@
 FROM arm32v7/buildpack-deps:jammy-curl AS installer
 
 # Retrieve ASP.NET Composite Runtime
-<<<<<<< HEAD
-RUN aspnetcore_version=8.0.0-rtm.23520.10  \
+RUN aspnetcore_version=8.0.0  \
     && curl -fSL --output dotnet.tar.gz https://dotnetbuilds.azureedge.net/public/aspnetcore/Runtime/$aspnetcore_version/aspnetcore-runtime-composite-$aspnetcore_version-linux-arm.tar.gz \
-    && dotnet_sha512='31eaac2bba19bc3b6cca8edbbff5d0e8c7c14e35490e47a9c2b89053182fa70dc876687c15590d30fd00ac87647b884a6b1c619304d5bea09c5ac717387a9d88' \
-=======
-RUN aspnetcore_version=8.0.0  \
-    && curl -fSL --output dotnet.tar.gz https://dotnetcli.azureedge.net/dotnet/aspnetcore/Runtime/$aspnetcore_version/aspnetcore-runtime-composite-$aspnetcore_version-linux-arm.tar.gz \
     && dotnet_sha512='1bc58d92bcac8e383daa59436677890e061be4c450f30d1744e2f2b161de04ed4d09a54adbe9f22f820ce09773a525b575730d96334043bd17559a462d407063' \
->>>>>>> ed125d34
     && echo "$dotnet_sha512  dotnet.tar.gz" | sha512sum -c - \
     && mkdir -p /usr/share/dotnet \
     && tar -oxzf dotnet.tar.gz -C /usr/share/dotnet \
@@ -27,15 +21,9 @@
 
 ENV \
     # .NET Runtime version
-<<<<<<< HEAD
-    DOTNET_VERSION=8.0.0-rtm.23519.13 \
-    # ASP.NET Core version
-    ASPNET_VERSION=8.0.0-rtm.23520.10
-=======
     DOTNET_VERSION=8.0.0 \
     # ASP.NET Core version
     ASPNET_VERSION=8.0.0
->>>>>>> ed125d34
 
 COPY --from=installer ["/usr/share/dotnet", "/usr/share/dotnet"]
 COPY --from=installer ["/dotnet-symlink", "/usr/bin"]
