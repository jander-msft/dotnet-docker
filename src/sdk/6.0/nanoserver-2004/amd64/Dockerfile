# escape=`

ARG REPO=mcr.microsoft.com/dotnet/aspnet

# Installer image
FROM mcr.microsoft.com/windows/servercore:2004-amd64 AS installer

SHELL ["powershell", "-Command", "$ErrorActionPreference = 'Stop'; $ProgressPreference = 'SilentlyContinue';"]

RUN `
    # Retrieve .NET SDK
<<<<<<< HEAD
    Invoke-WebRequest -OutFile dotnet.zip https://dotnetcli.azureedge.net/dotnet/Sdk/6.0.100-rc.2.21478.37/dotnet-sdk-6.0.100-rc.2.21478.37-win-x64.zip; `
    $dotnet_sha512 = 'c70ab3f242c5dac3ace713dc5d84e370cea9ceffd64aefd422ad24fe4ffa41d06214bace1b7d6fe44d8e0fc48feca8b94eb2470b5ffb0450267722afa913b20b'; `
=======
    Invoke-WebRequest -OutFile dotnet.zip https://dotnetcli.azureedge.net/dotnet/Sdk/6.0.100-rc.2.21505.57/dotnet-sdk-6.0.100-rc.2.21505.57-win-x64.zip; `
    $dotnet_sha512 = '072f581b679a85c546c3ee198332f63a5867933b845dcf5ad1938b3abef169ca34e88755f44282c165cc5e3aba63bb75830a6557397b97ef33e38c478e016a25'; `
>>>>>>> 2ec15b55
    if ((Get-FileHash dotnet.zip -Algorithm sha512).Hash -ne $dotnet_sha512) { `
        Write-Host 'CHECKSUM VERIFICATION FAILED!'; `
        exit 1; `
    }; `
    mkdir dotnet; `
    tar -C dotnet -oxzf dotnet.zip; `
    Remove-Item -Force dotnet.zip; `
    `
    # Install PowerShell global tool
    $powershell_version = '7.2.0-preview.10'; `
    Invoke-WebRequest -OutFile PowerShell.Windows.x64.$powershell_version.nupkg https://pwshtool.blob.core.windows.net/tool/$powershell_version/PowerShell.Windows.x64.$powershell_version.nupkg; `
    $powershell_sha512 = 'dce4b7f3e6579a65484ec3d8ada23f31f862f49fe1aeae78b3326a8e64399f1247d40b65ad9b28eefac69466d13ea6b2985bad8869051482d558305395172987'; `
    if ((Get-FileHash PowerShell.Windows.x64.$powershell_version.nupkg -Algorithm sha512).Hash -ne $powershell_sha512) { `
        Write-Host 'CHECKSUM VERIFICATION FAILED!'; `
        exit 1; `
    }; `
    \dotnet\dotnet tool install --add-source . --tool-path \powershell --version $powershell_version PowerShell.Windows.x64; `
    \dotnet\dotnet nuget locals all --clear; `
    Remove-Item -Force PowerShell.Windows.x64.$powershell_version.nupkg; `
    Remove-Item -Path \powershell\.store\powershell.windows.x64\$powershell_version\powershell.windows.x64\$powershell_version\powershell.windows.x64.$powershell_version.nupkg -Force; `
    `
    # Workaround for https://github.com/dotnet/sdk/issues/18410
    \dotnet\dotnet build-server shutdown; `
    `
    # Delete everything in the dotnet folder that's not needed in the SDK layer but will instead be derived from base layers
    Get-ChildItem -Exclude 'LICENSE.txt','ThirdPartyNotices.txt','packs','sdk','sdk-manifests','templates','shared' -Path dotnet `
        | Remove-Item -Force -Recurse; `
    Get-ChildItem -Exclude Microsoft.WindowsDesktop.App -Path dotnet\shared | Remove-Item -Force -Recurse

# SDK image
FROM $REPO:6.0.0-rc.2-nanoserver-2004

ENV `
    # Unset ASPNETCORE_URLS from aspnet base image
    ASPNETCORE_URLS= `
    # Do not generate certificate
    DOTNET_GENERATE_ASPNET_CERTIFICATE=false `
    # Do not show first run text
    DOTNET_NOLOGO=true `
    # SDK version
<<<<<<< HEAD
    DOTNET_SDK_VERSION=6.0.100-rc.2.21478.37 `
=======
    DOTNET_SDK_VERSION=6.0.100-rc.2.21505.57 `
>>>>>>> 2ec15b55
    # Enable correct mode for dotnet watch (only mode supported in a container)
    DOTNET_USE_POLLING_FILE_WATCHER=true `
    # Unset Logging__Console__FormatterName from aspnet base image
    Logging__Console__FormatterName= `
    # Skip extraction of XML docs - generally not useful within an image/container - helps performance
    NUGET_XMLDOC_MODE=skip `
    # PowerShell telemetry for docker image usage
    POWERSHELL_DISTRIBUTION_CHANNEL=PSDocker-DotnetSDK-NanoServer-2004

# In order to set system PATH, ContainerAdministrator must be used
USER ContainerAdministrator
RUN setx /M PATH "%PATH%;C:\Program Files\powershell"
USER ContainerUser

COPY --from=installer ["/dotnet", "/Program Files/dotnet"]

COPY --from=installer ["/powershell", "/Program Files/powershell"]

# Trigger first run experience by running arbitrary cmd
RUN dotnet help<|MERGE_RESOLUTION|>--- conflicted
+++ resolved
@@ -9,13 +9,8 @@
 
 RUN `
     # Retrieve .NET SDK
-<<<<<<< HEAD
-    Invoke-WebRequest -OutFile dotnet.zip https://dotnetcli.azureedge.net/dotnet/Sdk/6.0.100-rc.2.21478.37/dotnet-sdk-6.0.100-rc.2.21478.37-win-x64.zip; `
-    $dotnet_sha512 = 'c70ab3f242c5dac3ace713dc5d84e370cea9ceffd64aefd422ad24fe4ffa41d06214bace1b7d6fe44d8e0fc48feca8b94eb2470b5ffb0450267722afa913b20b'; `
-=======
     Invoke-WebRequest -OutFile dotnet.zip https://dotnetcli.azureedge.net/dotnet/Sdk/6.0.100-rc.2.21505.57/dotnet-sdk-6.0.100-rc.2.21505.57-win-x64.zip; `
     $dotnet_sha512 = '072f581b679a85c546c3ee198332f63a5867933b845dcf5ad1938b3abef169ca34e88755f44282c165cc5e3aba63bb75830a6557397b97ef33e38c478e016a25'; `
->>>>>>> 2ec15b55
     if ((Get-FileHash dotnet.zip -Algorithm sha512).Hash -ne $dotnet_sha512) { `
         Write-Host 'CHECKSUM VERIFICATION FAILED!'; `
         exit 1; `
@@ -56,11 +51,7 @@
     # Do not show first run text
     DOTNET_NOLOGO=true `
     # SDK version
-<<<<<<< HEAD
-    DOTNET_SDK_VERSION=6.0.100-rc.2.21478.37 `
-=======
     DOTNET_SDK_VERSION=6.0.100-rc.2.21505.57 `
->>>>>>> 2ec15b55
     # Enable correct mode for dotnet watch (only mode supported in a container)
     DOTNET_USE_POLLING_FILE_WATCHER=true `
     # Unset Logging__Console__FormatterName from aspnet base image
