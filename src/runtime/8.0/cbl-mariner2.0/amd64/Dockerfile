--- conflicted
+++ resolved
@@ -8,15 +8,9 @@
     && tdnf clean all
 
 # Retrieve .NET Runtime
-<<<<<<< HEAD
-RUN dotnet_version=8.0.0-rtm.23519.13 \
+RUN dotnet_version=8.0.0 \
     && curl -fSL --output dotnet.tar.gz https://dotnetbuilds.azureedge.net/public/Runtime/$dotnet_version/dotnet-runtime-$dotnet_version-linux-x64.tar.gz \
-    && dotnet_sha512='2d712b4c2f10bd23f8d6e5bc66d442aa0431601cf743f323bd1c61fb31f9d76587f262542586621bba19f3641119433129b5fa921932df55deff5b1a6b185742' \
-=======
-RUN dotnet_version=8.0.0 \
-    && curl -fSL --output dotnet.tar.gz https://dotnetcli.azureedge.net/dotnet/Runtime/$dotnet_version/dotnet-runtime-$dotnet_version-linux-x64.tar.gz \
     && dotnet_sha512='16a93af328bcf61775875f4007c23081e2cb7aa8e2fba724aea6a61bc7ecf7466cc368121b08b58ac3b72f68cb67801c68c6505591eb35f18461db856bb08b37' \
->>>>>>> ed125d34
     && echo "$dotnet_sha512  dotnet.tar.gz" | sha512sum -c - \
     && mkdir -p /dotnet \
     && tar -oxzf dotnet.tar.gz -C /dotnet \
@@ -27,11 +21,7 @@
 FROM $REPO:8.0.0-cbl-mariner2.0-amd64
 
 # .NET Runtime version
-<<<<<<< HEAD
-ENV DOTNET_VERSION=8.0.0-rtm.23519.13
-=======
 ENV DOTNET_VERSION=8.0.0
->>>>>>> ed125d34
 
 COPY --from=installer ["/dotnet", "/usr/share/dotnet"]
 
