--- conflicted
+++ resolved
@@ -7,11 +7,7 @@
     # Do not show first run text
     DOTNET_NOLOGO=true \
     # SDK version
-<<<<<<< HEAD
-    DOTNET_SDK_VERSION=8.0.100-rc.1.23422.1 \
-=======
     DOTNET_SDK_VERSION=8.0.100-rc.1.23455.8 \
->>>>>>> 7c2fc5f8
     # Enable correct mode for dotnet watch (only mode supported in a container)
     DOTNET_USE_POLLING_FILE_WATCHER=true \
     # Skip extraction of XML docs - generally not useful within an image/container - helps performance
@@ -27,13 +23,8 @@
     && rm -rf /var/lib/apt/lists/*
 
 # Install .NET SDK
-<<<<<<< HEAD
 RUN curl -fSL --output dotnet.tar.gz https://dotnetbuilds.azureedge.net/public/Sdk/$DOTNET_SDK_VERSION/dotnet-sdk-$DOTNET_SDK_VERSION-linux-arm.tar.gz \
-    && dotnet_sha512='3b4e38183893210c3dd93719465958006d9a0f0d00f77cb37d7641d589cf2cc1209f2f51aed2ccfa7db0ea481a76fb47d45b31205579a4fc1ce1d1489957fbbc' \
-=======
-RUN curl -fSL --output dotnet.tar.gz https://dotnetcli.azureedge.net/dotnet/Sdk/$DOTNET_SDK_VERSION/dotnet-sdk-$DOTNET_SDK_VERSION-linux-arm.tar.gz \
     && dotnet_sha512='cb895af3dc47a2984578c6e14852c6ad7a29f98b98efff62fb249adb4ec99864470d6ff0a7ab3ccf2da13a30eb6a5c91852ef0159a58f02f726606313c155797' \
->>>>>>> 7c2fc5f8
     && echo "$dotnet_sha512  dotnet.tar.gz" | sha512sum -c - \
     && mkdir -p /usr/share/dotnet \
     && tar -oxzf dotnet.tar.gz -C /usr/share/dotnet ./packs ./sdk ./sdk-manifests ./templates ./LICENSE.txt ./ThirdPartyNotices.txt \
