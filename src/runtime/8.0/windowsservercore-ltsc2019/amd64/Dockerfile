# escape=`

FROM mcr.microsoft.com/windows/servercore:ltsc2019-amd64

ENV `
    # Configure web servers to bind to port 8080 when present
    ASPNETCORE_HTTP_PORTS=8080 `
    # Enable detection of running in a container
    DOTNET_RUNNING_IN_CONTAINER=true `
    # .NET Runtime version
<<<<<<< HEAD
    DOTNET_VERSION=8.0.0-rc.1.23414.4
=======
    DOTNET_VERSION=8.0.0-rc.1.23419.4
>>>>>>> 7c2fc5f8

# Install .NET Runtime
RUN powershell -Command `
        $ErrorActionPreference = 'Stop'; `
        $ProgressPreference = 'SilentlyContinue'; `
        `
<<<<<<< HEAD
        Invoke-WebRequest -OutFile dotnet.zip https://dotnetbuilds.azureedge.net/public/Runtime/$Env:DOTNET_VERSION/dotnet-runtime-$Env:DOTNET_VERSION-win-x64.zip; `
        $dotnet_sha512 = 'd29b7cc9cf3586be6f26ea23980a380f47293c663f8e862563f6c5ae00aae100f27aeb61a25753370497b7e6989b7cf1a5369a70fa391983a30a2b4f85c229c2'; `
=======
        Invoke-WebRequest -OutFile dotnet.zip https://dotnetcli.azureedge.net/dotnet/Runtime/$Env:DOTNET_VERSION/dotnet-runtime-$Env:DOTNET_VERSION-win-x64.zip; `
        $dotnet_sha512 = 'b2b7cfdf3b5d81b25f485cf74880dee068adedf77f59c34816c54fe3cfb9de4f86745f116b9deedf6e309a2ab4dc4fda8a0c65a6a24e3053cab7174ef0606cbc'; `
>>>>>>> 7c2fc5f8
        if ((Get-FileHash dotnet.zip -Algorithm sha512).Hash -ne $dotnet_sha512) { `
            Write-Host 'CHECKSUM VERIFICATION FAILED!'; `
            exit 1; `
        }; `
        `
        mkdir $Env:ProgramFiles\dotnet; `
        tar -oxzf dotnet.zip -C $Env:ProgramFiles\dotnet; `
        Remove-Item -Force dotnet.zip

RUN setx /M PATH "%PATH%;C:\Program Files\dotnet"<|MERGE_RESOLUTION|>--- conflicted
+++ resolved
@@ -8,24 +8,15 @@
     # Enable detection of running in a container
     DOTNET_RUNNING_IN_CONTAINER=true `
     # .NET Runtime version
-<<<<<<< HEAD
-    DOTNET_VERSION=8.0.0-rc.1.23414.4
-=======
     DOTNET_VERSION=8.0.0-rc.1.23419.4
->>>>>>> 7c2fc5f8
 
 # Install .NET Runtime
 RUN powershell -Command `
         $ErrorActionPreference = 'Stop'; `
         $ProgressPreference = 'SilentlyContinue'; `
         `
-<<<<<<< HEAD
         Invoke-WebRequest -OutFile dotnet.zip https://dotnetbuilds.azureedge.net/public/Runtime/$Env:DOTNET_VERSION/dotnet-runtime-$Env:DOTNET_VERSION-win-x64.zip; `
-        $dotnet_sha512 = 'd29b7cc9cf3586be6f26ea23980a380f47293c663f8e862563f6c5ae00aae100f27aeb61a25753370497b7e6989b7cf1a5369a70fa391983a30a2b4f85c229c2'; `
-=======
-        Invoke-WebRequest -OutFile dotnet.zip https://dotnetcli.azureedge.net/dotnet/Runtime/$Env:DOTNET_VERSION/dotnet-runtime-$Env:DOTNET_VERSION-win-x64.zip; `
         $dotnet_sha512 = 'b2b7cfdf3b5d81b25f485cf74880dee068adedf77f59c34816c54fe3cfb9de4f86745f116b9deedf6e309a2ab4dc4fda8a0c65a6a24e3053cab7174ef0606cbc'; `
->>>>>>> 7c2fc5f8
         if ((Get-FileHash dotnet.zip -Algorithm sha512).Hash -ne $dotnet_sha512) { `
             Write-Host 'CHECKSUM VERIFICATION FAILED!'; `
             exit 1; `
