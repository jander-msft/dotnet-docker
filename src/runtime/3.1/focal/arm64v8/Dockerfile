ARG REPO=mcr.microsoft.com/dotnet/runtime-deps
FROM $REPO:3.1.22-focal-arm64v8

RUN apt-get update \
    && apt-get install -y --no-install-recommends \
        curl \
    && rm -rf /var/lib/apt/lists/*

# Install .NET Core
<<<<<<< HEAD
RUN dotnet_version=3.1.21 \
    && curl -fSL --output dotnet.tar.gz https://dotnetcli.azureedge.net/dotnet/Runtime/$dotnet_version/dotnet-runtime-$dotnet_version-linux-arm64.tar.gz \
    && dotnet_sha512='80971125650a2fa0163e39a2de98bc2e871c295b723559e6081a3ab59d99195aa5b794450f8182c5eb4e7e472ca1c13340ef1cc8a5588114c494bbb5981f19c4' \
=======
RUN dotnet_version=3.1.22 \
    && curl -fSL --output dotnet.tar.gz https://dotnetcli.azureedge.net/dotnet/Runtime/$dotnet_version/dotnet-runtime-$dotnet_version-linux-arm64.tar.gz \
    && dotnet_sha512='ac7abb9273d1446ecacf536d2c59b01f23de81a21db035c98e53f63f64f8c3d252b613c24b7f9ea9e559f9c75385d93528ae0207aa7b734dba421c8871f312ed' \
>>>>>>> d9da9c4f
    && echo "$dotnet_sha512  dotnet.tar.gz" | sha512sum -c - \
    && mkdir -p /usr/share/dotnet \
    && tar -ozxf dotnet.tar.gz -C /usr/share/dotnet \
    && rm dotnet.tar.gz \
    && ln -s /usr/share/dotnet/dotnet /usr/bin/dotnet<|MERGE_RESOLUTION|>--- conflicted
+++ resolved
@@ -7,15 +7,9 @@
     && rm -rf /var/lib/apt/lists/*
 
 # Install .NET Core
-<<<<<<< HEAD
-RUN dotnet_version=3.1.21 \
-    && curl -fSL --output dotnet.tar.gz https://dotnetcli.azureedge.net/dotnet/Runtime/$dotnet_version/dotnet-runtime-$dotnet_version-linux-arm64.tar.gz \
-    && dotnet_sha512='80971125650a2fa0163e39a2de98bc2e871c295b723559e6081a3ab59d99195aa5b794450f8182c5eb4e7e472ca1c13340ef1cc8a5588114c494bbb5981f19c4' \
-=======
 RUN dotnet_version=3.1.22 \
     && curl -fSL --output dotnet.tar.gz https://dotnetcli.azureedge.net/dotnet/Runtime/$dotnet_version/dotnet-runtime-$dotnet_version-linux-arm64.tar.gz \
     && dotnet_sha512='ac7abb9273d1446ecacf536d2c59b01f23de81a21db035c98e53f63f64f8c3d252b613c24b7f9ea9e559f9c75385d93528ae0207aa7b734dba421c8871f312ed' \
->>>>>>> d9da9c4f
     && echo "$dotnet_sha512  dotnet.tar.gz" | sha512sum -c - \
     && mkdir -p /usr/share/dotnet \
     && tar -ozxf dotnet.tar.gz -C /usr/share/dotnet \
