# escape=`

ARG REPO=mcr.microsoft.com/dotnet/aspnet

# Installer image
FROM mcr.microsoft.com/windows/servercore:1809-amd64 AS installer

RUN powershell -Command " `
        $ErrorActionPreference = 'Stop'; `
        $ProgressPreference = 'SilentlyContinue'; `
        `
        # Retrieve .NET SDK
<<<<<<< HEAD
        $sdk_version = '5.0.404'; `
        Invoke-WebRequest -OutFile dotnet.zip https://dotnetcli.azureedge.net/dotnet/Sdk/$sdk_version/dotnet-sdk-$sdk_version-win-x64.zip; `
        $dotnet_sha512 = 'a6d254a46e93a41bf41df34c941503cfc5f61af20ffc0abc571bbaf238fd66f0fcc879e7181e1e1af788e96912b31012e817bf1202e55b8f27c17352f3f5528d'; `
=======
        $sdk_version = '5.0.405'; `
        Invoke-WebRequest -OutFile dotnet.zip https://dotnetcli.azureedge.net/dotnet/Sdk/$sdk_version/dotnet-sdk-$sdk_version-win-x64.zip; `
        $dotnet_sha512 = '73b5e17fa86965d720cb73d39a97975dd7f5f26190606567b373c19642e92ebd1a85c3fa5306bb9fc6d510abc2dcd9d070b0e22f551e414136c9e2de2bcfc92a'; `
>>>>>>> dbe0395d
        if ((Get-FileHash dotnet.zip -Algorithm sha512).Hash -ne $dotnet_sha512) { `
            Write-Host 'CHECKSUM VERIFICATION FAILED!'; `
            exit 1; `
        }; `
        mkdir dotnet; `
        tar -oxzf dotnet.zip -C dotnet; `
        Remove-Item -Force dotnet.zip; `
        `
        # Install PowerShell global tool
        $powershell_version = '7.1.5'; `
        Invoke-WebRequest -OutFile PowerShell.Windows.x64.$powershell_version.nupkg https://pwshtool.blob.core.windows.net/tool/$powershell_version/PowerShell.Windows.x64.$powershell_version.nupkg; `
        $powershell_sha512 = 'b654ad28e27382a1852fc64ddbed23ea1a2d9ffe71d48869cd911864589950346cf9a4603f635765962c28fab663e440ccd1bed235c2176b1caaed50e3c1e086'; `
        if ((Get-FileHash PowerShell.Windows.x64.$powershell_version.nupkg -Algorithm sha512).Hash -ne $powershell_sha512) { `
            Write-Host 'CHECKSUM VERIFICATION FAILED!'; `
            exit 1; `
        }; `
        & \dotnet\dotnet tool install --add-source . --tool-path \powershell --version $powershell_version PowerShell.Windows.x64; `
        & \dotnet\dotnet nuget locals all --clear; `
        Remove-Item -Force PowerShell.Windows.x64.$powershell_version.nupkg; `
        Remove-Item -Path \powershell\.store\powershell.windows.x64\$powershell_version\powershell.windows.x64\$powershell_version\powershell.windows.x64.$powershell_version.nupkg -Force; `
        `
        # Delete everything in the dotnet folder that's not needed in the SDK layer but will instead be derived from base layers
        Get-ChildItem -Exclude 'LICENSE.txt','ThirdPartyNotices.txt','packs','sdk','templates','shared' -Path dotnet `
            | Remove-Item -Force -Recurse; `
        Get-ChildItem -Exclude 'Microsoft.WindowsDesktop.App' -Path dotnet\shared `
            | Remove-Item -Force -Recurse"

# SDK image
FROM $REPO:5.0.14-nanoserver-1809

ENV `
    # Unset ASPNETCORE_URLS from aspnet base image
    ASPNETCORE_URLS= `
    # Do not generate certificate
    DOTNET_GENERATE_ASPNET_CERTIFICATE=false `
    # SDK version
    DOTNET_SDK_VERSION=5.0.405 `
    # Enable correct mode for dotnet watch (only mode supported in a container)
    DOTNET_USE_POLLING_FILE_WATCHER=true `
    # Skip extraction of XML docs - generally not useful within an image/container - helps performance
    NUGET_XMLDOC_MODE=skip `
    # PowerShell telemetry for docker image usage
    POWERSHELL_DISTRIBUTION_CHANNEL=PSDocker-DotnetSDK-NanoServer-1809

# In order to set system PATH, ContainerAdministrator must be used
USER ContainerAdministrator
RUN setx /M PATH "%PATH%;C:\Program Files\powershell"
USER ContainerUser

COPY --from=installer ["/dotnet", "/Program Files/dotnet"]

COPY --from=installer ["/powershell", "/Program Files/powershell"]

# Trigger first run experience by running arbitrary cmd
RUN dotnet help<|MERGE_RESOLUTION|>--- conflicted
+++ resolved
@@ -10,15 +10,9 @@
         $ProgressPreference = 'SilentlyContinue'; `
         `
         # Retrieve .NET SDK
-<<<<<<< HEAD
-        $sdk_version = '5.0.404'; `
-        Invoke-WebRequest -OutFile dotnet.zip https://dotnetcli.azureedge.net/dotnet/Sdk/$sdk_version/dotnet-sdk-$sdk_version-win-x64.zip; `
-        $dotnet_sha512 = 'a6d254a46e93a41bf41df34c941503cfc5f61af20ffc0abc571bbaf238fd66f0fcc879e7181e1e1af788e96912b31012e817bf1202e55b8f27c17352f3f5528d'; `
-=======
         $sdk_version = '5.0.405'; `
         Invoke-WebRequest -OutFile dotnet.zip https://dotnetcli.azureedge.net/dotnet/Sdk/$sdk_version/dotnet-sdk-$sdk_version-win-x64.zip; `
         $dotnet_sha512 = '73b5e17fa86965d720cb73d39a97975dd7f5f26190606567b373c19642e92ebd1a85c3fa5306bb9fc6d510abc2dcd9d070b0e22f551e414136c9e2de2bcfc92a'; `
->>>>>>> dbe0395d
         if ((Get-FileHash dotnet.zip -Algorithm sha512).Hash -ne $dotnet_sha512) { `
             Write-Host 'CHECKSUM VERIFICATION FAILED!'; `
             exit 1; `
