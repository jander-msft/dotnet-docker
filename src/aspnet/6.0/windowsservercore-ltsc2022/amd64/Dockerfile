# escape=`

ARG REPO=mcr.microsoft.com/dotnet/runtime
<<<<<<< HEAD
FROM $REPO:6.0.27-windowsservercore-ltsc2022

# ASP.NET Core version
ENV ASPNET_VERSION=6.0.27
=======
FROM $REPO:6.0.28-windowsservercore-ltsc2022

# ASP.NET Core version
ENV ASPNET_VERSION=6.0.28
>>>>>>> 95a080f4

# Install ASP.NET Core Runtime
RUN powershell -Command `
        $ErrorActionPreference = 'Stop'; `
        $ProgressPreference = 'SilentlyContinue'; `
        `
        Invoke-WebRequest -OutFile aspnetcore.zip https://dotnetcli.azureedge.net/dotnet/aspnetcore/Runtime/$Env:ASPNET_VERSION/aspnetcore-runtime-$Env:ASPNET_VERSION-win-x64.zip; `
<<<<<<< HEAD
        $aspnetcore_sha512 = 'be99c0a6b86298b4851f02d1766146a081f489529391266a98c97d5b4774b9c2fe93bdbc73e457e79e6b31343233df3a5225b01b50f43c37c9f19ae6b29e9e6f'; `
=======
        $aspnetcore_sha512 = '8b9245c6dfd0e9d5603e29822675ad162ac80b161bfa2b74340f1a86e0481a65c7d98bb0060f4eadb4f3a16c2b56aa8a298eaaca06a3dcf1929c67c6fc866899'; `
>>>>>>> 95a080f4
        if ((Get-FileHash aspnetcore.zip -Algorithm sha512).Hash -ne $aspnetcore_sha512) { `
            Write-Host 'CHECKSUM VERIFICATION FAILED!'; `
            exit 1; `
        }; `
        `
        tar -oxzf aspnetcore.zip -C $Env:ProgramFiles\dotnet ./shared/Microsoft.AspNetCore.App; `
        Remove-Item -Force aspnetcore.zip<|MERGE_RESOLUTION|>--- conflicted
+++ resolved
@@ -1,17 +1,10 @@
 # escape=`
 
 ARG REPO=mcr.microsoft.com/dotnet/runtime
-<<<<<<< HEAD
-FROM $REPO:6.0.27-windowsservercore-ltsc2022
-
-# ASP.NET Core version
-ENV ASPNET_VERSION=6.0.27
-=======
 FROM $REPO:6.0.28-windowsservercore-ltsc2022
 
 # ASP.NET Core version
 ENV ASPNET_VERSION=6.0.28
->>>>>>> 95a080f4
 
 # Install ASP.NET Core Runtime
 RUN powershell -Command `
@@ -19,11 +12,7 @@
         $ProgressPreference = 'SilentlyContinue'; `
         `
         Invoke-WebRequest -OutFile aspnetcore.zip https://dotnetcli.azureedge.net/dotnet/aspnetcore/Runtime/$Env:ASPNET_VERSION/aspnetcore-runtime-$Env:ASPNET_VERSION-win-x64.zip; `
-<<<<<<< HEAD
-        $aspnetcore_sha512 = 'be99c0a6b86298b4851f02d1766146a081f489529391266a98c97d5b4774b9c2fe93bdbc73e457e79e6b31343233df3a5225b01b50f43c37c9f19ae6b29e9e6f'; `
-=======
         $aspnetcore_sha512 = '8b9245c6dfd0e9d5603e29822675ad162ac80b161bfa2b74340f1a86e0481a65c7d98bb0060f4eadb4f3a16c2b56aa8a298eaaca06a3dcf1929c67c6fc866899'; `
->>>>>>> 95a080f4
         if ((Get-FileHash aspnetcore.zip -Algorithm sha512).Hash -ne $aspnetcore_sha512) { `
             Write-Host 'CHECKSUM VERIFICATION FAILED!'; `
             exit 1; `
