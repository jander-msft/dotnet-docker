--- conflicted
+++ resolved
@@ -54,11 +54,7 @@
             "sha-var-name": "dotnet_sha512"
         ]
     ] ^
-<<<<<<< HEAD
-    set files to when(isFullMariner && (ARCH_SHORT != "arm64" || dotnetVersion = "7.0"), rpms, tarballs) ^
-=======
     set files to when(isFullMariner, rpms, tarballs) ^
->>>>>>> b53a5c48
     set copyEnabled to ARGS["install-method"] = "copy-and-install" ^
     set downloadEnabled to ARGS["install-method"] = "download" || ARGS["install-method"] = "download-and-install" ^
     set installEnabled to ARGS["install-method"] = "download-and-install" || ARGS["install-method"] = "copy-and-install"
@@ -77,10 +73,6 @@
             "skip-download": !downloadEnabled,
             "skip-install": !installEnabled,
             "install-dir": ARGS["dest-dir"],
-<<<<<<< HEAD
-            "create-install-dir": !isFullMariner || (ARCH_SHORT = "arm64" && dotnetVersion = "6.0") || ARGS["is-internal"]
-=======
             "create-install-dir": !isFullMariner || ARGS["is-internal"]
->>>>>>> b53a5c48
         ], "    ")}}{{if ARGS["add-symlink"]: \
     && {{InsertTemplate("Dockerfile.linux.symlink")}}}}