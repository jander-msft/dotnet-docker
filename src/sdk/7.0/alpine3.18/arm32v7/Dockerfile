--- conflicted
+++ resolved
@@ -1,9 +1,5 @@
 ARG REPO=mcr.microsoft.com/dotnet/aspnet
-<<<<<<< HEAD
-FROM $REPO:7.0.16-alpine3.18-arm32v7
-=======
 FROM $REPO:7.0.17-alpine3.18-arm32v7
->>>>>>> 95a080f4
 
 ENV \
     # Unset ASPNETCORE_URLS from aspnet base image
@@ -13,11 +9,7 @@
     # Do not show first run text
     DOTNET_NOLOGO=true \
     # SDK version
-<<<<<<< HEAD
-    DOTNET_SDK_VERSION=7.0.406 \
-=======
     DOTNET_SDK_VERSION=7.0.407 \
->>>>>>> 95a080f4
     # Disable the invariant mode (set in base image)
     DOTNET_SYSTEM_GLOBALIZATION_INVARIANT=false \
     # Enable correct mode for dotnet watch (only mode supported in a container)
@@ -35,11 +27,7 @@
 
 # Install .NET SDK
 RUN wget -O dotnet.tar.gz https://dotnetcli.azureedge.net/dotnet/Sdk/$DOTNET_SDK_VERSION/dotnet-sdk-$DOTNET_SDK_VERSION-linux-musl-arm.tar.gz \
-<<<<<<< HEAD
-    && dotnet_sha512='5655a76d14302ea600a31cedbb239e1736fa4b5e0b8d13388c6c340cf06fddbb13fecdec17872eb2cd7db41b0368bde1a59702667be81f933485d5f4b33beed6' \
-=======
     && dotnet_sha512='2c6245c9a4e2148c1c10fb31d2bff7dcfc7901966c620e690077a52eeefef15d6af53dcc998e28e34375f8258aa9397efbea1572b5c8be11723c9eaa11323e1b' \
->>>>>>> 95a080f4
     && echo "$dotnet_sha512  dotnet.tar.gz" | sha512sum -c - \
     && mkdir -p /usr/share/dotnet \
     && tar -oxzf dotnet.tar.gz -C /usr/share/dotnet ./packs ./sdk ./sdk-manifests ./templates ./LICENSE.txt ./ThirdPartyNotices.txt \
