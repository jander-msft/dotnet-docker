ARG REPO=mcr.microsoft.com/dotnet/aspnet
FROM $REPO:8.0.0-rc.2-jammy-amd64

ENV \
    # Do not generate certificate
    DOTNET_GENERATE_ASPNET_CERTIFICATE=false \
    # Do not show first run text
    DOTNET_NOLOGO=true \
    # SDK version
<<<<<<< HEAD
    DOTNET_SDK_VERSION=8.0.100-rc.2.23472.8 \
=======
    DOTNET_SDK_VERSION=8.0.100-rc.2.23502.2 \
>>>>>>> 06ac843d
    # Enable correct mode for dotnet watch (only mode supported in a container)
    DOTNET_USE_POLLING_FILE_WATCHER=true \
    # Skip extraction of XML docs - generally not useful within an image/container - helps performance
    NUGET_XMLDOC_MODE=skip \
    # PowerShell telemetry for docker image usage
    POWERSHELL_DISTRIBUTION_CHANNEL=PSDocker-DotnetSDK-Ubuntu-22.04

RUN apt-get update \
    && apt-get install -y --no-install-recommends \
        curl \
        git \
        wget \
    && rm -rf /var/lib/apt/lists/*

# Install .NET SDK
<<<<<<< HEAD
RUN curl -fSL --output dotnet.tar.gz https://dotnetbuilds.azureedge.net/public/Sdk/$DOTNET_SDK_VERSION/dotnet-sdk-$DOTNET_SDK_VERSION-linux-x64.tar.gz \
    && dotnet_sha512='475723ba65bd675846c732267144ecc0d4f4d4ee8bdc38140f8f9b95bc2a0b38a3de7340de3948fbf58c7f59354c22f778506145d8fda5788813967aebffd118' \
=======
RUN curl -fSL --output dotnet.tar.gz https://dotnetcli.azureedge.net/dotnet/Sdk/$DOTNET_SDK_VERSION/dotnet-sdk-$DOTNET_SDK_VERSION-linux-x64.tar.gz \
    && dotnet_sha512='45f09e7b031f4cf5b4dcead240fe47e2e3731d97d22aa96d3a02a087322658606cc22792053c3784c44f15d7c9bad0ac9dbda90def7b4e197f2955dca9a5bb6c' \
>>>>>>> 06ac843d
    && echo "$dotnet_sha512  dotnet.tar.gz" | sha512sum -c - \
    && mkdir -p /usr/share/dotnet \
    && tar -oxzf dotnet.tar.gz -C /usr/share/dotnet ./packs ./sdk ./sdk-manifests ./templates ./LICENSE.txt ./ThirdPartyNotices.txt \
    && rm dotnet.tar.gz \
    # Trigger first run experience by running arbitrary cmd
    && dotnet help

# Install PowerShell global tool
RUN powershell_version=7.4.0-preview.6 \
    && curl -fSL --output PowerShell.Linux.x64.$powershell_version.nupkg https://pwshtool.blob.core.windows.net/tool/$powershell_version/PowerShell.Linux.x64.$powershell_version.nupkg \
    && powershell_sha512='a3862b561bb99cc509763a97597aeb909e6fc3c7a80356683899a9d5cfb4d6483d089e351222f6a4cb0be3c1b84e871649316979c88988d4fe651857820ad7e0' \
    && echo "$powershell_sha512  PowerShell.Linux.x64.$powershell_version.nupkg" | sha512sum -c - \
    && mkdir -p /usr/share/powershell \
    && dotnet tool install --add-source / --tool-path /usr/share/powershell --version $powershell_version PowerShell.Linux.x64 \
    && dotnet nuget locals all --clear \
    && rm PowerShell.Linux.x64.$powershell_version.nupkg \
    && ln -s /usr/share/powershell/pwsh /usr/bin/pwsh \
    && chmod 755 /usr/share/powershell/pwsh \
    # To reduce image size, remove the copy nupkg that nuget keeps.
    && find /usr/share/powershell -print | grep -i '.*[.]nupkg$' | xargs rm<|MERGE_RESOLUTION|>--- conflicted
+++ resolved
@@ -7,11 +7,7 @@
     # Do not show first run text
     DOTNET_NOLOGO=true \
     # SDK version
-<<<<<<< HEAD
-    DOTNET_SDK_VERSION=8.0.100-rc.2.23472.8 \
-=======
     DOTNET_SDK_VERSION=8.0.100-rc.2.23502.2 \
->>>>>>> 06ac843d
     # Enable correct mode for dotnet watch (only mode supported in a container)
     DOTNET_USE_POLLING_FILE_WATCHER=true \
     # Skip extraction of XML docs - generally not useful within an image/container - helps performance
@@ -27,13 +23,8 @@
     && rm -rf /var/lib/apt/lists/*
 
 # Install .NET SDK
-<<<<<<< HEAD
 RUN curl -fSL --output dotnet.tar.gz https://dotnetbuilds.azureedge.net/public/Sdk/$DOTNET_SDK_VERSION/dotnet-sdk-$DOTNET_SDK_VERSION-linux-x64.tar.gz \
-    && dotnet_sha512='475723ba65bd675846c732267144ecc0d4f4d4ee8bdc38140f8f9b95bc2a0b38a3de7340de3948fbf58c7f59354c22f778506145d8fda5788813967aebffd118' \
-=======
-RUN curl -fSL --output dotnet.tar.gz https://dotnetcli.azureedge.net/dotnet/Sdk/$DOTNET_SDK_VERSION/dotnet-sdk-$DOTNET_SDK_VERSION-linux-x64.tar.gz \
     && dotnet_sha512='45f09e7b031f4cf5b4dcead240fe47e2e3731d97d22aa96d3a02a087322658606cc22792053c3784c44f15d7c9bad0ac9dbda90def7b4e197f2955dca9a5bb6c' \
->>>>>>> 06ac843d
     && echo "$dotnet_sha512  dotnet.tar.gz" | sha512sum -c - \
     && mkdir -p /usr/share/dotnet \
     && tar -oxzf dotnet.tar.gz -C /usr/share/dotnet ./packs ./sdk ./sdk-manifests ./templates ./LICENSE.txt ./ThirdPartyNotices.txt \
