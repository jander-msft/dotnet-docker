ARG REPO=mcr.microsoft.com/dotnet/aspnet
FROM $REPO:8.0.6-jammy-amd64

ENV \
    # Do not generate certificate
    DOTNET_GENERATE_ASPNET_CERTIFICATE=false \
    # Do not show first run text
    DOTNET_NOLOGO=true \
    # SDK version
<<<<<<< HEAD
    DOTNET_SDK_VERSION=8.0.301 \
=======
    DOTNET_SDK_VERSION=8.0.302 \
>>>>>>> fb789519
    # Enable correct mode for dotnet watch (only mode supported in a container)
    DOTNET_USE_POLLING_FILE_WATCHER=true \
    # Skip extraction of XML docs - generally not useful within an image/container - helps performance
    NUGET_XMLDOC_MODE=skip \
    # PowerShell telemetry for docker image usage
    POWERSHELL_DISTRIBUTION_CHANNEL=PSDocker-DotnetSDK-Ubuntu-22.04

RUN apt-get update \
    && apt-get install -y --no-install-recommends \
        curl \
        git \
        libatomic1 \
        wget \
    && rm -rf /var/lib/apt/lists/*

# Install .NET SDK
RUN curl -fSL --output dotnet.tar.gz https://dotnetcli.azureedge.net/dotnet/Sdk/$DOTNET_SDK_VERSION/dotnet-sdk-$DOTNET_SDK_VERSION-linux-x64.tar.gz \
<<<<<<< HEAD
    && dotnet_sha512='6e2e1ad5fe3f00e6974ad3eac9c5b74cd09521f19e06eb9aff45a44d6c55e4a2c1cd489364735215d2ea53cec2a7d45892a5ede344a8421be9ad15872c3496a2' \
=======
    && dotnet_sha512='43d0ea1df12c15a0e47560d2a84857ab50eb04ac693ab41413c04c591719101c4c8165e052a42a66719c67bd07ac299ca47edbb4944a2901df765042e56b316f' \
>>>>>>> fb789519
    && echo "$dotnet_sha512  dotnet.tar.gz" | sha512sum -c - \
    && mkdir -p /usr/share/dotnet \
    && tar -oxzf dotnet.tar.gz -C /usr/share/dotnet ./packs ./sdk ./sdk-manifests ./templates ./LICENSE.txt ./ThirdPartyNotices.txt \
    && rm dotnet.tar.gz \
    # Trigger first run experience by running arbitrary cmd
    && dotnet help

# Install PowerShell global tool
RUN powershell_version=7.4.2 \
    && curl -fSL --output PowerShell.Linux.x64.$powershell_version.nupkg https://powershellinfraartifacts-gkhedzdeaghdezhr.z01.azurefd.net/tool/$powershell_version/PowerShell.Linux.x64.$powershell_version.nupkg \
    && powershell_sha512='fa3e2ff45882e7248710f2ad074a822225e50e7be5fb6f88bdefe1b717f03c3c4c1ef9cf2736ba943275ca5b4c2e205cf7890224f2f95a10f8ecace6776e7237' \
    && echo "$powershell_sha512  PowerShell.Linux.x64.$powershell_version.nupkg" | sha512sum -c - \
    && mkdir -p /usr/share/powershell \
    && dotnet tool install --add-source / --tool-path /usr/share/powershell --version $powershell_version PowerShell.Linux.x64 \
    && dotnet nuget locals all --clear \
    && rm PowerShell.Linux.x64.$powershell_version.nupkg \
    && ln -s /usr/share/powershell/pwsh /usr/bin/pwsh \
    && chmod 755 /usr/share/powershell/pwsh \
    # To reduce image size, remove the copy nupkg that nuget keeps.
    && find /usr/share/powershell -print | grep -i '.*[.]nupkg$' | xargs rm<|MERGE_RESOLUTION|>--- conflicted
+++ resolved
@@ -7,11 +7,7 @@
     # Do not show first run text
     DOTNET_NOLOGO=true \
     # SDK version
-<<<<<<< HEAD
-    DOTNET_SDK_VERSION=8.0.301 \
-=======
     DOTNET_SDK_VERSION=8.0.302 \
->>>>>>> fb789519
     # Enable correct mode for dotnet watch (only mode supported in a container)
     DOTNET_USE_POLLING_FILE_WATCHER=true \
     # Skip extraction of XML docs - generally not useful within an image/container - helps performance
@@ -29,11 +25,7 @@
 
 # Install .NET SDK
 RUN curl -fSL --output dotnet.tar.gz https://dotnetcli.azureedge.net/dotnet/Sdk/$DOTNET_SDK_VERSION/dotnet-sdk-$DOTNET_SDK_VERSION-linux-x64.tar.gz \
-<<<<<<< HEAD
-    && dotnet_sha512='6e2e1ad5fe3f00e6974ad3eac9c5b74cd09521f19e06eb9aff45a44d6c55e4a2c1cd489364735215d2ea53cec2a7d45892a5ede344a8421be9ad15872c3496a2' \
-=======
     && dotnet_sha512='43d0ea1df12c15a0e47560d2a84857ab50eb04ac693ab41413c04c591719101c4c8165e052a42a66719c67bd07ac299ca47edbb4944a2901df765042e56b316f' \
->>>>>>> fb789519
     && echo "$dotnet_sha512  dotnet.tar.gz" | sha512sum -c - \
     && mkdir -p /usr/share/dotnet \
     && tar -oxzf dotnet.tar.gz -C /usr/share/dotnet ./packs ./sdk ./sdk-manifests ./templates ./LICENSE.txt ./ThirdPartyNotices.txt \
