--- conflicted
+++ resolved
@@ -1,9 +1,5 @@
 ARG REPO=mcr.microsoft.com/dotnet/aspnet
-<<<<<<< HEAD
-FROM $REPO:6.0.27-alpine3.19-arm64v8
-=======
 FROM $REPO:6.0.28-alpine3.19-arm64v8
->>>>>>> 95a080f4
 
 ENV \
     # Unset ASPNETCORE_URLS from aspnet base image
@@ -13,11 +9,7 @@
     # Do not show first run text
     DOTNET_NOLOGO=true \
     # SDK version
-<<<<<<< HEAD
-    DOTNET_SDK_VERSION=6.0.419 \
-=======
     DOTNET_SDK_VERSION=6.0.420 \
->>>>>>> 95a080f4
     # Disable the invariant mode (set in base image)
     DOTNET_SYSTEM_GLOBALIZATION_INVARIANT=false \
     # Enable correct mode for dotnet watch (only mode supported in a container)
@@ -35,11 +27,7 @@
 
 # Install .NET SDK
 RUN wget -O dotnet.tar.gz https://dotnetcli.azureedge.net/dotnet/Sdk/$DOTNET_SDK_VERSION/dotnet-sdk-$DOTNET_SDK_VERSION-linux-musl-arm64.tar.gz \
-<<<<<<< HEAD
-    && dotnet_sha512='428c594cbb04f0ffb2413ddf50f0a6aa1f66506ef231ca57089f4275fa51a4742ca4130172b57cb40d75b4252705cae232183b4db675c3b67fa54b498c6afc9a' \
-=======
     && dotnet_sha512='0f83cdaf9919f0710b9a92c2c2e490d9051fde38ba8b09fc9d9c7a9a2400557c00dda57f5335cdbbc36836bd13dd5dc8b382510d078dd8d05b0fd42ba8ba166a' \
->>>>>>> 95a080f4
     && echo "$dotnet_sha512  dotnet.tar.gz" | sha512sum -c - \
     && mkdir -p /usr/share/dotnet \
     && tar -oxzf dotnet.tar.gz -C /usr/share/dotnet ./packs ./sdk ./sdk-manifests ./templates ./LICENSE.txt ./ThirdPartyNotices.txt \
