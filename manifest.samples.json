--- conflicted
+++ resolved
@@ -10,19 +10,11 @@
           "templatePath": "eng/readme-templates/README.github.md"
         },
         {
-<<<<<<< HEAD
-          "path": ".portal-docs/README.samples.md",
-          "templatePath": "eng/readme-templates/README.dockerhub.md"
-        },
-        {
-          "path": ".portal-docs/README.samples.portal.md",
-=======
           "path": ".portal-docs/docker-hub/README.samples.md",
           "templatePath": "eng/readme-templates/README.dockerhub.md"
         },
         {
           "path": ".portal-docs/mar/README.samples.portal.md",
->>>>>>> 7b680b4f
           "templatePath": "eng/readme-templates/README.mcr.md"
         }
       ],
