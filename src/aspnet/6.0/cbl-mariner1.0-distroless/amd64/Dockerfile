--- conflicted
+++ resolved
@@ -18,11 +18,7 @@
 
 
 # ASP.NET Core image
-<<<<<<< HEAD
-FROM $REPO:6.0.6-cbl-mariner1.0-distroless-amd64
-=======
 FROM $REPO:6.0.7-cbl-mariner1.0-distroless-amd64
->>>>>>> 4f4916fc
 
 # ASP.NET Core version
 ENV ASPNET_VERSION=6.0.7
