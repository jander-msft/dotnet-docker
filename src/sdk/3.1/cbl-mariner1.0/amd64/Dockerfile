ARG REPO=mcr.microsoft.com/dotnet/aspnet
<<<<<<< HEAD
FROM $REPO:3.1.17-cbl-mariner1.0
=======
FROM $REPO:3.1.18-cbl-mariner1.0
>>>>>>> 1310a8ae

ENV \
    # Unset ASPNETCORE_URLS from aspnet base image
    ASPNETCORE_URLS= \
    # Do not generate certificate
    DOTNET_GENERATE_ASPNET_CERTIFICATE=false \
    # Enable correct mode for dotnet watch (only mode supported in a container)
    DOTNET_USE_POLLING_FILE_WATCHER=true \
    # Skip extraction of XML docs - generally not useful within an image/container - helps performance
    NUGET_XMLDOC_MODE=skip \
    # PowerShell telemetry for docker image usage
    POWERSHELL_DISTRIBUTION_CHANNEL=PSDocker-DotnetCoreSDK-CBL-Mariner-1.0

# Install .NET Core SDK
<<<<<<< HEAD
RUN dotnet_sdk_version=3.1.411 \
    dotnet_version=3.1.17 \
    aspnet_version=3.1.17 \
    && curl -SL --output dotnet.rpm https://dotnetcli.azureedge.net/dotnet/Sdk/$dotnet_sdk_version/dotnet-sdk-$dotnet_sdk_version-x64.rpm \
    && dotnet_sha512='7cc5938e8e2be73035756f46f3139be632b2ab7e7b84d70ea8d3f0071874bd2efc02dfee324b0faaa72583fbbff8ffba22ce6f67921217700e868deda7ff4aa7' \
    && echo "$dotnet_sha512  dotnet.rpm" | sha512sum -c - \
    \
    && curl -SL --output apphost.rpm https://dotnetcli.azureedge.net/dotnet/Runtime/$dotnet_version/dotnet-apphost-pack-$dotnet_version-x64.rpm \
    && dotnet_sha512='b8241a64eee132033c4432a872ae313ca23c18fa133e8e00a5dda371996ae88bc0adf1617ad0c427ed0d82610e3b27ae49be45c904462bdd2de311d4d8afa454' \
=======
RUN dotnet_sdk_version=3.1.412 \
    dotnet_version=3.1.18 \
    aspnet_version=3.1.18 \
    && curl -SL --output dotnet.rpm https://dotnetcli.azureedge.net/dotnet/Sdk/$dotnet_sdk_version/dotnet-sdk-$dotnet_sdk_version-x64.rpm \
    && dotnet_sha512='302ef09462e73ccd1716dd74b2f2477dc8845f95442ef5d61dd78d4053d4b1a5858dbf002377b6d39a7f9071d95864f8143cf023f1e7cb4e7e409d72decd5561' \
    && echo "$dotnet_sha512  dotnet.rpm" | sha512sum -c - \
    \
    && curl -SL --output apphost.rpm https://dotnetcli.azureedge.net/dotnet/Runtime/$dotnet_version/dotnet-apphost-pack-$dotnet_version-x64.rpm \
    && dotnet_sha512='35596ff37eb2a7b892090d365188fca7fb62c7b80580f2c6d723f5c1f29151a8c1446757c1b90350917645d8005a3c7bf5b665d4adceb67a87da09b37fef7145' \
>>>>>>> 1310a8ae
    && echo "$dotnet_sha512  apphost.rpm" | sha512sum -c - \
    \
    && curl -SL --output targeting-pack.rpm https://dotnetcli.azureedge.net/dotnet/Runtime/3.1.0/dotnet-targeting-pack-3.1.0-x64.rpm \
    && dotnet_sha512='9111ef4a0083c1fbd969f5adfca8f7b0a2e90eada94771c68ca4d00d34756fb280de153ecce4ad3da4b16698b7add4848f5b6ec24b89a144c2a119a42fb27c85' \
    && echo "$dotnet_sha512  targeting-pack.rpm" | sha512sum -c - \
    \
    && curl -SL --output aspnetcore-targeting-pack.rpm https://dotnetcli.azureedge.net/dotnet/aspnetcore/Runtime/3.1.0/aspnetcore-targeting-pack-3.1.0.rpm \
    && dotnet_sha512='fdab7122896ff3602d8a25c0b283996973ef0cf4f4d0f9eba429d3a93b2441ebe0e0d0b499b97bb28c43cfb386501cc617ca7ed7c949dd3e45c61db0d5879fd4' \
    && echo "$dotnet_sha512  aspnetcore-targeting-pack.rpm" | sha512sum -c - \
    \
    && curl -SL --output netstandard-targeting-pack.rpm https://dotnetcli.azureedge.net/dotnet/Runtime/3.1.0/netstandard-targeting-pack-2.1.0-x64.rpm \
    && dotnet_sha512='fab41a86b9182b276992795247868c093890c6b3d5739376374a302430229624944998e054de0ff99bddd9459fc9543636df1ebd5392db069ae953ac17ea2880' \
    && echo "$dotnet_sha512  netstandard-targeting-pack.rpm" | sha512sum -c - \
    \
    && rpm --install dotnet.rpm apphost.rpm targeting-pack.rpm aspnetcore-targeting-pack.rpm netstandard-targeting-pack.rpm \
    && rm dotnet.rpm apphost.rpm targeting-pack.rpm aspnetcore-targeting-pack.rpm netstandard-targeting-pack.rpm \
    # Trigger first run experience by running arbitrary cmd
    && dotnet help

# Install PowerShell global tool
RUN powershell_version=7.0.6 \
    && curl -SL --output PowerShell.Linux.x64.$powershell_version.nupkg https://pwshtool.blob.core.windows.net/tool/$powershell_version/PowerShell.Linux.x64.$powershell_version.nupkg \
    && powershell_sha512='adfeaf8d21aa3a97de708a97661950ca33f11c39b5a4c78c503ef8692c477f61d8523203566e3c281228bc37d01ee2bc39992486b8bc4ed0512adf9cf69f934a' \
    && echo "$powershell_sha512  PowerShell.Linux.x64.$powershell_version.nupkg" | sha512sum -c - \
    && mkdir -p /usr/share/powershell \
    && dotnet tool install --add-source / --tool-path /usr/share/powershell --version $powershell_version PowerShell.Linux.x64 \
    && dotnet nuget locals all --clear \
    && rm PowerShell.Linux.x64.$powershell_version.nupkg \
    && ln -s /usr/share/powershell/pwsh /usr/bin/pwsh \
    && chmod 755 /usr/share/powershell/pwsh \
    # To reduce image size, remove the copy nupkg that nuget keeps.
    && find /usr/share/powershell -print | grep -i '.*[.]nupkg$' | xargs rm<|MERGE_RESOLUTION|>--- conflicted
+++ resolved
@@ -1,9 +1,5 @@
 ARG REPO=mcr.microsoft.com/dotnet/aspnet
-<<<<<<< HEAD
-FROM $REPO:3.1.17-cbl-mariner1.0
-=======
 FROM $REPO:3.1.18-cbl-mariner1.0
->>>>>>> 1310a8ae
 
 ENV \
     # Unset ASPNETCORE_URLS from aspnet base image
@@ -18,17 +14,6 @@
     POWERSHELL_DISTRIBUTION_CHANNEL=PSDocker-DotnetCoreSDK-CBL-Mariner-1.0
 
 # Install .NET Core SDK
-<<<<<<< HEAD
-RUN dotnet_sdk_version=3.1.411 \
-    dotnet_version=3.1.17 \
-    aspnet_version=3.1.17 \
-    && curl -SL --output dotnet.rpm https://dotnetcli.azureedge.net/dotnet/Sdk/$dotnet_sdk_version/dotnet-sdk-$dotnet_sdk_version-x64.rpm \
-    && dotnet_sha512='7cc5938e8e2be73035756f46f3139be632b2ab7e7b84d70ea8d3f0071874bd2efc02dfee324b0faaa72583fbbff8ffba22ce6f67921217700e868deda7ff4aa7' \
-    && echo "$dotnet_sha512  dotnet.rpm" | sha512sum -c - \
-    \
-    && curl -SL --output apphost.rpm https://dotnetcli.azureedge.net/dotnet/Runtime/$dotnet_version/dotnet-apphost-pack-$dotnet_version-x64.rpm \
-    && dotnet_sha512='b8241a64eee132033c4432a872ae313ca23c18fa133e8e00a5dda371996ae88bc0adf1617ad0c427ed0d82610e3b27ae49be45c904462bdd2de311d4d8afa454' \
-=======
 RUN dotnet_sdk_version=3.1.412 \
     dotnet_version=3.1.18 \
     aspnet_version=3.1.18 \
@@ -38,7 +23,6 @@
     \
     && curl -SL --output apphost.rpm https://dotnetcli.azureedge.net/dotnet/Runtime/$dotnet_version/dotnet-apphost-pack-$dotnet_version-x64.rpm \
     && dotnet_sha512='35596ff37eb2a7b892090d365188fca7fb62c7b80580f2c6d723f5c1f29151a8c1446757c1b90350917645d8005a3c7bf5b665d4adceb67a87da09b37fef7145' \
->>>>>>> 1310a8ae
     && echo "$dotnet_sha512  apphost.rpm" | sha512sum -c - \
     \
     && curl -SL --output targeting-pack.rpm https://dotnetcli.azureedge.net/dotnet/Runtime/3.1.0/dotnet-targeting-pack-3.1.0-x64.rpm \
