ARG REPO=mcr.microsoft.com/dotnet/aspnet
<<<<<<< HEAD
FROM $REPO:6.0.27-focal-amd64
=======
FROM $REPO:6.0.28-focal-amd64
>>>>>>> 95a080f4

ENV \
    # Unset ASPNETCORE_URLS from aspnet base image
    ASPNETCORE_URLS= \
    # Do not generate certificate
    DOTNET_GENERATE_ASPNET_CERTIFICATE=false \
    # Do not show first run text
    DOTNET_NOLOGO=true \
    # SDK version
<<<<<<< HEAD
    DOTNET_SDK_VERSION=6.0.419 \
=======
    DOTNET_SDK_VERSION=6.0.420 \
>>>>>>> 95a080f4
    # Enable correct mode for dotnet watch (only mode supported in a container)
    DOTNET_USE_POLLING_FILE_WATCHER=true \
    # Skip extraction of XML docs - generally not useful within an image/container - helps performance
    NUGET_XMLDOC_MODE=skip \
    # PowerShell telemetry for docker image usage
    POWERSHELL_DISTRIBUTION_CHANNEL=PSDocker-DotnetSDK-Ubuntu-20.04

RUN apt-get update \
    && apt-get install -y --no-install-recommends \
        curl \
        git \
        wget \
    && rm -rf /var/lib/apt/lists/*

# Install .NET SDK
RUN curl -fSL --output dotnet.tar.gz https://dotnetcli.azureedge.net/dotnet/Sdk/$DOTNET_SDK_VERSION/dotnet-sdk-$DOTNET_SDK_VERSION-linux-x64.tar.gz \
<<<<<<< HEAD
    && dotnet_sha512='155a9ab33dc11a76502c24b94dbcd188b06e51f56814082f6570fd923cd74b0266baefbcb6becdd34e41c3979f5b21ca333a7fa57f0e41e5435d28e8815d1641' \
=======
    && dotnet_sha512='53d6e688d0aee8f73edf3ec8e58ed34eca0873a28f0700b71936b9d7cb351864eff8ca593db7fd77659b1710fa421d2f4137da5f98746a85125dc2a49fbffc56' \
>>>>>>> 95a080f4
    && echo "$dotnet_sha512  dotnet.tar.gz" | sha512sum -c - \
    && mkdir -p /usr/share/dotnet \
    && tar -oxzf dotnet.tar.gz -C /usr/share/dotnet ./packs ./sdk ./sdk-manifests ./templates ./LICENSE.txt ./ThirdPartyNotices.txt \
    && rm dotnet.tar.gz \
    # Trigger first run experience by running arbitrary cmd
    && dotnet help

# Install PowerShell global tool
RUN powershell_version=7.2.18 \
    && curl -fSL --output PowerShell.Linux.x64.$powershell_version.nupkg https://powershellinfraartifacts-gkhedzdeaghdezhr.z01.azurefd.net/tool/$powershell_version/PowerShell.Linux.x64.$powershell_version.nupkg \
    && powershell_sha512='9a682a4431172da3b069c5dc4b9e43ae9d43c3ec0697b85558a7b6a47861922d6578543cce599523f0c4418d13a90f0c917b30212fdcc385821651b5da52592f' \
    && echo "$powershell_sha512  PowerShell.Linux.x64.$powershell_version.nupkg" | sha512sum -c - \
    && mkdir -p /usr/share/powershell \
    && dotnet tool install --add-source / --tool-path /usr/share/powershell --version $powershell_version PowerShell.Linux.x64 \
    && dotnet nuget locals all --clear \
    && rm PowerShell.Linux.x64.$powershell_version.nupkg \
    && ln -s /usr/share/powershell/pwsh /usr/bin/pwsh \
    && chmod 755 /usr/share/powershell/pwsh \
    # To reduce image size, remove the copy nupkg that nuget keeps.
    && find /usr/share/powershell -print | grep -i '.*[.]nupkg$' | xargs rm<|MERGE_RESOLUTION|>--- conflicted
+++ resolved
@@ -1,9 +1,5 @@
 ARG REPO=mcr.microsoft.com/dotnet/aspnet
-<<<<<<< HEAD
-FROM $REPO:6.0.27-focal-amd64
-=======
 FROM $REPO:6.0.28-focal-amd64
->>>>>>> 95a080f4
 
 ENV \
     # Unset ASPNETCORE_URLS from aspnet base image
@@ -13,11 +9,7 @@
     # Do not show first run text
     DOTNET_NOLOGO=true \
     # SDK version
-<<<<<<< HEAD
-    DOTNET_SDK_VERSION=6.0.419 \
-=======
     DOTNET_SDK_VERSION=6.0.420 \
->>>>>>> 95a080f4
     # Enable correct mode for dotnet watch (only mode supported in a container)
     DOTNET_USE_POLLING_FILE_WATCHER=true \
     # Skip extraction of XML docs - generally not useful within an image/container - helps performance
@@ -34,11 +26,7 @@
 
 # Install .NET SDK
 RUN curl -fSL --output dotnet.tar.gz https://dotnetcli.azureedge.net/dotnet/Sdk/$DOTNET_SDK_VERSION/dotnet-sdk-$DOTNET_SDK_VERSION-linux-x64.tar.gz \
-<<<<<<< HEAD
-    && dotnet_sha512='155a9ab33dc11a76502c24b94dbcd188b06e51f56814082f6570fd923cd74b0266baefbcb6becdd34e41c3979f5b21ca333a7fa57f0e41e5435d28e8815d1641' \
-=======
     && dotnet_sha512='53d6e688d0aee8f73edf3ec8e58ed34eca0873a28f0700b71936b9d7cb351864eff8ca593db7fd77659b1710fa421d2f4137da5f98746a85125dc2a49fbffc56' \
->>>>>>> 95a080f4
     && echo "$dotnet_sha512  dotnet.tar.gz" | sha512sum -c - \
     && mkdir -p /usr/share/dotnet \
     && tar -oxzf dotnet.tar.gz -C /usr/share/dotnet ./packs ./sdk ./sdk-manifests ./templates ./LICENSE.txt ./ThirdPartyNotices.txt \
