ARG REPO=mcr.microsoft.com/dotnet/aspnet

# Installer image
FROM mcr.microsoft.com/cbl-mariner/base/core:2.0 AS installer

RUN tdnf install -y \
        ca-certificates \
        gzip \
        tar \
    && tdnf clean all

# Retrieve .NET Monitor Base
RUN dotnet_monitor_version=8.0.1 \
    && curl -fSL --output dotnet-monitor-base.tar.gz https://dotnetcli.azureedge.net/dotnet/diagnostics/monitor/$dotnet_monitor_version/dotnet-monitor-base-$dotnet_monitor_version-linux-x64.tar.gz \
    && dotnet_monitor_base_sha512='014b3530f626aeae0bdf7f9c806808d177d623801f126e927390f13c5be88e1deb6402af72fc54133ee38e08ed66c8bbbffd662c4c68ecce71ed72c94e1ebc0d' \
    && echo "$dotnet_monitor_base_sha512  dotnet-monitor-base.tar.gz" | sha512sum -c - \
    && mkdir -p /app \
    && tar -oxzf dotnet-monitor-base.tar.gz -C /app \
    && rm dotnet-monitor-base.tar.gz


# .NET Monitor Base image
<<<<<<< HEAD
FROM $REPO:8.0.2-cbl-mariner2.0-distroless-amd64
=======
FROM $REPO:8.0.3-cbl-mariner2.0-distroless-amd64
>>>>>>> 95a080f4

WORKDIR /app
COPY --from=installer /app .

ENV \
    # Unset ASPNETCORE_HTTP_PORTS from aspnet base image
    ASPNETCORE_HTTP_PORTS= \
    # Disable debugger and profiler diagnostics to avoid diagnosing self.
    COMPlus_EnableDiagnostics=0 \
    # Default Filter
    DefaultProcess__Filters__0__Key=ProcessId \
    DefaultProcess__Filters__0__Value=1 \
    # Remove Unix Domain Socket before starting diagnostic port server
    DiagnosticPort__DeleteEndpointOnStartup=true \
    # Server GC mode
    DOTNET_gcServer=1 \
    # Logging: JSON format so that analytic platforms can get discrete entry information
    Logging__Console__FormatterName=json \
    # Logging: Use round-trip date/time format without timezone information (always logged in UTC)
    Logging__Console__FormatterOptions__TimestampFormat=yyyy'-'MM'-'dd'T'HH':'mm':'ss'.'fffffff'Z' \
    # Logging: Write timestamps using UTC offset (+0:00)
    Logging__Console__FormatterOptions__UseUtcTimestamp=true \
    # Add dotnet-monitor path to front of PATH for easier, prioritized execution
    PATH="/app:${PATH}"

ENTRYPOINT [ "dotnet-monitor" ]
CMD [ "collect", "--urls", "https://+:52323", "--metricUrls", "http://+:52325" ]<|MERGE_RESOLUTION|>--- conflicted
+++ resolved
@@ -20,11 +20,7 @@
 
 
 # .NET Monitor Base image
-<<<<<<< HEAD
-FROM $REPO:8.0.2-cbl-mariner2.0-distroless-amd64
-=======
 FROM $REPO:8.0.3-cbl-mariner2.0-distroless-amd64
->>>>>>> 95a080f4
 
 WORKDIR /app
 COPY --from=installer /app .
