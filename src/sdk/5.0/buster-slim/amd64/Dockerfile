ARG REPO=mcr.microsoft.com/dotnet/aspnet
<<<<<<< HEAD
FROM $REPO:5.0.8-buster-slim-amd64
=======
FROM $REPO:5.0.9-buster-slim-amd64
>>>>>>> 1310a8ae

ENV \
    # Unset ASPNETCORE_URLS from aspnet base image
    ASPNETCORE_URLS= \
    # Do not generate certificate
    DOTNET_GENERATE_ASPNET_CERTIFICATE=false \
    # SDK version
<<<<<<< HEAD
    DOTNET_SDK_VERSION=5.0.302 \
=======
    DOTNET_SDK_VERSION=5.0.303 \
>>>>>>> 1310a8ae
    # Enable correct mode for dotnet watch (only mode supported in a container)
    DOTNET_USE_POLLING_FILE_WATCHER=true \
    # Skip extraction of XML docs - generally not useful within an image/container - helps performance
    NUGET_XMLDOC_MODE=skip \
    # PowerShell telemetry for docker image usage
    POWERSHELL_DISTRIBUTION_CHANNEL=PSDocker-DotnetSDK-Debian-10

RUN apt-get update \
    && apt-get install -y --no-install-recommends \
        curl \
        git \
        procps \
        wget \
    && rm -rf /var/lib/apt/lists/*

# Install .NET SDK
RUN curl -SL --output dotnet.tar.gz https://dotnetcli.azureedge.net/dotnet/Sdk/$DOTNET_SDK_VERSION/dotnet-sdk-$DOTNET_SDK_VERSION-linux-x64.tar.gz \
    && dotnet_sha512='3550ddca26d553904f65e759587432c2f40755c143323e4367d44ce176913e8fdfff79cdc0470792b773f28aeffee751d79d7b5d0f9ea762537c8c44e711e552' \
    && echo "$dotnet_sha512  dotnet.tar.gz" | sha512sum -c - \
    && mkdir -p /usr/share/dotnet \
    && tar -C /usr/share/dotnet -oxzf dotnet.tar.gz ./packs ./sdk ./templates ./LICENSE.txt ./ThirdPartyNotices.txt \
    && rm dotnet.tar.gz \
    # Trigger first run experience by running arbitrary cmd
    && dotnet help

# Install PowerShell global tool
RUN powershell_version=7.1.3 \
    && curl -SL --output PowerShell.Linux.x64.$powershell_version.nupkg https://pwshtool.blob.core.windows.net/tool/$powershell_version/PowerShell.Linux.x64.$powershell_version.nupkg \
    && powershell_sha512='537d885b79dd1cd183d14b5f5e71046558fb015f562bb817ee90fbabaa9b1039c822949b7e1a5c9b69a976eae09786e3b2c0f0586c01c822868cc48ea7e36620' \
    && echo "$powershell_sha512  PowerShell.Linux.x64.$powershell_version.nupkg" | sha512sum -c - \
    && mkdir -p /usr/share/powershell \
    && dotnet tool install --add-source / --tool-path /usr/share/powershell --version $powershell_version PowerShell.Linux.x64 \
    && dotnet nuget locals all --clear \
    && rm PowerShell.Linux.x64.$powershell_version.nupkg \
    && ln -s /usr/share/powershell/pwsh /usr/bin/pwsh \
    && chmod 755 /usr/share/powershell/pwsh \
    # To reduce image size, remove the copy nupkg that nuget keeps.
    && find /usr/share/powershell -print | grep -i '.*[.]nupkg$' | xargs rm<|MERGE_RESOLUTION|>--- conflicted
+++ resolved
@@ -1,9 +1,5 @@
 ARG REPO=mcr.microsoft.com/dotnet/aspnet
-<<<<<<< HEAD
-FROM $REPO:5.0.8-buster-slim-amd64
-=======
 FROM $REPO:5.0.9-buster-slim-amd64
->>>>>>> 1310a8ae
 
 ENV \
     # Unset ASPNETCORE_URLS from aspnet base image
@@ -11,11 +7,7 @@
     # Do not generate certificate
     DOTNET_GENERATE_ASPNET_CERTIFICATE=false \
     # SDK version
-<<<<<<< HEAD
-    DOTNET_SDK_VERSION=5.0.302 \
-=======
     DOTNET_SDK_VERSION=5.0.303 \
->>>>>>> 1310a8ae
     # Enable correct mode for dotnet watch (only mode supported in a container)
     DOTNET_USE_POLLING_FILE_WATCHER=true \
     # Skip extraction of XML docs - generally not useful within an image/container - helps performance
