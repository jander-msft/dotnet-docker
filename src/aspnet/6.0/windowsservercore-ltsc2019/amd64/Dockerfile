# escape=`

ARG REPO=mcr.microsoft.com/dotnet/runtime
FROM $REPO:6.0-windowsservercore-ltsc2019

ENV `
    # ASP.NET Core version
    ASPNET_VERSION=6.0.0-preview.5.21301.17 `
    # Set the default console formatter to JSON
    Logging__Console__FormatterName=Json

RUN powershell -Command `
        $ErrorActionPreference = 'Stop'; `
        $ProgressPreference = 'SilentlyContinue'; `
        `
        # Install ASP.NET Core Runtime
        Invoke-WebRequest -OutFile aspnetcore.zip https://dotnetcli.azureedge.net/dotnet/aspnetcore/Runtime/$Env:ASPNET_VERSION/aspnetcore-runtime-$Env:ASPNET_VERSION-win-x64.zip; `
<<<<<<< HEAD
        $aspnetcore_sha512 = '99e7a611582c63410f334954edfa9758fedada8dfbbde8eb8c3efc2c1996bda8eaa6197b2617dbe3c880b7db814df33249ed378ab20603015fce48360c65f8e8'; `
=======
        $aspnetcore_sha512 = '2812184e80ecc1bb46702c29eaea0d57d801c256be5b7687bce90c2682629527de5799d17c58545176c68a2baee0d7cfedf88dff89a9fcd8ccd66968a65184e3'; `
>>>>>>> e29f76d1
        if ((Get-FileHash aspnetcore.zip -Algorithm sha512).Hash -ne $aspnetcore_sha512) { `
            Write-Host 'CHECKSUM VERIFICATION FAILED!'; `
            exit 1; `
        }; `
        `
        tar -C $Env:ProgramFiles\dotnet -oxzf aspnetcore.zip ./shared/Microsoft.AspNetCore.App; `
        Remove-Item -Force aspnetcore.zip<|MERGE_RESOLUTION|>--- conflicted
+++ resolved
@@ -15,11 +15,7 @@
         `
         # Install ASP.NET Core Runtime
         Invoke-WebRequest -OutFile aspnetcore.zip https://dotnetcli.azureedge.net/dotnet/aspnetcore/Runtime/$Env:ASPNET_VERSION/aspnetcore-runtime-$Env:ASPNET_VERSION-win-x64.zip; `
-<<<<<<< HEAD
-        $aspnetcore_sha512 = '99e7a611582c63410f334954edfa9758fedada8dfbbde8eb8c3efc2c1996bda8eaa6197b2617dbe3c880b7db814df33249ed378ab20603015fce48360c65f8e8'; `
-=======
         $aspnetcore_sha512 = '2812184e80ecc1bb46702c29eaea0d57d801c256be5b7687bce90c2682629527de5799d17c58545176c68a2baee0d7cfedf88dff89a9fcd8ccd66968a65184e3'; `
->>>>>>> e29f76d1
         if ((Get-FileHash aspnetcore.zip -Algorithm sha512).Hash -ne $aspnetcore_sha512) { `
             Write-Host 'CHECKSUM VERIFICATION FAILED!'; `
             exit 1; `
