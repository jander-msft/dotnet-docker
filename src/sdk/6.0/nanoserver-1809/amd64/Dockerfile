# escape=`

ARG REPO=mcr.microsoft.com/dotnet/aspnet
ARG DOTNET_SDK_VERSION=6.0.100-preview.6.21355.2

# Installer image
FROM mcr.microsoft.com/windows/servercore:1809-amd64 AS installer
ARG DOTNET_SDK_VERSION

SHELL ["powershell", "-Command", "$ErrorActionPreference = 'Stop'; $ProgressPreference = 'SilentlyContinue';"]

RUN `
    # Retrieve .NET SDK
    Invoke-WebRequest -OutFile dotnet.zip https://dotnetcli.azureedge.net/dotnet/Sdk/$Env:DOTNET_SDK_VERSION/dotnet-sdk-$Env:DOTNET_SDK_VERSION-win-x64.zip; `
<<<<<<< HEAD
    $dotnet_sha512 = '7098067a34b1cc249576b9a70fa511b4cf5113202a605f817cb974dc89f13eb1ce17c4671c0f2e52716526f35e814f4f243e517d5c7a031ac26399e7f5df55d8'; `
=======
    $dotnet_sha512 = 'e126fea62f3719cc2c0cef9858e2dad85b31029e1766f2df091c611396ed5b8f02e3874827a4f30e3d5ef0b7b3a318d8bf9a728c74c14425c42befca5c85b26d'; `
>>>>>>> 3b22dd7f
    if ((Get-FileHash dotnet.zip -Algorithm sha512).Hash -ne $dotnet_sha512) { `
        Write-Host 'CHECKSUM VERIFICATION FAILED!'; `
        exit 1; `
    }; `
    mkdir dotnet; `
    tar -C dotnet -oxzf dotnet.zip; `
    Remove-Item -Force dotnet.zip; `
    `
    # Install PowerShell global tool
    $powershell_version = '7.2.0-preview.7'; `
    Invoke-WebRequest -OutFile PowerShell.Windows.x64.$powershell_version.nupkg https://pwshtool.blob.core.windows.net/tool/$powershell_version/PowerShell.Windows.x64.$powershell_version.nupkg; `
    $powershell_sha512 = 'fe7ceb2deab0a0f70b4751e63a3f94d5dd1fa93fd744243f5e1f017bda714aacc1f272af74be53a1ae909c7645484d37faf96cbef71da533eda9ba5182ea9f9e'; `
    if ((Get-FileHash PowerShell.Windows.x64.$powershell_version.nupkg -Algorithm sha512).Hash -ne $powershell_sha512) { `
        Write-Host 'CHECKSUM VERIFICATION FAILED!'; `
        exit 1; `
    }; `
    \dotnet\dotnet tool install --add-source . --tool-path \powershell --version $powershell_version PowerShell.Windows.x64; `
    \dotnet\dotnet nuget locals all --clear; `
    Remove-Item -Force PowerShell.Windows.x64.$powershell_version.nupkg; `
    Remove-Item -Path \powershell\.store\powershell.windows.x64\$powershell_version\powershell.windows.x64\$powershell_version\powershell.windows.x64.$powershell_version.nupkg -Force; `
    `
    # Workaround for https://github.com/dotnet/sdk/issues/18410
    \dotnet\dotnet build-server shutdown; `
    `
    # Delete everything in the dotnet folder that's not needed in the SDK layer but will instead be derived from base layers
    Get-ChildItem -Exclude 'LICENSE.txt','ThirdPartyNotices.txt','packs','sdk','sdk-manifests','templates','shared' -Path dotnet `
        | Remove-Item -Force -Recurse; `
    Get-ChildItem -Exclude Microsoft.WindowsDesktop.App -Path dotnet\shared | Remove-Item -Force -Recurse

# SDK image
FROM $REPO:6.0-nanoserver-1809
ARG DOTNET_SDK_VERSION

ENV `
    # Unset ASPNETCORE_URLS from aspnet base image
    ASPNETCORE_URLS= `
    # Do not generate certificate
    DOTNET_GENERATE_ASPNET_CERTIFICATE=false `
    # Do not show first run text
    DOTNET_NOLOGO=true `
    # SDK version
    DOTNET_SDK_VERSION=$DOTNET_SDK_VERSION `
    # Enable correct mode for dotnet watch (only mode supported in a container)
    DOTNET_USE_POLLING_FILE_WATCHER=true `
    # Unset Logging__Console__FormatterName from aspnet base image
    Logging__Console__FormatterName= `
    # Skip extraction of XML docs - generally not useful within an image/container - helps performance
    NUGET_XMLDOC_MODE=skip `
    # PowerShell telemetry for docker image usage
    POWERSHELL_DISTRIBUTION_CHANNEL=PSDocker-DotnetSDK-NanoServer-1809

# In order to set system PATH, ContainerAdministrator must be used
USER ContainerAdministrator
RUN setx /M PATH "%PATH%;C:\Program Files\powershell"
USER ContainerUser

COPY --from=installer ["/dotnet", "/Program Files/dotnet"]

COPY --from=installer ["/powershell", "/Program Files/powershell"]

# Trigger first run experience by running arbitrary cmd
RUN dotnet help<|MERGE_RESOLUTION|>--- conflicted
+++ resolved
@@ -12,11 +12,7 @@
 RUN `
     # Retrieve .NET SDK
     Invoke-WebRequest -OutFile dotnet.zip https://dotnetcli.azureedge.net/dotnet/Sdk/$Env:DOTNET_SDK_VERSION/dotnet-sdk-$Env:DOTNET_SDK_VERSION-win-x64.zip; `
-<<<<<<< HEAD
-    $dotnet_sha512 = '7098067a34b1cc249576b9a70fa511b4cf5113202a605f817cb974dc89f13eb1ce17c4671c0f2e52716526f35e814f4f243e517d5c7a031ac26399e7f5df55d8'; `
-=======
     $dotnet_sha512 = 'e126fea62f3719cc2c0cef9858e2dad85b31029e1766f2df091c611396ed5b8f02e3874827a4f30e3d5ef0b7b3a318d8bf9a728c74c14425c42befca5c85b26d'; `
->>>>>>> 3b22dd7f
     if ((Get-FileHash dotnet.zip -Algorithm sha512).Hash -ne $dotnet_sha512) { `
         Write-Host 'CHECKSUM VERIFICATION FAILED!'; `
         exit 1; `
