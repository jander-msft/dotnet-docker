{
  "readmePath": "README.md",
  "registry": "mcr.microsoft.com",
  "variables": {
<<<<<<< HEAD
    "2.1-RuntimeVersion": "2.1.18",
    "2.1-SdkVersion": "2.1.806",
    "3.1-RuntimeVersion": "3.1.4",
    "3.1-SdkVersion": "3.1.300",
    "5.0-RuntimeVersion": "5.0.0-preview.5",
    "5.0-SdkVersion": "5.0.100-preview.5",
    "Monitor-5.0-Version": "5.0.0-preview.1"
=======
    "2.1-RuntimeVersion": "2.1.19",
    "2.1-SdkVersion": "2.1.807",
    "3.1-RuntimeVersion": "3.1.5",
    "3.1-SdkVersion": "3.1.301",
    "5.0-RuntimeVersion": "5.0.0-preview.4",
    "5.0-SdkVersion": "5.0.100-preview.4"
>>>>>>> df9d01fb
  },
  "repos": [
    {
      "id": "core-runtime-deps",
      "name": "dotnet/core-nightly/runtime-deps",
      "readmePath": "README.runtime-deps.md",
      "mcrTagsMetadataTemplatePath": "eng/mcr-tags-metadata-templates/core-runtime-deps-tags.yml",
      "images": [
        {
          "productVersion": "$(2.1-RuntimeVersion)",
          "sharedTags": {
            "$(2.1-RuntimeVersion)": {
              "documentationGroup": "2.1"
            },
            "2.1": {
              "documentationGroup": "2.1"
            }
          },
          "platforms": [
            {
              "dockerfile": "2.1/runtime-deps/stretch-slim/amd64",
              "os": "linux",
              "osVersion": "stretch",
              "tags": {
                "$(2.1-RuntimeVersion)-stretch-slim": {
                  "documentationGroup": "2.1"
                },
                "2.1-stretch-slim": {
                  "documentationGroup": "2.1"
                }
              }
            },
            {
              "architecture": "arm",
              "dockerfile": "2.1/runtime-deps/stretch-slim/arm32v7",
              "os": "linux",
              "osVersion": "stretch",
              "tags": {
                "$(2.1-RuntimeVersion)-stretch-slim-arm32v7": {
                  "documentationGroup": "2.1"
                },
                "2.1-stretch-slim-arm32v7": {
                  "documentationGroup": "2.1"
                }
              },
              "variant": "v7"
            }
          ]
        },
        {
          "productVersion": "$(2.1-RuntimeVersion)",
          "platforms": [
            {
              "dockerfile": "2.1/runtime-deps/alpine3.11/amd64",
              "os": "linux",
              "osVersion": "alpine3.11",
              "tags": {
                "$(2.1-RuntimeVersion)-alpine3.11": {
                  "documentationGroup": "2.1"
                },
                "2.1-alpine3.11": {
                  "documentationGroup": "2.1"
<<<<<<< HEAD
=======
                }
              }
            }
          ]
        },
        {
          "productVersion": "$(2.1-RuntimeVersion)",
          "platforms": [
            {
              "dockerfile": "2.1/runtime-deps/alpine3.12/amd64",
              "os": "linux",
              "osVersion": "alpine3.12",
              "tags": {
                "$(2.1-RuntimeVersion)-alpine3.12": {
                  "documentationGroup": "2.1"
                },
                "2.1-alpine3.12": {
                  "documentationGroup": "2.1"
                },
                "$(2.1-RuntimeVersion)-alpine": {
                  "documentationGroup": "2.1"
                },
                "2.1-alpine": {
                  "documentationGroup": "2.1"
>>>>>>> df9d01fb
                }
              }
            }
          ]
        },
        {
          "productVersion": "$(2.1-RuntimeVersion)",
          "platforms": [
            {
              "dockerfile": "2.1/runtime-deps/alpine3.12/amd64",
              "os": "linux",
              "osVersion": "alpine3.12",
              "tags": {
                "$(2.1-RuntimeVersion)-alpine3.12": {
                  "documentationGroup": "2.1"
                },
                "2.1-alpine3.12": {
                  "documentationGroup": "2.1"
                },
                "$(2.1-RuntimeVersion)-alpine": {
                  "documentationGroup": "2.1"
                },
                "2.1-alpine": {
                  "documentationGroup": "2.1"
                }
              }
            }
          ]
        },
        {
          "productVersion": "$(2.1-RuntimeVersion)",
          "platforms": [
            {
              "dockerfile": "2.1/runtime-deps/bionic/amd64",
              "os": "linux",
              "osVersion": "bionic",
              "tags": {
                "$(2.1-RuntimeVersion)-bionic": {
                  "documentationGroup": "2.1"
                },
                "2.1-bionic": {
                  "documentationGroup": "2.1"
                }
              }
            }
          ]
        },
        {
          "productVersion": "$(2.1-RuntimeVersion)",
          "platforms": [
            {
              "architecture": "arm",
              "dockerfile": "2.1/runtime-deps/bionic/arm32v7",
              "os": "linux",
              "osVersion": "bionic",
              "tags": {
                "$(2.1-RuntimeVersion)-bionic-arm32v7": {
                  "documentationGroup": "2.1"
                },
                "2.1-bionic-arm32v7": {
                  "documentationGroup": "2.1"
                }
              },
              "variant": "v7"
            }
          ]
        },
        {
          "productVersion": "$(2.1-RuntimeVersion)",
          "platforms": [
            {
              "dockerfile": "2.1/runtime-deps/focal/amd64",
              "os": "linux",
              "osVersion": "focal",
              "tags": {
                "$(2.1-RuntimeVersion)-focal": {
                  "documentationGroup": "2.1"
                },
                "2.1-focal": {
                  "documentationGroup": "2.1"
                }
              }
            }
          ]
        },
        {
          "productVersion": "$(3.1-RuntimeVersion)",
          "sharedTags": {
            "$(3.1-RuntimeVersion)": {
              "documentationGroup": "3.1"
            },
            "3.1": {
              "documentationGroup": "3.1"
            }
          },
          "platforms": [
            {
              "dockerfile": "3.1/runtime-deps/buster-slim/amd64",
              "os": "linux",
              "osVersion": "buster",
              "tags": {
                "$(3.1-RuntimeVersion)-buster-slim": {
                  "documentationGroup": "3.1"
                },
                "3.1-buster-slim": {
                  "documentationGroup": "3.1"
                }
              }
            },
            {
              "architecture": "arm",
              "dockerfile": "3.1/runtime-deps/buster-slim/arm32v7",
              "os": "linux",
              "osVersion": "buster",
              "tags": {
                "$(3.1-RuntimeVersion)-buster-slim-arm32v7": {
                  "documentationGroup": "3.1"
                },
                "3.1-buster-slim-arm32v7": {
                  "documentationGroup": "3.1"
                }
              },
              "variant": "v7"
            },
            {
              "architecture": "arm64",
              "dockerfile": "3.1/runtime-deps/buster-slim/arm64v8",
              "os": "linux",
              "osVersion": "buster",
              "tags": {
                "$(3.1-RuntimeVersion)-buster-slim-arm64v8": {
                  "documentationGroup": "3.1"
                },
                "3.1-buster-slim-arm64v8": {
                  "documentationGroup": "3.1"
                }
              },
              "variant": "v8"
            }
          ]
        },
        {
          "productVersion": "$(3.1-RuntimeVersion)",
          "platforms": [
            {
              "dockerfile": "3.1/runtime-deps/alpine3.11/amd64",
              "os": "linux",
              "osVersion": "alpine3.11",
              "tags": {
                "$(3.1-RuntimeVersion)-alpine3.11": {
                  "documentationGroup": "3.1"
                },
                "3.1-alpine3.11": {
                  "documentationGroup": "3.1"
                }
              }
            }
          ]
        },
        {
          "productVersion": "$(3.1-RuntimeVersion)",
          "platforms": [
            {
              "architecture": "arm64",
              "dockerfile": "3.1/runtime-deps/alpine3.11/arm64v8",
              "os": "linux",
              "osVersion": "alpine3.11",
              "tags": {
                "$(3.1-RuntimeVersion)-alpine3.11-arm64v8": {
                  "documentationGroup": "3.1"
                },
                "3.1-alpine3.11-arm64v8": {
                  "documentationGroup": "3.1"
                }
              },
              "variant": "v8"
            }
          ]
        },
        {
          "productVersion": "$(3.1-RuntimeVersion)",
          "platforms": [
            {
              "dockerfile": "3.1/runtime-deps/alpine3.12/amd64",
              "os": "linux",
              "osVersion": "alpine3.12",
              "tags": {
                "$(3.1-RuntimeVersion)-alpine3.12": {
                  "documentationGroup": "3.1"
                },
                "3.1-alpine3.12": {
                  "documentationGroup": "3.1"
                },
                "$(3.1-RuntimeVersion)-alpine": {
                  "documentationGroup": "3.1"
                },
                "3.1-alpine": {
                  "documentationGroup": "3.1"
                }
              }
            }
          ]
        },
        {
          "productVersion": "$(3.1-RuntimeVersion)",
          "platforms": [
            {
              "architecture": "arm64",
              "dockerfile": "3.1/runtime-deps/alpine3.12/arm64v8",
              "os": "linux",
              "osVersion": "alpine3.12",
              "tags": {
                "$(3.1-RuntimeVersion)-alpine3.12-arm64v8": {
                  "documentationGroup": "3.1"
                },
                "3.1-alpine3.12-arm64v8": {
                  "documentationGroup": "3.1"
                },
                "$(3.1-RuntimeVersion)-alpine-arm64v8": {
                  "documentationGroup": "3.1"
                },
                "3.1-alpine-arm64v8": {
                  "documentationGroup": "3.1"
                }
              },
              "variant": "v8"
            }
          ]
        },
        {
          "productVersion": "$(3.1-RuntimeVersion)",
          "platforms": [
            {
              "dockerfile": "3.1/runtime-deps/bionic/amd64",
              "os": "linux",
              "osVersion": "bionic",
              "tags": {
                "$(3.1-RuntimeVersion)-bionic": {
                  "documentationGroup": "3.1"
                },
                "3.1-bionic": {
                  "documentationGroup": "3.1"
                }
              }
            }
          ]
        },
        {
          "productVersion": "$(3.1-RuntimeVersion)",
          "platforms": [
            {
              "architecture": "arm",
              "dockerfile": "3.1/runtime-deps/bionic/arm32v7",
              "os": "linux",
              "osVersion": "bionic",
              "tags": {
                "$(3.1-RuntimeVersion)-bionic-arm32v7": {
                  "documentationGroup": "3.1"
                },
                "3.1-bionic-arm32v7": {
                  "documentationGroup": "3.1"
                }
              },
              "variant": "v7"
            }
          ]
        },
        {
          "productVersion": "$(3.1-RuntimeVersion)",
          "platforms": [
            {
              "architecture": "arm64",
              "dockerfile": "3.1/runtime-deps/bionic/arm64v8",
              "os": "linux",
              "osVersion": "bionic",
              "tags": {
                "$(3.1-RuntimeVersion)-bionic-arm64v8": {
                  "documentationGroup": "3.1"
                },
                "3.1-bionic-arm64v8": {
                  "documentationGroup": "3.1"
                }
              },
              "variant": "v8"
            }
          ]
        },
        {
          "productVersion": "$(3.1-RuntimeVersion)",
          "platforms": [
            {
              "dockerfile": "3.1/runtime-deps/focal/amd64",
              "os": "linux",
              "osVersion": "focal",
              "tags": {
                "$(3.1-RuntimeVersion)-focal": {},
                "3.1-focal": {}
              }
            }
          ]
        },
        {
          "productVersion": "$(3.1-RuntimeVersion)",
          "platforms": [
            {
              "architecture": "arm64",
              "dockerfile": "3.1/runtime-deps/focal/arm64v8",
              "os": "linux",
              "osVersion": "focal",
              "tags": {
                "$(3.1-RuntimeVersion)-focal-arm64v8": {},
                "3.1-focal-arm64v8": {}
              },
              "variant": "v8"
            }
          ]
        }
      ]
    },
    {
      "id": "runtime-deps",
      "name": "dotnet/nightly/runtime-deps",
      "readmePath": "README.runtime-deps.preview.md",
      "mcrTagsMetadataTemplatePath": "eng/mcr-tags-metadata-templates/runtime-deps-tags.yml",
      "images": [
        {
          "productVersion": "$(5.0-RuntimeVersion)",
          "sharedTags": {
            "$(5.0-RuntimeVersion)": {},
            "5.0": {},
            "latest": {}
          },
          "platforms": [
            {
              "dockerfile": "5.0/runtime-deps/buster-slim/amd64",
              "os": "linux",
              "osVersion": "buster",
              "tags": {
                "$(5.0-RuntimeVersion)-buster-slim": {},
                "5.0-buster-slim": {}
              }
            },
            {
              "architecture": "arm",
              "dockerfile": "5.0/runtime-deps/buster-slim/arm32v7",
              "os": "linux",
              "osVersion": "buster",
              "tags": {
                "$(5.0-RuntimeVersion)-buster-slim-arm32v7": {},
                "5.0-buster-slim-arm32v7": {}
              },
              "variant": "v7"
            },
            {
              "architecture": "arm64",
              "dockerfile": "5.0/runtime-deps/buster-slim/arm64v8",
              "os": "linux",
              "osVersion": "buster",
              "tags": {
                "$(5.0-RuntimeVersion)-buster-slim-arm64v8": {},
                "5.0-buster-slim-arm64v8": {}
              },
              "variant": "v8"
            }
          ]
        },
        {
          "productVersion": "$(5.0-RuntimeVersion)",
          "platforms": [
            {
              "dockerfile": "5.0/runtime-deps/alpine3.11/amd64",
              "os": "linux",
              "osVersion": "alpine3.11",
              "tags": {
                "$(5.0-RuntimeVersion)-alpine3.11": {},
                "5.0-alpine3.11": {}
              }
            }
          ]
        },
        {
          "productVersion": "$(5.0-RuntimeVersion)",
          "platforms": [
            {
              "architecture": "arm64",
              "dockerfile": "5.0/runtime-deps/alpine3.11/arm64v8",
              "os": "linux",
              "osVersion": "alpine3.11",
              "tags": {
                "$(5.0-RuntimeVersion)-alpine3.11-arm64v8": {},
                "5.0-alpine3.11-arm64v8": {}
              },
              "variant": "v8"
            }
          ]
        },
        {
          "productVersion": "$(5.0-RuntimeVersion)",
          "platforms": [
            {
              "dockerfile": "5.0/runtime-deps/alpine3.12/amd64",
              "os": "linux",
              "osVersion": "alpine3.12",
              "tags": {
                "$(5.0-RuntimeVersion)-alpine3.12": {},
                "5.0-alpine3.12": {},
                "$(5.0-RuntimeVersion)-alpine": {},
                "5.0-alpine": {}
              }
            }
          ]
        },
        {
          "productVersion": "$(5.0-RuntimeVersion)",
          "platforms": [
            {
              "architecture": "arm64",
              "dockerfile": "5.0/runtime-deps/alpine3.12/arm64v8",
              "os": "linux",
              "osVersion": "alpine3.12",
              "tags": {
                "$(5.0-RuntimeVersion)-alpine3.12-arm64v8": {},
                "5.0-alpine3.12-arm64v8": {},
                "$(5.0-RuntimeVersion)-alpine-arm64v8": {},
                "5.0-alpine-arm64v8": {}
              },
              "variant": "v8"
            }
          ]
        },
        {
          "productVersion": "$(5.0-RuntimeVersion)",
          "platforms": [
            {
              "dockerfile": "5.0/runtime-deps/focal/amd64",
              "os": "linux",
              "osVersion": "focal",
              "tags": {
                "$(5.0-RuntimeVersion)-focal": {},
                "5.0-focal": {}
              }
            }
          ]
        },
        {
          "productVersion": "$(5.0-RuntimeVersion)",
          "platforms": [
            {
              "architecture": "arm64",
              "dockerfile": "5.0/runtime-deps/focal/arm64v8",
              "os": "linux",
              "osVersion": "focal",
              "tags": {
                "$(5.0-RuntimeVersion)-focal-arm64v8": {},
                "5.0-focal-arm64v8": {}
              },
              "variant": "v8"
            }
          ]
        }
      ]
    },
    {
      "id": "core-runtime",
      "name": "dotnet/core-nightly/runtime",
      "readmePath": "README.runtime.md",
      "mcrTagsMetadataTemplatePath": "eng/mcr-tags-metadata-templates/core-runtime-tags.yml",
      "images": [
        {
          "productVersion": "$(2.1-RuntimeVersion)",
          "sharedTags": {
            "$(2.1-RuntimeVersion)": {},
            "2.1": {}
          },
          "platforms": [
            {
              "buildArgs": {
                "REPO": "$(Repo:core-runtime-deps)"
              },
              "dockerfile": "2.1/runtime/stretch-slim/amd64",
              "os": "linux",
              "osVersion": "stretch",
              "tags": {
                "$(2.1-RuntimeVersion)-stretch-slim": {},
                "2.1-stretch-slim": {}
              }
            },
            {
              "architecture": "arm",
              "buildArgs": {
                "REPO": "$(Repo:core-runtime-deps)"
              },
              "dockerfile": "2.1/runtime/stretch-slim/arm32v7",
              "os": "linux",
              "osVersion": "stretch",
              "tags": {
                "$(2.1-RuntimeVersion)-stretch-slim-arm32v7": {},
                "2.1-stretch-slim-arm32v7": {}
              },
              "variant": "v7"
            },
            {
              "dockerfile": "2.1/runtime/nanoserver-1809/amd64",
              "os": "windows",
              "osVersion": "nanoserver-1809",
              "tags": {
                "$(2.1-RuntimeVersion)-nanoserver-1809": {},
                "2.1-nanoserver-1809": {}
              }
            },
            {
              "dockerfile": "2.1/runtime/nanoserver-1903/amd64",
              "os": "windows",
              "osVersion": "nanoserver-1903",
              "tags": {
                "$(2.1-RuntimeVersion)-nanoserver-1903": {},
                "2.1-nanoserver-1903": {}
              }
            },
            {
              "dockerfile": "2.1/runtime/nanoserver-1909/amd64",
              "os": "windows",
              "osVersion": "nanoserver-1909",
              "tags": {
                "$(2.1-RuntimeVersion)-nanoserver-1909": {},
                "2.1-nanoserver-1909": {}
              }
            },
            {
              "dockerfile": "2.1/runtime/nanoserver-2004/amd64",
              "os": "windows",
              "osVersion": "nanoserver-2004",
              "tags": {
                "$(2.1-RuntimeVersion)-nanoserver-2004": {},
                "2.1-nanoserver-2004": {}
              }
            }
          ]
        },
        {
          "productVersion": "$(2.1-RuntimeVersion)",
          "platforms": [
            {
              "buildArgs": {
                "REPO": "$(Repo:core-runtime-deps)"
              },
              "dockerfile": "2.1/runtime/alpine3.11/amd64",
              "os": "linux",
              "osVersion": "alpine3.11",
              "tags": {
                "$(2.1-RuntimeVersion)-alpine3.11": {},
                "2.1-alpine3.11": {}
              }
            }
          ]
        },
        {
          "productVersion": "$(2.1-RuntimeVersion)",
          "platforms": [
            {
              "buildArgs": {
                "REPO": "$(Repo:core-runtime-deps)"
              },
              "dockerfile": "2.1/runtime/alpine3.12/amd64",
              "os": "linux",
              "osVersion": "alpine3.12",
              "tags": {
                "$(2.1-RuntimeVersion)-alpine3.12": {},
                "2.1-alpine3.12": {},
                "$(2.1-RuntimeVersion)-alpine": {},
                "2.1-alpine": {}
              }
            }
          ]
        },
        {
          "productVersion": "$(2.1-RuntimeVersion)",
          "platforms": [
            {
              "buildArgs": {
                "REPO": "$(Repo:core-runtime-deps)"
              },
              "dockerfile": "2.1/runtime/bionic/amd64",
              "os": "linux",
              "osVersion": "bionic",
              "tags": {
                "$(2.1-RuntimeVersion)-bionic": {},
                "2.1-bionic": {}
              }
            }
          ]
        },
        {
          "productVersion": "$(2.1-RuntimeVersion)",
          "platforms": [
            {
              "architecture": "arm",
              "buildArgs": {
                "REPO": "$(Repo:core-runtime-deps)"
              },
              "dockerfile": "2.1/runtime/bionic/arm32v7",
              "os": "linux",
              "osVersion": "bionic",
              "tags": {
                "$(2.1-RuntimeVersion)-bionic-arm32v7": {},
                "2.1-bionic-arm32v7": {}
              },
              "variant": "v7"
            }
          ]
        },
        {
          "productVersion": "$(2.1-RuntimeVersion)",
          "platforms": [
            {
              "buildArgs": {
                "REPO": "$(Repo:core-runtime-deps)"
              },
              "dockerfile": "2.1/runtime/focal/amd64",
              "os": "linux",
              "osVersion": "focal",
              "tags": {
                "$(2.1-RuntimeVersion)-focal": {},
                "2.1-focal": {}
              }
            }
          ]
        },
        {
          "productVersion": "$(3.1-RuntimeVersion)",
          "sharedTags": {
            "$(3.1-RuntimeVersion)": {},
            "3.1": {}
          },
          "platforms": [
            {
              "buildArgs": {
                "REPO": "$(Repo:core-runtime-deps)"
              },
              "dockerfile": "3.1/runtime/buster-slim/amd64",
              "os": "linux",
              "osVersion": "buster",
              "tags": {
                "$(3.1-RuntimeVersion)-buster-slim": {},
                "3.1-buster-slim": {}
              }
            },
            {
              "architecture": "arm",
              "buildArgs": {
                "REPO": "$(Repo:core-runtime-deps)"
              },
              "dockerfile": "3.1/runtime/buster-slim/arm32v7",
              "os": "linux",
              "osVersion": "buster",
              "tags": {
                "$(3.1-RuntimeVersion)-buster-slim-arm32v7": {},
                "3.1-buster-slim-arm32v7": {}
              },
              "variant": "v7"
            },
            {
              "architecture": "arm64",
              "buildArgs": {
                "REPO": "$(Repo:core-runtime-deps)"
              },
              "dockerfile": "3.1/runtime/buster-slim/arm64v8",
              "os": "linux",
              "osVersion": "buster",
              "tags": {
                "$(3.1-RuntimeVersion)-buster-slim-arm64v8": {},
                "3.1-buster-slim-arm64v8": {}
              },
              "variant": "v8"
            },
            {
              "dockerfile": "3.1/runtime/nanoserver-1809/amd64",
              "os": "windows",
              "osVersion": "nanoserver-1809",
              "tags": {
                "$(3.1-RuntimeVersion)-nanoserver-1809": {},
                "3.1-nanoserver-1809": {}
              }
            },
            {
              "dockerfile": "3.1/runtime/nanoserver-1903/amd64",
              "os": "windows",
              "osVersion": "nanoserver-1903",
              "tags": {
                "$(3.1-RuntimeVersion)-nanoserver-1903": {},
                "3.1-nanoserver-1903": {}
              }
            },
            {
              "dockerfile": "3.1/runtime/nanoserver-1909/amd64",
              "os": "windows",
              "osVersion": "nanoserver-1909",
              "tags": {
                "$(3.1-RuntimeVersion)-nanoserver-1909": {},
                "3.1-nanoserver-1909": {}
              }
            },
            {
              "dockerfile": "3.1/runtime/nanoserver-2004/amd64",
              "os": "windows",
              "osVersion": "nanoserver-2004",
              "tags": {
                "$(3.1-RuntimeVersion)-nanoserver-2004": {},
                "3.1-nanoserver-2004": {}
              }
            }
          ]
        },
        {
          "productVersion": "$(3.1-RuntimeVersion)",
          "platforms": [
            {
              "buildArgs": {
                "REPO": "$(Repo:core-runtime-deps)"
              },
              "dockerfile": "3.1/runtime/alpine3.11/amd64",
              "os": "linux",
              "osVersion": "alpine3.11",
              "tags": {
                "$(3.1-RuntimeVersion)-alpine3.11": {},
                "3.1-alpine3.11": {}
              }
            }
          ]
        },
        {
          "productVersion": "$(3.1-RuntimeVersion)",
          "platforms": [
            {
              "architecture": "arm64",
              "buildArgs": {
                "REPO": "$(Repo:core-runtime-deps)"
              },
              "dockerfile": "3.1/runtime/alpine3.11/arm64v8",
              "os": "linux",
              "osVersion": "alpine3.11",
              "tags": {
                "$(3.1-RuntimeVersion)-alpine3.11-arm64v8": {},
                "3.1-alpine3.11-arm64v8": {}
              },
              "variant": "v8",
              "customBuildLegGrouping": [
                {
                  "name": "pr-build",
                  "dependencies": [
                    "$(Repo:core-sdk):3.1-buster-arm64v8"
                  ]
                }
              ]
            }
          ]
        },
        {
          "productVersion": "$(3.1-RuntimeVersion)",
          "platforms": [
            {
              "buildArgs": {
                "REPO": "$(Repo:core-runtime-deps)"
              },
              "dockerfile": "3.1/runtime/alpine3.12/amd64",
              "os": "linux",
              "osVersion": "alpine3.12",
              "tags": {
                "$(3.1-RuntimeVersion)-alpine3.12": {},
                "3.1-alpine3.12": {},
                "$(3.1-RuntimeVersion)-alpine": {},
                "3.1-alpine": {}
              }
            }
          ]
        },
        {
          "productVersion": "$(3.1-RuntimeVersion)",
          "platforms": [
            {
              "architecture": "arm64",
              "buildArgs": {
                "REPO": "$(Repo:core-runtime-deps)"
              },
              "dockerfile": "3.1/runtime/alpine3.12/arm64v8",
              "os": "linux",
              "osVersion": "alpine3.12",
              "tags": {
                "$(3.1-RuntimeVersion)-alpine3.12-arm64v8": {},
                "3.1-alpine3.12-arm64v8": {},
                "$(3.1-RuntimeVersion)-alpine-arm64v8": {},
                "3.1-alpine-arm64v8": {}
              },
              "variant": "v8",
              "customBuildLegGrouping": [
                {
                  "name": "pr-build",
                  "dependencies": [
                    "$(Repo:core-sdk):3.1-buster-arm64v8"
                  ]
                }
              ]
            }
          ]
        },
        {
          "productVersion": "$(3.1-RuntimeVersion)",
          "platforms": [
            {
              "buildArgs": {
                "REPO": "$(Repo:core-runtime-deps)"
              },
              "dockerfile": "3.1/runtime/bionic/amd64",
              "os": "linux",
              "osVersion": "bionic",
              "tags": {
                "$(3.1-RuntimeVersion)-bionic": {},
                "3.1-bionic": {}
              }
            }
          ]
        },
        {
          "productVersion": "$(3.1-RuntimeVersion)",
          "platforms": [
            {
              "architecture": "arm",
              "buildArgs": {
                "REPO": "$(Repo:core-runtime-deps)"
              },
              "dockerfile": "3.1/runtime/bionic/arm32v7",
              "os": "linux",
              "osVersion": "bionic",
              "tags": {
                "$(3.1-RuntimeVersion)-bionic-arm32v7": {},
                "3.1-bionic-arm32v7": {}
              },
              "variant": "v7"
            }
          ]
        },
        {
          "productVersion": "$(3.1-RuntimeVersion)",
          "platforms": [
            {
              "architecture": "arm64",
              "buildArgs": {
                "REPO": "$(Repo:core-runtime-deps)"
              },
              "dockerfile": "3.1/runtime/bionic/arm64v8",
              "os": "linux",
              "osVersion": "bionic",
              "tags": {
                "$(3.1-RuntimeVersion)-bionic-arm64v8": {},
                "3.1-bionic-arm64v8": {}
              },
              "variant": "v8"
            }
          ]
        },
        {
          "productVersion": "$(3.1-RuntimeVersion)",
          "platforms": [
            {
              "buildArgs": {
                "REPO": "$(Repo:core-runtime-deps)"
              },
              "dockerfile": "3.1/runtime/focal/amd64",
              "os": "linux",
              "osVersion": "focal",
              "tags": {
                "$(3.1-RuntimeVersion)-focal": {},
                "3.1-focal": {}
              }
            }
          ]
        },
        {
          "productVersion": "$(3.1-RuntimeVersion)",
          "platforms": [
            {
              "architecture": "arm64",
              "buildArgs": {
                "REPO": "$(Repo:core-runtime-deps)"
              },
              "dockerfile": "3.1/runtime/focal/arm64v8",
              "os": "linux",
              "osVersion": "focal",
              "tags": {
                "$(3.1-RuntimeVersion)-focal-arm64v8": {},
                "3.1-focal-arm64v8": {}
              },
              "variant": "v8"
            }
          ]
        }
      ]
    },
    {
      "id": "runtime",
      "name": "dotnet/nightly/runtime",
      "readmePath": "README.runtime.preview.md",
      "mcrTagsMetadataTemplatePath": "eng/mcr-tags-metadata-templates/runtime-tags.yml",
      "images": [
        {
          "productVersion": "$(5.0-RuntimeVersion)",
          "sharedTags": {
            "$(5.0-RuntimeVersion)": {},
            "5.0": {},
            "latest": {}
          },
          "platforms": [
            {
              "buildArgs": {
                "REPO": "$(Repo:runtime-deps)"
              },
              "dockerfile": "5.0/runtime/buster-slim/amd64",
              "os": "linux",
              "osVersion": "buster",
              "tags": {
                "$(5.0-RuntimeVersion)-buster-slim": {},
                "5.0-buster-slim": {}
              }
            },
            {
              "architecture": "arm",
              "buildArgs": {
                "REPO": "$(Repo:runtime-deps)"
              },
              "dockerfile": "5.0/runtime/buster-slim/arm32v7",
              "os": "linux",
              "osVersion": "buster",
              "tags": {
                "$(5.0-RuntimeVersion)-buster-slim-arm32v7": {},
                "5.0-buster-slim-arm32v7": {}
              },
              "variant": "v7"
            },
            {
              "architecture": "arm64",
              "buildArgs": {
                "REPO": "$(Repo:runtime-deps)"
              },
              "dockerfile": "5.0/runtime/buster-slim/arm64v8",
              "os": "linux",
              "osVersion": "buster",
              "tags": {
                "$(5.0-RuntimeVersion)-buster-slim-arm64v8": {},
                "5.0-buster-slim-arm64v8": {}
              },
              "variant": "v8"
            },
            {
              "dockerfile": "5.0/runtime/nanoserver-1809/amd64",
              "os": "windows",
              "osVersion": "nanoserver-1809",
              "tags": {
                "$(5.0-RuntimeVersion)-nanoserver-1809": {},
                "5.0-nanoserver-1809": {}
              }
            },
            {
              "dockerfile": "5.0/runtime/nanoserver-1903/amd64",
              "os": "windows",
              "osVersion": "nanoserver-1903",
              "tags": {
                "$(5.0-RuntimeVersion)-nanoserver-1903": {},
                "5.0-nanoserver-1903": {}
              }
            },
            {
              "dockerfile": "5.0/runtime/nanoserver-1909/amd64",
              "os": "windows",
              "osVersion": "nanoserver-1909",
              "tags": {
                "$(5.0-RuntimeVersion)-nanoserver-1909": {},
                "5.0-nanoserver-1909": {}
              }
            },
            {
              "dockerfile": "5.0/runtime/nanoserver-2004/amd64",
              "os": "windows",
              "osVersion": "nanoserver-2004",
              "tags": {
                "$(5.0-RuntimeVersion)-nanoserver-2004": {},
                "5.0-nanoserver-2004": {}
              }
            }
          ]
        },
        {
          "productVersion": "$(5.0-RuntimeVersion)",
          "platforms": [
            {
              "buildArgs": {
                "REPO": "$(Repo:runtime-deps)"
              },
              "dockerfile": "5.0/runtime/alpine3.11/amd64",
              "os": "linux",
              "osVersion": "alpine3.11",
              "tags": {
                "$(5.0-RuntimeVersion)-alpine3.11": {},
                "5.0-alpine3.11": {}
              }
            }
          ]
        },
        {
          "productVersion": "$(5.0-RuntimeVersion)",
          "platforms": [
            {
              "architecture": "arm64",
              "buildArgs": {
                "REPO": "$(Repo:runtime-deps)"
              },
              "dockerfile": "5.0/runtime/alpine3.11/arm64v8",
              "os": "linux",
              "osVersion": "alpine3.11",
              "tags": {
                "$(5.0-RuntimeVersion)-alpine3.11-arm64v8": {},
                "5.0-alpine3.11-arm64v8": {}
              },
              "variant": "v8",
              "customBuildLegGrouping": [
                {
                  "name": "pr-build",
                  "dependencies": [
                    "$(Repo:sdk):5.0-buster-slim-arm64v8"
                  ]
                }
              ]
            }
          ]
        },
        {
          "productVersion": "$(5.0-RuntimeVersion)",
          "platforms": [
            {
              "buildArgs": {
                "REPO": "$(Repo:runtime-deps)"
              },
              "dockerfile": "5.0/runtime/alpine3.12/amd64",
              "os": "linux",
              "osVersion": "alpine3.12",
              "tags": {
                "$(5.0-RuntimeVersion)-alpine3.12": {},
                "5.0-alpine3.12": {},
                "$(5.0-RuntimeVersion)-alpine": {},
                "5.0-alpine": {}
              }
            }
          ]
        },
        {
          "productVersion": "$(5.0-RuntimeVersion)",
          "platforms": [
            {
              "architecture": "arm64",
              "buildArgs": {
                "REPO": "$(Repo:runtime-deps)"
              },
              "dockerfile": "5.0/runtime/alpine3.12/arm64v8",
              "os": "linux",
              "osVersion": "alpine3.12",
              "tags": {
                "$(5.0-RuntimeVersion)-alpine3.12-arm64v8": {},
                "5.0-alpine3.12-arm64v8": {},
                "$(5.0-RuntimeVersion)-alpine-arm64v8": {},
                "5.0-alpine-arm64v8": {}
              },
              "variant": "v8",
              "customBuildLegGrouping": [
                {
                  "name": "pr-build",
                  "dependencies": [
                    "$(Repo:sdk):5.0-buster-slim-arm64v8"
                  ]
                }
              ]
            }
          ]
        },
        {
          "productVersion": "$(5.0-RuntimeVersion)",
          "platforms": [
            {
              "buildArgs": {
                "REPO": "$(Repo:runtime-deps)"
              },
              "dockerfile": "5.0/runtime/focal/amd64",
              "os": "linux",
              "osVersion": "focal",
              "tags": {
                "$(5.0-RuntimeVersion)-focal": {},
                "5.0-focal": {}
              }
            }
          ]
        },
        {
          "productVersion": "$(5.0-RuntimeVersion)",
          "platforms": [
            {
              "architecture": "arm64",
              "buildArgs": {
                "REPO": "$(Repo:runtime-deps)"
              },
              "dockerfile": "5.0/runtime/focal/arm64v8",
              "os": "linux",
              "osVersion": "focal",
              "tags": {
                "$(5.0-RuntimeVersion)-focal-arm64v8": {},
                "5.0-focal-arm64v8": {}
              },
              "variant": "v8"
            }
          ]
        }
      ]
    },
    {
      "id": "core-aspnet",
      "name": "dotnet/core-nightly/aspnet",
      "readmePath": "README.aspnet.md",
      "mcrTagsMetadataTemplatePath": "eng/mcr-tags-metadata-templates/core-aspnet-tags.yml",
      "images": [
        {
          "productVersion": "$(2.1-RuntimeVersion)",
          "sharedTags": {
            "$(2.1-RuntimeVersion)": {},
            "2.1": {}
          },
          "platforms": [
            {
              "buildArgs": {
                "REPO": "$(Repo:core-runtime-deps)"
              },
              "dockerfile": "2.1/aspnet/stretch-slim/amd64",
              "os": "linux",
              "osVersion": "stretch",
              "tags": {
                "$(2.1-RuntimeVersion)-stretch-slim": {},
                "2.1-stretch-slim": {}
              }
            },
            {
              "architecture": "arm",
              "buildArgs": {
                "REPO": "$(Repo:core-runtime-deps)"
              },
              "dockerfile": "2.1/aspnet/stretch-slim/arm32v7",
              "os": "linux",
              "osVersion": "stretch",
              "tags": {
                "$(2.1-RuntimeVersion)-stretch-slim-arm32v7": {},
                "2.1-stretch-slim-arm32v7": {}
              },
              "variant": "v7"
            },
            {
              "dockerfile": "2.1/aspnet/nanoserver-1809/amd64",
              "os": "windows",
              "osVersion": "nanoserver-1809",
              "tags": {
                "$(2.1-RuntimeVersion)-nanoserver-1809": {},
                "2.1-nanoserver-1809": {}
              }
            },
            {
              "dockerfile": "2.1/aspnet/nanoserver-1903/amd64",
              "os": "windows",
              "osVersion": "nanoserver-1903",
              "tags": {
                "$(2.1-RuntimeVersion)-nanoserver-1903": {},
                "2.1-nanoserver-1903": {}
              }
            },
            {
              "dockerfile": "2.1/aspnet/nanoserver-1909/amd64",
              "os": "windows",
              "osVersion": "nanoserver-1909",
              "tags": {
                "$(2.1-RuntimeVersion)-nanoserver-1909": {},
                "2.1-nanoserver-1909": {}
              }
            },
            {
              "dockerfile": "2.1/aspnet/nanoserver-2004/amd64",
              "os": "windows",
              "osVersion": "nanoserver-2004",
              "tags": {
                "$(2.1-RuntimeVersion)-nanoserver-2004": {},
                "2.1-nanoserver-2004": {}
              }
            }
          ]
        },
        {
          "productVersion": "$(2.1-RuntimeVersion)",
          "platforms": [
            {
              "buildArgs": {
                "REPO": "$(Repo:core-runtime-deps)"
              },
              "dockerfile": "2.1/aspnet/alpine3.11/amd64",
              "os": "linux",
              "osVersion": "alpine3.11",
              "tags": {
                "$(2.1-RuntimeVersion)-alpine3.11": {},
                "2.1-alpine3.11": {}
              }
            }
          ]
        },
        {
          "productVersion": "$(2.1-RuntimeVersion)",
          "platforms": [
            {
              "buildArgs": {
                "REPO": "$(Repo:core-runtime-deps)"
              },
              "dockerfile": "2.1/aspnet/alpine3.12/amd64",
              "os": "linux",
              "osVersion": "alpine3.12",
              "tags": {
                "$(2.1-RuntimeVersion)-alpine3.12": {},
                "2.1-alpine3.12": {},
                "$(2.1-RuntimeVersion)-alpine": {},
                "2.1-alpine": {}
              }
            }
          ]
        },
        {
          "productVersion": "$(2.1-RuntimeVersion)",
          "platforms": [
            {
              "buildArgs": {
                "REPO": "$(Repo:core-runtime-deps)"
              },
              "dockerfile": "2.1/aspnet/bionic/amd64",
              "os": "linux",
              "osVersion": "bionic",
              "tags": {
                "$(2.1-RuntimeVersion)-bionic": {},
                "2.1-bionic": {}
              }
            }
          ]
        },
        {
          "productVersion": "$(2.1-RuntimeVersion)",
          "platforms": [
            {
              "architecture": "arm",
              "buildArgs": {
                "REPO": "$(Repo:core-runtime-deps)"
              },
              "dockerfile": "2.1/aspnet/bionic/arm32v7",
              "os": "linux",
              "osVersion": "bionic",
              "tags": {
                "$(2.1-RuntimeVersion)-bionic-arm32v7": {},
                "2.1-bionic-arm32v7": {}
              },
              "variant": "v7"
            }
          ]
        },
        {
          "productVersion": "$(2.1-RuntimeVersion)",
          "platforms": [
            {
              "buildArgs": {
                "REPO": "$(Repo:core-runtime-deps)"
              },
              "dockerfile": "2.1/aspnet/focal/amd64",
              "os": "linux",
              "osVersion": "focal",
              "tags": {
                "$(2.1-RuntimeVersion)-focal": {},
                "2.1-focal": {}
              }
            }
          ]
        },
        {
          "productVersion": "$(3.1-RuntimeVersion)",
          "sharedTags": {
            "$(3.1-RuntimeVersion)": {},
            "3.1": {}
          },
          "platforms": [
            {
              "buildArgs": {
                "REPO": "$(Repo:core-runtime)"
              },
              "dockerfile": "3.1/aspnet/buster-slim/amd64",
              "os": "linux",
              "osVersion": "buster",
              "tags": {
                "$(3.1-RuntimeVersion)-buster-slim": {},
                "3.1-buster-slim": {}
              }
            },
            {
              "architecture": "arm",
              "buildArgs": {
                "REPO": "$(Repo:core-runtime)"
              },
              "dockerfile": "3.1/aspnet/buster-slim/arm32v7",
              "os": "linux",
              "osVersion": "buster",
              "tags": {
                "$(3.1-RuntimeVersion)-buster-slim-arm32v7": {},
                "3.1-buster-slim-arm32v7": {}
              },
              "variant": "v7"
            },
            {
              "architecture": "arm64",
              "buildArgs": {
                "REPO": "$(Repo:core-runtime)"
              },
              "dockerfile": "3.1/aspnet/buster-slim/arm64v8",
              "os": "linux",
              "osVersion": "buster",
              "tags": {
                "$(3.1-RuntimeVersion)-buster-slim-arm64v8": {},
                "3.1-buster-slim-arm64v8": {}
              },
              "variant": "v8"
            },
            {
              "buildArgs": {
                "REPO": "$(Repo:core-runtime)"
              },
              "dockerfile": "3.1/aspnet/nanoserver-1809/amd64",
              "os": "windows",
              "osVersion": "nanoserver-1809",
              "tags": {
                "$(3.1-RuntimeVersion)-nanoserver-1809": {},
                "3.1-nanoserver-1809": {}
              }
            },
            {
              "buildArgs": {
                "REPO": "$(Repo:core-runtime)"
              },
              "dockerfile": "3.1/aspnet/nanoserver-1903/amd64",
              "os": "windows",
              "osVersion": "nanoserver-1903",
              "tags": {
                "$(3.1-RuntimeVersion)-nanoserver-1903": {},
                "3.1-nanoserver-1903": {}
              }
            },
            {
              "buildArgs": {
                "REPO": "$(Repo:core-runtime)"
              },
              "dockerfile": "3.1/aspnet/nanoserver-1909/amd64",
              "os": "windows",
              "osVersion": "nanoserver-1909",
              "tags": {
                "$(3.1-RuntimeVersion)-nanoserver-1909": {},
                "3.1-nanoserver-1909": {}
              }
            },
            {
              "buildArgs": {
                "REPO": "$(Repo:core-runtime)"
              },
              "dockerfile": "3.1/aspnet/nanoserver-2004/amd64",
              "os": "windows",
              "osVersion": "nanoserver-2004",
              "tags": {
                "$(3.1-RuntimeVersion)-nanoserver-2004": {},
                "3.1-nanoserver-2004": {}
              }
            }
          ]
        },
        {
          "productVersion": "$(3.1-RuntimeVersion)",
          "platforms": [
            {
              "buildArgs": {
                "REPO": "$(Repo:core-runtime)"
              },
              "dockerfile": "3.1/aspnet/alpine3.11/amd64",
              "os": "linux",
              "osVersion": "alpine3.11",
              "tags": {
                "$(3.1-RuntimeVersion)-alpine3.11": {},
                "3.1-alpine3.11": {}
              }
            }
          ]
        },
        {
          "productVersion": "$(3.1-RuntimeVersion)",
          "platforms": [
            {
              "architecture": "arm64",
              "buildArgs": {
                "REPO": "$(Repo:core-runtime)"
              },
              "dockerfile": "3.1/aspnet/alpine3.11/arm64v8",
              "os": "linux",
              "osVersion": "alpine3.11",
              "tags": {
                "$(3.1-RuntimeVersion)-alpine3.11-arm64v8": {},
                "3.1-alpine3.11-arm64v8": {}
<<<<<<< HEAD
=======
              },
              "variant": "v8",
              "customBuildLegGrouping": [
                {
                  "name": "pr-build",
                  "dependencies": [
                    "$(Repo:core-sdk):3.1-buster-arm64v8"
                  ]
                }
              ]
            }
          ]
        },
        {
          "productVersion": "$(3.1-RuntimeVersion)",
          "platforms": [
            {
              "buildArgs": {
                "REPO": "$(Repo:core-runtime)"
              },
              "dockerfile": "3.1/aspnet/alpine3.12/amd64",
              "os": "linux",
              "osVersion": "alpine3.12",
              "tags": {
                "$(3.1-RuntimeVersion)-alpine3.12": {},
                "3.1-alpine3.12": {},
                "$(3.1-RuntimeVersion)-alpine": {},
                "3.1-alpine": {}
              }
            }
          ]
        },
        {
          "productVersion": "$(3.1-RuntimeVersion)",
          "platforms": [
            {
              "architecture": "arm64",
              "buildArgs": {
                "REPO": "$(Repo:core-runtime)"
              },
              "dockerfile": "3.1/aspnet/alpine3.12/arm64v8",
              "os": "linux",
              "osVersion": "alpine3.12",
              "tags": {
                "$(3.1-RuntimeVersion)-alpine3.12-arm64v8": {},
                "3.1-alpine3.12-arm64v8": {},
                "$(3.1-RuntimeVersion)-alpine-arm64v8": {},
                "3.1-alpine-arm64v8": {}
>>>>>>> df9d01fb
              },
              "variant": "v8",
              "customBuildLegGrouping": [
                {
                  "name": "pr-build",
                  "dependencies": [
                    "$(Repo:core-sdk):3.1-buster-arm64v8"
                  ]
                }
              ]
            }
          ]
        },
        {
          "productVersion": "$(3.1-RuntimeVersion)",
          "platforms": [
            {
              "buildArgs": {
                "REPO": "$(Repo:core-runtime)"
              },
              "dockerfile": "3.1/aspnet/alpine3.12/amd64",
              "os": "linux",
              "osVersion": "alpine3.12",
              "tags": {
                "$(3.1-RuntimeVersion)-alpine3.12": {},
                "3.1-alpine3.12": {},
                "$(3.1-RuntimeVersion)-alpine": {},
                "3.1-alpine": {}
              }
            }
          ]
        },
        {
          "productVersion": "$(3.1-RuntimeVersion)",
          "platforms": [
            {
              "architecture": "arm64",
              "buildArgs": {
                "REPO": "$(Repo:core-runtime)"
              },
              "dockerfile": "3.1/aspnet/alpine3.12/arm64v8",
              "os": "linux",
              "osVersion": "alpine3.12",
              "tags": {
                "$(3.1-RuntimeVersion)-alpine3.12-arm64v8": {},
                "3.1-alpine3.12-arm64v8": {},
                "$(3.1-RuntimeVersion)-alpine-arm64v8": {},
                "3.1-alpine-arm64v8": {}
              },
              "variant": "v8",
              "customBuildLegGrouping": [
                {
                  "name": "pr-build",
                  "dependencies": [
                    "$(Repo:core-sdk):3.1-buster-arm64v8"
                  ]
                }
              ]
            }
          ]
        },
        {
          "productVersion": "$(3.1-RuntimeVersion)",
          "platforms": [
            {
              "buildArgs": {
                "REPO": "$(Repo:core-runtime)"
              },
              "dockerfile": "3.1/aspnet/bionic/amd64",
              "os": "linux",
              "osVersion": "bionic",
              "tags": {
                "$(3.1-RuntimeVersion)-bionic": {},
                "3.1-bionic": {}
              }
            }
          ]
        },
        {
          "productVersion": "$(3.1-RuntimeVersion)",
          "platforms": [
            {
              "architecture": "arm",
              "buildArgs": {
                "REPO": "$(Repo:core-runtime)"
              },
              "dockerfile": "3.1/aspnet/bionic/arm32v7",
              "os": "linux",
              "osVersion": "bionic",
              "tags": {
                "$(3.1-RuntimeVersion)-bionic-arm32v7": {},
                "3.1-bionic-arm32v7": {}
              },
              "variant": "v7"
            }
          ]
        },
        {
          "productVersion": "$(3.1-RuntimeVersion)",
          "platforms": [
            {
              "architecture": "arm64",
              "buildArgs": {
                "REPO": "$(Repo:core-runtime)"
              },
              "dockerfile": "3.1/aspnet/bionic/arm64v8",
              "os": "linux",
              "osVersion": "bionic",
              "tags": {
                "$(3.1-RuntimeVersion)-bionic-arm64v8": {},
                "3.1-bionic-arm64v8": {}
              },
              "variant": "v8"
            }
          ]
        },
        {
          "productVersion": "$(3.1-RuntimeVersion)",
          "platforms": [
            {
              "buildArgs": {
                "REPO": "$(Repo:core-runtime)"
              },
              "dockerfile": "3.1/aspnet/focal/amd64",
              "os": "linux",
              "osVersion": "focal",
              "tags": {
                "$(3.1-RuntimeVersion)-focal": {},
                "3.1-focal": {}
              }
            }
          ]
        },
        {
          "productVersion": "$(3.1-RuntimeVersion)",
          "platforms": [
            {
              "architecture": "arm64",
              "buildArgs": {
                "REPO": "$(Repo:core-runtime)"
              },
              "dockerfile": "3.1/aspnet/focal/arm64v8",
              "os": "linux",
              "osVersion": "focal",
              "tags": {
                "$(3.1-RuntimeVersion)-focal-arm64v8": {},
                "3.1-focal-arm64v8": {}
              },
              "variant": "v8"
            }
          ]
        }
      ]
    },
    {
      "id": "aspnet",
      "name": "dotnet/nightly/aspnet",
      "readmePath": "README.aspnet.preview.md",
      "mcrTagsMetadataTemplatePath": "eng/mcr-tags-metadata-templates/aspnet-tags.yml",
      "images": [
        {
          "productVersion": "$(5.0-RuntimeVersion)",
          "sharedTags": {
            "$(5.0-RuntimeVersion)": {},
            "5.0": {},
            "latest": {}
          },
          "platforms": [
            {
              "buildArgs": {
                "REPO": "$(Repo:runtime)"
              },
              "dockerfile": "5.0/aspnet/buster-slim/amd64",
              "os": "linux",
              "osVersion": "buster",
              "tags": {
                "$(5.0-RuntimeVersion)-buster-slim": {},
                "5.0-buster-slim": {}
              }
            },
            {
              "architecture": "arm",
              "buildArgs": {
                "REPO": "$(Repo:runtime)"
              },
              "dockerfile": "5.0/aspnet/buster-slim/arm32v7",
              "os": "linux",
              "osVersion": "buster",
              "tags": {
                "$(5.0-RuntimeVersion)-buster-slim-arm32v7": {},
                "5.0-buster-slim-arm32v7": {}
              },
              "variant": "v7"
            },
            {
              "architecture": "arm64",
              "buildArgs": {
                "REPO": "$(Repo:runtime)"
              },
              "dockerfile": "5.0/aspnet/buster-slim/arm64v8",
              "os": "linux",
              "osVersion": "buster",
              "tags": {
                "$(5.0-RuntimeVersion)-buster-slim-arm64v8": {},
                "5.0-buster-slim-arm64v8": {}
              },
              "variant": "v8"
            },
            {
              "buildArgs": {
                "REPO": "$(Repo:runtime)"
              },
              "dockerfile": "5.0/aspnet/nanoserver-1809/amd64",
              "os": "windows",
              "osVersion": "nanoserver-1809",
              "tags": {
                "$(5.0-RuntimeVersion)-nanoserver-1809": {},
                "5.0-nanoserver-1809": {}
              }
            },
            {
              "buildArgs": {
                "REPO": "$(Repo:runtime)"
              },
              "dockerfile": "5.0/aspnet/nanoserver-1903/amd64",
              "os": "windows",
              "osVersion": "nanoserver-1903",
              "tags": {
                "$(5.0-RuntimeVersion)-nanoserver-1903": {},
                "5.0-nanoserver-1903": {}
              }
            },
            {
              "buildArgs": {
                "REPO": "$(Repo:runtime)"
              },
              "dockerfile": "5.0/aspnet/nanoserver-1909/amd64",
              "os": "windows",
              "osVersion": "nanoserver-1909",
              "tags": {
                "$(5.0-RuntimeVersion)-nanoserver-1909": {},
                "5.0-nanoserver-1909": {}
              }
            },
            {
              "buildArgs": {
                "REPO": "$(Repo:runtime)"
              },
              "dockerfile": "5.0/aspnet/nanoserver-2004/amd64",
              "os": "windows",
              "osVersion": "nanoserver-2004",
              "tags": {
                "$(5.0-RuntimeVersion)-nanoserver-2004": {},
                "5.0-nanoserver-2004": {}
              }
            }
          ]
        },
        {
          "productVersion": "$(5.0-RuntimeVersion)",
          "platforms": [
            {
              "buildArgs": {
                "REPO": "$(Repo:runtime)"
              },
              "dockerfile": "5.0/aspnet/alpine3.11/amd64",
              "os": "linux",
              "osVersion": "alpine3.11",
              "tags": {
                "$(5.0-RuntimeVersion)-alpine3.11": {},
                "5.0-alpine3.11": {}
              }
            }
          ]
        },
        {
          "productVersion": "$(5.0-RuntimeVersion)",
          "platforms": [
            {
              "architecture": "arm64",
              "buildArgs": {
                "REPO": "$(Repo:runtime)"
              },
              "dockerfile": "5.0/aspnet/alpine3.11/arm64v8",
              "os": "linux",
              "osVersion": "alpine3.11",
              "tags": {
                "$(5.0-RuntimeVersion)-alpine3.11-arm64v8": {},
                "5.0-alpine3.11-arm64v8": {}
              },
              "variant": "v8",
              "customBuildLegGrouping": [
                {
                  "name": "pr-build",
                  "dependencies": [
                    "$(Repo:sdk):5.0-buster-slim-arm64v8"
                  ]
                }
              ]
            }
          ]
        },
        {
          "productVersion": "$(5.0-RuntimeVersion)",
          "platforms": [
            {
              "buildArgs": {
                "REPO": "$(Repo:runtime)"
              },
              "dockerfile": "5.0/aspnet/alpine3.12/amd64",
              "os": "linux",
              "osVersion": "alpine3.12",
              "tags": {
                "$(5.0-RuntimeVersion)-alpine3.12": {},
                "5.0-alpine3.12": {},
                "$(5.0-RuntimeVersion)-alpine": {},
                "5.0-alpine": {}
              }
            }
          ]
        },
        {
          "productVersion": "$(5.0-RuntimeVersion)",
          "platforms": [
            {
              "architecture": "arm64",
              "buildArgs": {
                "REPO": "$(Repo:runtime)"
              },
              "dockerfile": "5.0/aspnet/alpine3.12/arm64v8",
              "os": "linux",
              "osVersion": "alpine3.12",
              "tags": {
                "$(5.0-RuntimeVersion)-alpine3.12-arm64v8": {},
                "5.0-alpine3.12-arm64v8": {},
                "$(5.0-RuntimeVersion)-alpine-arm64v8": {},
                "5.0-alpine-arm64v8": {}
              },
              "variant": "v8",
              "customBuildLegGrouping": [
                {
                  "name": "pr-build",
                  "dependencies": [
                    "$(Repo:sdk):5.0-buster-slim-arm64v8"
                  ]
                }
              ]
            }
          ]
        },
        {
          "productVersion": "$(5.0-RuntimeVersion)",
          "platforms": [
            {
              "buildArgs": {
                "REPO": "$(Repo:runtime)"
              },
              "dockerfile": "5.0/aspnet/focal/amd64",
              "os": "linux",
              "osVersion": "focal",
              "tags": {
                "$(5.0-RuntimeVersion)-focal": {},
                "5.0-focal": {}
              }
            }
          ]
        },
        {
          "productVersion": "$(5.0-RuntimeVersion)",
          "platforms": [
            {
              "architecture": "arm64",
              "buildArgs": {
                "REPO": "$(Repo:runtime)"
              },
              "dockerfile": "5.0/aspnet/focal/arm64v8",
              "os": "linux",
              "osVersion": "focal",
              "tags": {
                "$(5.0-RuntimeVersion)-focal-arm64v8": {},
                "5.0-focal-arm64v8": {}
              },
              "variant": "v8"
            }
          ]
        }
      ]
    },
    {
      "id": "core-sdk",
      "name": "dotnet/core-nightly/sdk",
      "readmePath": "README.sdk.md",
      "mcrTagsMetadataTemplatePath": "eng/mcr-tags-metadata-templates/core-sdk-tags.yml",
      "images": [
        {
          "productVersion": "$(2.1-SdkVersion)",
          "sharedTags": {
            "$(2.1-SdkVersion)": {},
            "2.1": {}
          },
          "platforms": [
            {
              "dockerfile": "2.1/sdk/stretch/amd64",
              "os": "linux",
              "osVersion": "stretch",
              "tags": {
                "$(2.1-SdkVersion)-stretch": {},
                "2.1-stretch": {}
              }
            },
            {
              "architecture": "arm",
              "dockerfile": "2.1/sdk/stretch/arm32v7",
              "os": "linux",
              "osVersion": "stretch",
              "tags": {
                "$(2.1-SdkVersion)-stretch-arm32v7": {},
                "2.1-stretch-arm32v7": {}
              },
              "variant": "v7"
            },
            {
              "dockerfile": "2.1/sdk/nanoserver-1809/amd64",
              "os": "windows",
              "osVersion": "nanoserver-1809",
              "tags": {
                "$(2.1-SdkVersion)-nanoserver-1809": {},
                "2.1-nanoserver-1809": {}
              }
            },
            {
              "dockerfile": "2.1/sdk/nanoserver-1903/amd64",
              "os": "windows",
              "osVersion": "nanoserver-1903",
              "tags": {
                "$(2.1-SdkVersion)-nanoserver-1903": {},
                "2.1-nanoserver-1903": {}
              }
            },
            {
              "dockerfile": "2.1/sdk/nanoserver-1909/amd64",
              "os": "windows",
              "osVersion": "nanoserver-1909",
              "tags": {
                "$(2.1-SdkVersion)-nanoserver-1909": {},
                "2.1-nanoserver-1909": {}
              }
            },
            {
              "dockerfile": "2.1/sdk/nanoserver-2004/amd64",
              "os": "windows",
              "osVersion": "nanoserver-2004",
              "tags": {
                "$(2.1-SdkVersion)-nanoserver-2004": {},
                "2.1-nanoserver-2004": {}
              }
            }
          ]
        },
        {
          "productVersion": "$(2.1-SdkVersion)",
          "platforms": [
            {
              "buildArgs": {
                "REPO": "$(Repo:core-runtime-deps)"
              },
              "dockerfile": "2.1/sdk/alpine3.11/amd64",
              "os": "linux",
              "osVersion": "alpine3.11",
              "tags": {
                "$(2.1-SdkVersion)-alpine3.11": {},
                "2.1-alpine3.11": {}
              }
            }
          ]
        },
        {
          "productVersion": "$(2.1-SdkVersion)",
          "platforms": [
            {
              "buildArgs": {
                "REPO": "$(Repo:core-runtime-deps)"
              },
              "dockerfile": "2.1/sdk/alpine3.12/amd64",
              "os": "linux",
              "osVersion": "alpine3.12",
              "tags": {
                "$(2.1-SdkVersion)-alpine3.12": {},
                "2.1-alpine3.12": {},
                "$(2.1-SdkVersion)-alpine": {},
                "2.1-alpine": {}
              }
            }
          ]
        },
        {
          "productVersion": "$(2.1-SdkVersion)",
          "platforms": [
            {
              "dockerfile": "2.1/sdk/bionic/amd64",
              "os": "linux",
              "osVersion": "bionic",
              "tags": {
                "$(2.1-SdkVersion)-bionic": {},
                "2.1-bionic": {}
              }
            }
          ]
        },
        {
          "productVersion": "$(2.1-SdkVersion)",
          "platforms": [
            {
              "architecture": "arm",
              "dockerfile": "2.1/sdk/bionic/arm32v7",
              "os": "linux",
              "osVersion": "bionic",
              "tags": {
                "$(2.1-SdkVersion)-bionic-arm32v7": {},
                "2.1-bionic-arm32v7": {}
              },
              "variant": "v7"
            }
          ]
        },
        {
          "productVersion": "$(2.1-SdkVersion)",
          "platforms": [
            {
              "dockerfile": "2.1/sdk/focal/amd64",
              "os": "linux",
              "osVersion": "focal",
              "tags": {
                "$(2.1-SdkVersion)-focal": {},
                "2.1-focal": {}
              }
            }
          ]
        },
        {
          "productVersion": "$(3.1-SdkVersion)",
          "sharedTags": {
            "$(3.1-SdkVersion)": {},
            "3.1": {}
          },
          "platforms": [
            {
              "dockerfile": "3.1/sdk/buster/amd64",
              "os": "linux",
              "osVersion": "buster",
              "tags": {
                "$(3.1-SdkVersion)-buster": {},
                "3.1-buster": {}
              }
            },
            {
              "architecture": "arm",
              "dockerfile": "3.1/sdk/buster/arm32v7",
              "os": "linux",
              "osVersion": "buster",
              "tags": {
                "$(3.1-SdkVersion)-buster-arm32v7": {},
                "3.1-buster-arm32v7": {}
              },
              "variant": "v7"
            },
            {
              "architecture": "arm64",
              "dockerfile": "3.1/sdk/buster/arm64v8",
              "os": "linux",
              "osVersion": "buster",
              "tags": {
                "$(3.1-SdkVersion)-buster-arm64v8": {},
                "3.1-buster-arm64v8": {}
              },
              "variant": "v8"
            },
            {
              "buildArgs": {
                "REPO": "$(Repo:core-aspnet)"
              },
              "dockerfile": "3.1/sdk/nanoserver-1809/amd64",
              "os": "windows",
              "osVersion": "nanoserver-1809",
              "tags": {
                "$(3.1-SdkVersion)-nanoserver-1809": {},
                "3.1-nanoserver-1809": {}
              }
            },
            {
              "buildArgs": {
                "REPO": "$(Repo:core-aspnet)"
              },
              "dockerfile": "3.1/sdk/nanoserver-1903/amd64",
              "os": "windows",
              "osVersion": "nanoserver-1903",
              "tags": {
                "$(3.1-SdkVersion)-nanoserver-1903": {},
                "3.1-nanoserver-1903": {}
              }
            },
            {
              "buildArgs": {
                "REPO": "$(Repo:core-aspnet)"
              },
              "dockerfile": "3.1/sdk/nanoserver-1909/amd64",
              "os": "windows",
              "osVersion": "nanoserver-1909",
              "tags": {
                "$(3.1-SdkVersion)-nanoserver-1909": {},
                "3.1-nanoserver-1909": {}
              }
            },
            {
              "buildArgs": {
                "REPO": "$(Repo:core-aspnet)"
              },
              "dockerfile": "3.1/sdk/nanoserver-2004/amd64",
              "os": "windows",
              "osVersion": "nanoserver-2004",
              "tags": {
                "$(3.1-SdkVersion)-nanoserver-2004": {},
                "3.1-nanoserver-2004": {}
              }
            }
          ]
        },
        {
          "productVersion": "$(3.1-SdkVersion)",
          "platforms": [
            {
              "buildArgs": {
                "REPO": "$(Repo:core-aspnet)"
              },
              "dockerfile": "3.1/sdk/alpine3.11/amd64",
              "os": "linux",
              "osVersion": "alpine3.11",
              "tags": {
                "$(3.1-SdkVersion)-alpine3.11": {},
                "3.1-alpine3.11": {}
              }
            }
          ]
        },
        {
          "productVersion": "$(3.1-SdkVersion)",
          "platforms": [
            {
              "buildArgs": {
                "REPO": "$(Repo:core-aspnet)"
              },
              "dockerfile": "3.1/sdk/alpine3.12/amd64",
              "os": "linux",
              "osVersion": "alpine3.12",
              "tags": {
                "$(3.1-SdkVersion)-alpine3.12": {},
                "3.1-alpine3.12": {},
                "$(3.1-SdkVersion)-alpine": {},
                "3.1-alpine": {}
              }
            }
          ]
        },
        {
          "productVersion": "$(3.1-SdkVersion)",
          "platforms": [
            {
              "dockerfile": "3.1/sdk/bionic/amd64",
              "os": "linux",
              "osVersion": "bionic",
              "tags": {
                "$(3.1-SdkVersion)-bionic": {},
                "3.1-bionic": {}
              }
            }
          ]
        },
        {
          "productVersion": "$(3.1-SdkVersion)",
          "platforms": [
            {
              "architecture": "arm",
              "dockerfile": "3.1/sdk/bionic/arm32v7",
              "os": "linux",
              "osVersion": "bionic",
              "tags": {
                "$(3.1-SdkVersion)-bionic-arm32v7": {},
                "3.1-bionic-arm32v7": {}
              },
              "variant": "v7"
            }
          ]
        },
        {
          "productVersion": "$(3.1-SdkVersion)",
          "platforms": [
            {
              "architecture": "arm64",
              "dockerfile": "3.1/sdk/bionic/arm64v8",
              "os": "linux",
              "osVersion": "bionic",
              "tags": {
                "$(3.1-SdkVersion)-bionic-arm64v8": {},
                "3.1-bionic-arm64v8": {}
              },
              "variant": "v8"
            }
          ]
        },
        {
          "productVersion": "$(3.1-SdkVersion)",
          "platforms": [
            {
              "dockerfile": "3.1/sdk/focal/amd64",
              "os": "linux",
              "osVersion": "focal",
              "tags": {
                "$(3.1-SdkVersion)-focal": {},
                "3.1-focal": {}
              }
            }
          ]
        },
        {
          "productVersion": "$(3.1-SdkVersion)",
          "platforms": [
            {
              "architecture": "arm64",
              "dockerfile": "3.1/sdk/focal/arm64v8",
              "os": "linux",
              "osVersion": "focal",
              "tags": {
                "$(3.1-SdkVersion)-focal-arm64v8": {},
                "3.1-focal-arm64v8": {}
              },
              "variant": "v8"
            }
          ]
        }
      ]
    },
    {
      "id": "sdk",
      "name": "dotnet/nightly/sdk",
      "readmePath": "README.sdk.preview.md",
      "mcrTagsMetadataTemplatePath": "eng/mcr-tags-metadata-templates/sdk-tags.yml",
      "images": [
        {
          "productVersion": "$(5.0-SdkVersion)",
          "sharedTags": {
            "$(5.0-SdkVersion)": {},
            "5.0": {},
            "latest": {}
          },
          "platforms": [
            {
              "buildArgs": {
                "REPO": "$(Repo:aspnet)"
              },
              "dockerfile": "5.0/sdk/buster-slim/amd64",
              "os": "linux",
              "osVersion": "buster",
              "tags": {
                "$(5.0-SdkVersion)-buster-slim": {},
                "5.0-buster-slim": {}
              }
            },
            {
              "buildArgs": {
                "REPO": "$(Repo:aspnet)"
              },
              "architecture": "arm",
              "dockerfile": "5.0/sdk/buster-slim/arm32v7",
              "os": "linux",
              "osVersion": "buster",
              "tags": {
                "$(5.0-SdkVersion)-buster-slim-arm32v7": {},
                "5.0-buster-slim-arm32v7": {}
              },
              "variant": "v7"
            },
            {
              "buildArgs": {
                "REPO": "$(Repo:aspnet)"
              },
              "architecture": "arm64",
              "dockerfile": "5.0/sdk/buster-slim/arm64v8",
              "os": "linux",
              "osVersion": "buster",
              "tags": {
                "$(5.0-SdkVersion)-buster-slim-arm64v8": {},
                "5.0-buster-slim-arm64v8": {}
              },
              "variant": "v8"
            },
            {
              "buildArgs": {
                "REPO": "$(Repo:aspnet)"
              },
              "dockerfile": "5.0/sdk/nanoserver-1809/amd64",
              "os": "windows",
              "osVersion": "nanoserver-1809",
              "tags": {
                "$(5.0-SdkVersion)-nanoserver-1809": {},
                "5.0-nanoserver-1809": {}
              }
            },
            {
              "buildArgs": {
                "REPO": "$(Repo:aspnet)"
              },
              "dockerfile": "5.0/sdk/nanoserver-1903/amd64",
              "os": "windows",
              "osVersion": "nanoserver-1903",
              "tags": {
                "$(5.0-SdkVersion)-nanoserver-1903": {},
                "5.0-nanoserver-1903": {}
              }
            },
            {
              "buildArgs": {
                "REPO": "$(Repo:aspnet)"
              },
              "dockerfile": "5.0/sdk/nanoserver-1909/amd64",
              "os": "windows",
              "osVersion": "nanoserver-1909",
              "tags": {
                "$(5.0-SdkVersion)-nanoserver-1909": {},
                "5.0-nanoserver-1909": {}
              }
            },
            {
              "buildArgs": {
                "REPO": "$(Repo:aspnet)"
              },
              "dockerfile": "5.0/sdk/nanoserver-2004/amd64",
              "os": "windows",
              "osVersion": "nanoserver-2004",
              "tags": {
                "$(5.0-SdkVersion)-nanoserver-2004": {},
                "5.0-nanoserver-2004": {}
              }
            }
          ]
        },
        {
          "productVersion": "$(5.0-SdkVersion)",
          "platforms": [
            {
              "buildArgs": {
                "REPO": "$(Repo:aspnet)"
              },
              "dockerfile": "5.0/sdk/alpine3.11/amd64",
              "os": "linux",
              "osVersion": "alpine3.11",
              "tags": {
                "$(5.0-SdkVersion)-alpine3.11": {},
                "5.0-alpine3.11": {}
              }
            }
          ]
        },
        {
          "productVersion": "$(5.0-SdkVersion)",
          "platforms": [
            {
              "buildArgs": {
                "REPO": "$(Repo:aspnet)"
              },
              "dockerfile": "5.0/sdk/alpine3.12/amd64",
              "os": "linux",
              "osVersion": "alpine3.12",
              "tags": {
                "$(5.0-SdkVersion)-alpine3.12": {},
                "5.0-alpine3.12": {},
                "$(5.0-SdkVersion)-alpine": {},
                "5.0-alpine": {}
              }
            }
          ]
        },
        {
          "productVersion": "$(5.0-SdkVersion)",
          "platforms": [
            {
              "buildArgs": {
                "REPO": "$(Repo:aspnet)"
              },
              "dockerfile": "5.0/sdk/focal/amd64",
              "os": "linux",
              "osVersion": "focal",
              "tags": {
                "$(5.0-SdkVersion)-focal": {},
                "5.0-focal": {}
              }
            }
          ]
        },
        {
          "productVersion": "$(5.0-SdkVersion)",
          "platforms": [
            {
              "buildArgs": {
                "REPO": "$(Repo:aspnet)"
              },
              "architecture": "arm64",
              "dockerfile": "5.0/sdk/focal/arm64v8",
              "os": "linux",
              "osVersion": "focal",
              "tags": {
                "$(5.0-SdkVersion)-focal-arm64v8": {},
                "5.0-focal-arm64v8": {}
              },
              "variant": "v8"
            }
          ]
        }
      ]
    },
    {
      "id": "monitor",
      "name": "dotnet/nightly/monitor",
      "readmePath": "README.monitor.md",
      "mcrTagsMetadataTemplatePath": "eng/mcr-tags-metadata-templates/monitor-tags.yml",
      "images": [
        {
          "productVersion": "$(3.1-RuntimeVersion)",
          "sharedTags": {
            "$(Monitor-5.0-Version)": {},
            "5.0": {},
            "latest": {}
          },
          "platforms": [
            {
              "buildArgs": {
                "ASPNET_REPO": "$(Repo:core-aspnet)",
                "SDK_REPO": "$(Repo:core-sdk)"
              },
              "dockerfile": "monitor/5.0/alpine/amd64",
              "os": "linux",
              "osVersion": "alpine3.12",
              "tags": {
                "$(Monitor-5.0-Version)-alpine": {},
                "5.0-alpine": {}
              }
            }
          ]
        }
      ]
    }
  ]
}<|MERGE_RESOLUTION|>--- conflicted
+++ resolved
@@ -2,22 +2,13 @@
   "readmePath": "README.md",
   "registry": "mcr.microsoft.com",
   "variables": {
-<<<<<<< HEAD
-    "2.1-RuntimeVersion": "2.1.18",
-    "2.1-SdkVersion": "2.1.806",
-    "3.1-RuntimeVersion": "3.1.4",
-    "3.1-SdkVersion": "3.1.300",
-    "5.0-RuntimeVersion": "5.0.0-preview.5",
-    "5.0-SdkVersion": "5.0.100-preview.5",
-    "Monitor-5.0-Version": "5.0.0-preview.1"
-=======
     "2.1-RuntimeVersion": "2.1.19",
     "2.1-SdkVersion": "2.1.807",
     "3.1-RuntimeVersion": "3.1.5",
     "3.1-SdkVersion": "3.1.301",
-    "5.0-RuntimeVersion": "5.0.0-preview.4",
-    "5.0-SdkVersion": "5.0.100-preview.4"
->>>>>>> df9d01fb
+    "5.0-RuntimeVersion": "5.0.0-preview.5",
+    "5.0-SdkVersion": "5.0.100-preview.5",
+    "Monitor-5.0-Version": "5.0.0-preview.1"
   },
   "repos": [
     {
@@ -80,33 +71,6 @@
                 },
                 "2.1-alpine3.11": {
                   "documentationGroup": "2.1"
-<<<<<<< HEAD
-=======
-                }
-              }
-            }
-          ]
-        },
-        {
-          "productVersion": "$(2.1-RuntimeVersion)",
-          "platforms": [
-            {
-              "dockerfile": "2.1/runtime-deps/alpine3.12/amd64",
-              "os": "linux",
-              "osVersion": "alpine3.12",
-              "tags": {
-                "$(2.1-RuntimeVersion)-alpine3.12": {
-                  "documentationGroup": "2.1"
-                },
-                "2.1-alpine3.12": {
-                  "documentationGroup": "2.1"
-                },
-                "$(2.1-RuntimeVersion)-alpine": {
-                  "documentationGroup": "2.1"
-                },
-                "2.1-alpine": {
-                  "documentationGroup": "2.1"
->>>>>>> df9d01fb
                 }
               }
             }
@@ -1521,8 +1485,6 @@
               "tags": {
                 "$(3.1-RuntimeVersion)-alpine3.11-arm64v8": {},
                 "3.1-alpine3.11-arm64v8": {}
-<<<<<<< HEAD
-=======
               },
               "variant": "v8",
               "customBuildLegGrouping": [
@@ -1571,7 +1533,6 @@
                 "3.1-alpine3.12-arm64v8": {},
                 "$(3.1-RuntimeVersion)-alpine-arm64v8": {},
                 "3.1-alpine-arm64v8": {}
->>>>>>> df9d01fb
               },
               "variant": "v8",
               "customBuildLegGrouping": [
@@ -1592,54 +1553,6 @@
               "buildArgs": {
                 "REPO": "$(Repo:core-runtime)"
               },
-              "dockerfile": "3.1/aspnet/alpine3.12/amd64",
-              "os": "linux",
-              "osVersion": "alpine3.12",
-              "tags": {
-                "$(3.1-RuntimeVersion)-alpine3.12": {},
-                "3.1-alpine3.12": {},
-                "$(3.1-RuntimeVersion)-alpine": {},
-                "3.1-alpine": {}
-              }
-            }
-          ]
-        },
-        {
-          "productVersion": "$(3.1-RuntimeVersion)",
-          "platforms": [
-            {
-              "architecture": "arm64",
-              "buildArgs": {
-                "REPO": "$(Repo:core-runtime)"
-              },
-              "dockerfile": "3.1/aspnet/alpine3.12/arm64v8",
-              "os": "linux",
-              "osVersion": "alpine3.12",
-              "tags": {
-                "$(3.1-RuntimeVersion)-alpine3.12-arm64v8": {},
-                "3.1-alpine3.12-arm64v8": {},
-                "$(3.1-RuntimeVersion)-alpine-arm64v8": {},
-                "3.1-alpine-arm64v8": {}
-              },
-              "variant": "v8",
-              "customBuildLegGrouping": [
-                {
-                  "name": "pr-build",
-                  "dependencies": [
-                    "$(Repo:core-sdk):3.1-buster-arm64v8"
-                  ]
-                }
-              ]
-            }
-          ]
-        },
-        {
-          "productVersion": "$(3.1-RuntimeVersion)",
-          "platforms": [
-            {
-              "buildArgs": {
-                "REPO": "$(Repo:core-runtime)"
-              },
               "dockerfile": "3.1/aspnet/bionic/amd64",
               "os": "linux",
               "osVersion": "bionic",
