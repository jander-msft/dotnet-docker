--- conflicted
+++ resolved
@@ -1,26 +1,16 @@
 ARG REPO=mcr.microsoft.com/dotnet/runtime-deps
 
 # Installer image
-<<<<<<< HEAD
-FROM $REPO:7.0.0-rc.2-cbl-mariner2.0-amd64 AS installer
-=======
 FROM $REPO:7.0.0-cbl-mariner2.0-amd64 AS installer
->>>>>>> 14ba9b2a
 
 RUN tdnf install -y \
         tar \
     && tdnf clean all
 
 # Retrieve .NET Runtime
-<<<<<<< HEAD
-RUN dotnet_version=7.0.0-rc.2.22472.3 \
-    && curl -fSL --output dotnet.tar.gz https://dotnetcli.azureedge.net/dotnet/Runtime/$dotnet_version/dotnet-runtime-$dotnet_version-linux-x64.tar.gz \
-    && dotnet_sha512='2294605e371ec575e59baa1eacf973d7dd6761d5d161f4988ed6c51d5db2795a4dc95709d6eaf38ddb2caee6f0551225b49be5cbe42233c2ffae3a0f63d4412c' \
-=======
 RUN dotnet_version=7.0.0 \
     && curl -fSL --output dotnet.tar.gz https://dotnetcli.azureedge.net/dotnet/Runtime/$dotnet_version/dotnet-runtime-$dotnet_version-linux-x64.tar.gz \
     && dotnet_sha512='f4a6e9d5fec7d390c791f5ddaa0fcda386a7ec36fe2dbaa6acb3bdad38393ca1f9d984dd577a081920c3cae3d511090a2f2723cc5a79815309f344b8ccce6488' \
->>>>>>> 14ba9b2a
     && echo "$dotnet_sha512  dotnet.tar.gz" | sha512sum -c - \
     && mkdir -p /dotnet \
     && tar -oxzf dotnet.tar.gz -C /dotnet \
@@ -28,17 +18,10 @@
 
 
 # .NET runtime image
-<<<<<<< HEAD
-FROM $REPO:7.0.0-rc.2-cbl-mariner2.0-amd64
-
-# .NET Runtime version
-ENV DOTNET_VERSION=7.0.0-rc.2.22472.3
-=======
 FROM $REPO:7.0.0-cbl-mariner2.0-amd64
 
 # .NET Runtime version
 ENV DOTNET_VERSION=7.0.0
->>>>>>> 14ba9b2a
 
 COPY --from=installer ["/dotnet", "/usr/share/dotnet"]
 
