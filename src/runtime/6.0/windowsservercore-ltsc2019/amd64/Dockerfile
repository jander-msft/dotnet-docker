--- conflicted
+++ resolved
@@ -23,11 +23,7 @@
         $ProgressPreference = 'SilentlyContinue'; `
         `
         Invoke-WebRequest -OutFile dotnet.zip https://dotnetcli.azureedge.net/dotnet/Runtime/$Env:DOTNET_VERSION/dotnet-runtime-$Env:DOTNET_VERSION-win-x64.zip; `
-<<<<<<< HEAD
-        $dotnet_sha512 = '42f4cb392d85eedacadb26ca02c4d41242e1897bf8148a3fe4f6f7fed8162befb9ec27383a502d7de982146bd4b20105f58f758799fccbb9ac4eb99d9a60cc96'; `
-=======
         $dotnet_sha512 = '2d5e22a35dcd1d8478815a3ca1dedf47cce881f40e78375f8a759e31f4a6527cc601acda1c8066e7c1441243561b6cbadd4a04d41c00bdf3c66e84789baf7e22'; `
->>>>>>> 325d3ae7
         if ((Get-FileHash dotnet.zip -Algorithm sha512).Hash -ne $dotnet_sha512) { `
             Write-Host 'CHECKSUM VERIFICATION FAILED!'; `
             exit 1; `
